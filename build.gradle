/*
 * Copyright (C) 2017. Uber Technologies
 *
 * Licensed under the Apache License, Version 2.0 (the "License");
 * you may not use this file except in compliance with the License.
 * You may obtain a copy of the License at
 *
 *    http://www.apache.org/licenses/LICENSE-2.0
 *
 * Unless required by applicable law or agreed to in writing, software
 * distributed under the License is distributed on an "AS IS" BASIS,
 * WITHOUT WARRANTIES OR CONDITIONS OF ANY KIND, either express or implied.
 * See the License for the specific language governing permissions and
 * limitations under the License.
 */

import net.ltgt.gradle.errorprone.CheckSeverity
buildscript {
    repositories {
        mavenCentral()
        google() // For Gradle 4.0+
    }

    dependencies {
        classpath 'com.android.tools.build:gradle:7.0.4'
        classpath 'com.vanniktech:gradle-maven-publish-plugin:0.14.2'
        // This restriction is needed due to our mix of Android and Java modules;
        // without it, the build fails with a weird error.
        // See https://stackoverflow.com/questions/70217853/how-to-include-android-project-in-a-gradle-multi-project-build
        classpath('org.ow2.asm:asm') {
            version {
                strictly '9.2'
            }
        }
    }
}
plugins {
  id "com.github.sherter.google-java-format" version "0.9"
  id "net.ltgt.errorprone" version "2.0.1" apply false
  id "com.github.johnrengelman.shadow" version "6.1.0" apply false
  id "com.github.kt3k.coveralls" version "2.12.0" apply false
  id "me.champeau.jmh" version "0.6.6" apply false
}

repositories {
  // to get the google-java-format jar and dependencies
  mavenCentral()
}

apply from: "gradle/dependencies.gradle"

subprojects { project ->
    project.apply plugin: "net.ltgt.errorprone"
    project.dependencies {
        errorprone deps.build.errorProneCore
        errorproneJavac deps.build.errorProneJavac
    }
    project.tasks.withType(JavaCompile) {
        dependsOn(installGitHooks)
        options.compilerArgs += [
            "-Xlint:deprecation",
            "-Xlint:rawtypes",
            "-Xlint:unchecked",
            "-Werror"
        ]
        options.errorprone {
            // disable warnings in generated code; AutoValue code fails UnnecessaryParentheses check
            disableWarningsInGeneratedCode = true
            // Triggers for generated Android code (R.java)
            check("MutablePublicArray", CheckSeverity.OFF)
            // this check is too noisy
            check("StringSplitter", CheckSeverity.OFF)
            check("WildcardImport", CheckSeverity.ERROR)
<<<<<<< HEAD
            check("TypeToString", CheckSeverity.ERROR)
            check("SymbolToString", CheckSeverity.ERROR)
            check("DescribeMatch", CheckSeverity.ERROR)
=======
            check("MissingBraces", CheckSeverity.ERROR)
>>>>>>> 4136de7a
        }
    }

    // We target Java 11 when building on JDK 11+, but Java 8 when building on JDK 8, since
    // EP 2.11.0+ requires Java 11
    if (JavaVersion.current() >= JavaVersion.VERSION_11) {
        tasks.withType(JavaCompile) {
            java.sourceCompatibility = "11"
            java.targetCompatibility = "11"
        }
    } else {
        tasks.withType(JavaCompile) {
            java.sourceCompatibility = "1.8"
            java.targetCompatibility = "1.8"
        }
    }

    // Ensure we are running on Java 8 whenever publishing to remote repos
    tasks.withType(PublishToMavenRepository) {
        doFirst {
            assert JavaVersion.current() == JavaVersion.VERSION_1_8 : "Only publish to remote repos on JDK 1.8"
        }
    }

    tasks.withType(Test).configureEach {
        maxParallelForks = Runtime.runtime.availableProcessors().intdiv(2) ?: 1
    }

    repositories {
        mavenCentral()
        google()
    }

}

googleJavaFormat {
  toolVersion = "1.14.0"
  // don't enforce formatting for generated Java code under buildSrc
  exclude 'buildSrc/build/**/*.java'
}

////////////////////////////////////////////////////////////////////////
//
//  Google Java Format pre-commit hook installation
//

tasks.register('installGitHooks', Copy) {
	from(file('config/hooks/pre-commit-stub')) {
		rename 'pre-commit-stub', 'pre-commit'
	}
	into file('.git/hooks')
	fileMode 0777
}<|MERGE_RESOLUTION|>--- conflicted
+++ resolved
@@ -71,13 +71,10 @@
             // this check is too noisy
             check("StringSplitter", CheckSeverity.OFF)
             check("WildcardImport", CheckSeverity.ERROR)
-<<<<<<< HEAD
+            check("MissingBraces", CheckSeverity.ERROR)
             check("TypeToString", CheckSeverity.ERROR)
             check("SymbolToString", CheckSeverity.ERROR)
             check("DescribeMatch", CheckSeverity.ERROR)
-=======
-            check("MissingBraces", CheckSeverity.ERROR)
->>>>>>> 4136de7a
         }
     }
 
