/*
 * Copyright (C) 2017. Uber Technologies
 *
 * Licensed under the Apache License, Version 2.0 (the "License");
 * you may not use this file except in compliance with the License.
 * You may obtain a copy of the License at
 *
 *    http://www.apache.org/licenses/LICENSE-2.0
 *
 * Unless required by applicable law or agreed to in writing, software
 * distributed under the License is distributed on an "AS IS" BASIS,
 * WITHOUT WARRANTIES OR CONDITIONS OF ANY KIND, either express or implied.
 * See the License for the specific language governing permissions and
 * limitations under the License.
 */

import net.ltgt.gradle.errorprone.CheckSeverity
buildscript {
    repositories {
        mavenCentral()
        google() // For Gradle 4.0+
    }

    dependencies {
        classpath 'com.android.tools.build:gradle:7.0.4'
        classpath 'com.vanniktech:gradle-maven-publish-plugin:0.14.2'
        // This restriction is needed due to our mix of Android and Java modules;
        // without it, the build fails with a weird error.
        // See https://stackoverflow.com/questions/70217853/how-to-include-android-project-in-a-gradle-multi-project-build
        classpath('org.ow2.asm:asm') {
            version {
                strictly '9.2'
            }
        }
    }
}
plugins {
  id "com.github.sherter.google-java-format" version "0.9"
  id "net.ltgt.errorprone" version "3.0.1" apply false
  id "com.github.johnrengelman.shadow" version "6.1.0" apply false
  id "com.github.kt3k.coveralls" version "2.12.0" apply false
  id "me.champeau.jmh" version "0.6.7" apply false
  id "com.github.ben-manes.versions" version "0.42.0"
}

repositories {
  // to get the google-java-format jar and dependencies
  mavenCentral()
}

apply from: "gradle/dependencies.gradle"

subprojects { project ->
    project.apply plugin: "net.ltgt.errorprone"
    project.dependencies {
        errorprone deps.build.errorProneCore
    }
    project.tasks.withType(JavaCompile) {
        dependsOn(installGitHooks)
        if (JavaVersion.current().isJava9Compatible()) {
            options.compilerArgs += [
                    "-Xlint:deprecation",
                    "-Xlint:rawtypes",
                    "-Xlint:unchecked",
                    "-Werror"
            ]
            options.errorprone {
                // disable warnings in generated code; AutoValue code fails UnnecessaryParentheses check
                disableWarningsInGeneratedCode = true
                // this check is too noisy
                check("StringSplitter", CheckSeverity.OFF)
                // https://github.com/google/error-prone/issues/3366
                check("CanIgnoreReturnValueSuggester", CheckSeverity.OFF)
                // turn up various checks
                check("WildcardImport", CheckSeverity.ERROR)
                check("MissingBraces", CheckSeverity.ERROR)
                check("TypeToString", CheckSeverity.ERROR)
                check("SymbolToString", CheckSeverity.ERROR)
<<<<<<< HEAD
                // To enable auto-patching, uncomment the line below, replace [CheckerName] with
                // the checker(s) you want to apply patches for (comma-separated), and above, disable
                // "-Werror"
//                errorproneArgs.addAll("-XepPatchChecks:[CheckerName]", "-XepPatchLocation:IN_PLACE")
=======
                check("MultipleTopLevelClasses", CheckSeverity.ERROR)
                check("ClassName", CheckSeverity.ERROR)
                check("PackageLocation", CheckSeverity.ERROR)
                check("UnnecessaryAnonymousClass", CheckSeverity.ERROR)
                check("UnusedException", CheckSeverity.ERROR)
>>>>>>> ab0a17df
            }
        } else {
            // Disable Error Prone checks on JDK 8, as more recent Error Prone versions don't run on JDK 8
            // NOTE: we use disableAllChecks rather than the enabled flag because we still want to use the
            // JDK 9 javac packaged with Error Prone, to work around the following bug with JDK 8 javac
            // and use of the @NullMarked / @NullUnmarked annotations from jspecify:
            // https://github.com/jspecify/jspecify/issues/302
            options.errorprone.disableAllChecks = true
        }
    }

    // We target Java 11 when building on JDK 11+, but Java 8 when building on JDK 8, since
    // EP 2.11.0+ requires Java 11
    if (JavaVersion.current() >= JavaVersion.VERSION_11) {
        tasks.withType(JavaCompile) {
            java.sourceCompatibility = "11"
            java.targetCompatibility = "11"
        }
    } else {
        tasks.withType(JavaCompile) {
            java.sourceCompatibility = "1.8"
            java.targetCompatibility = "1.8"
        }
    }

    // Ensure we are running on Java 8 whenever publishing to remote repos
    tasks.withType(PublishToMavenRepository) {
        doFirst {
            assert JavaVersion.current() == JavaVersion.VERSION_1_8 : "Only publish to remote repos on JDK 1.8"
        }
    }

    tasks.withType(Test).configureEach {
        maxParallelForks = Runtime.runtime.availableProcessors().intdiv(2) ?: 1
    }

    repositories {
        mavenCentral()
        google()
    }

}

googleJavaFormat {
  toolVersion = "1.14.0"
  // don't enforce formatting for generated Java code under buildSrc
  exclude 'buildSrc/build/**/*.java'
}

////////////////////////////////////////////////////////////////////////
//
//  Google Java Format pre-commit hook installation
//

tasks.register('installGitHooks', Copy) {
	from(file('config/hooks/pre-commit-stub')) {
		rename 'pre-commit-stub', 'pre-commit'
	}
	into file('.git/hooks')
	fileMode 0777
}<|MERGE_RESOLUTION|>--- conflicted
+++ resolved
@@ -76,18 +76,15 @@
                 check("MissingBraces", CheckSeverity.ERROR)
                 check("TypeToString", CheckSeverity.ERROR)
                 check("SymbolToString", CheckSeverity.ERROR)
-<<<<<<< HEAD
-                // To enable auto-patching, uncomment the line below, replace [CheckerName] with
-                // the checker(s) you want to apply patches for (comma-separated), and above, disable
-                // "-Werror"
-//                errorproneArgs.addAll("-XepPatchChecks:[CheckerName]", "-XepPatchLocation:IN_PLACE")
-=======
                 check("MultipleTopLevelClasses", CheckSeverity.ERROR)
                 check("ClassName", CheckSeverity.ERROR)
                 check("PackageLocation", CheckSeverity.ERROR)
                 check("UnnecessaryAnonymousClass", CheckSeverity.ERROR)
                 check("UnusedException", CheckSeverity.ERROR)
->>>>>>> ab0a17df
+                // To enable auto-patching, uncomment the line below, replace [CheckerName] with
+                // the checker(s) you want to apply patches for (comma-separated), and above, disable
+                // "-Werror"
+//                errorproneArgs.addAll("-XepPatchChecks:[CheckerName]", "-XepPatchLocation:IN_PLACE")
             }
         } else {
             // Disable Error Prone checks on JDK 8, as more recent Error Prone versions don't run on JDK 8
