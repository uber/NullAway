import org.gradle.util.VersionNumber

/*
 * Copyright (C) 2017. Uber Technologies
 *
 * Licensed under the Apache License, Version 2.0 (the "License");
 * you may not use this file except in compliance with the License.
 * You may obtain a copy of the License at
 *
 *    http://www.apache.org/licenses/LICENSE-2.0
 *
 * Unless required by applicable law or agreed to in writing, software
 * distributed under the License is distributed on an "AS IS" BASIS,
 * WITHOUT WARRANTIES OR CONDITIONS OF ANY KIND, either express or implied.
 * See the License for the specific language governing permissions and
 * limitations under the License.
 */

// The oldest version of Error Prone that we support running on
def oldestErrorProneApi = "2.4.0"

if (project.hasProperty("epApiVersion")) {
    def epApiVNum = VersionNumber.parse(epApiVersion)
    if (epApiVNum.equals(VersionNumber.UNKNOWN)) {
        throw new IllegalArgumentException("Invalid Error Prone API version " + epApiVersion)
    }
    if (epApiVNum.compareTo(VersionNumber.parse(oldestErrorProneApi)) < 0) {
        throw new IllegalArgumentException(
                "Error Prone API version " + epApiVersion + " is too old; "
                + oldestErrorProneApi + " is the oldest supported version")
    }
}
def versions = [
<<<<<<< HEAD
    asm                    : "9.2",
    checkerFramework       : "3.21.0",
=======
    asm                    : "7.1",
    checkerFramework       : "3.21.1",
>>>>>>> 76657f5e
    // The version of Error Prone used to check NullAway's code
    errorProne             : "2.10.0",
    // The version of Error Prone that NullAway is compiled and tested against
    errorProneApi          : project.hasProperty("epApiVersion") ? epApiVersion : oldestErrorProneApi,
    support                : "27.1.1",
    wala                   : "1.5.4",
    commonscli             : "1.4",
    autoValue              : "1.9",
    autoService            : "1.0.1",
]

def apt = [
    autoValue        : "com.google.auto.value:auto-value:${versions.autoValue}",
    autoValueAnnot   : "com.google.auto.value:auto-value-annotations:${versions.autoValue}",
    autoService      : "com.google.auto.service:auto-service:${versions.autoService}",
    autoServiceAnnot : "com.google.auto.service:auto-service-annotations:${versions.autoService}",
    jakartaInject    : "jakarta.inject:jakarta.inject-api:2.0.0",
    javaxInject      : "javax.inject:javax.inject:1",
]

def build = [
    asm                     : "org.ow2.asm:asm:${versions.asm}",
    asmTree                 : "org.ow2.asm:asm-tree:${versions.asm}",
    errorProneCheckApi      : "com.google.errorprone:error_prone_check_api:${versions.errorProneApi}",
    errorProneCore          : "com.google.errorprone:error_prone_core:${versions.errorProne}",
    errorProneCoreForApi    : "com.google.errorprone:error_prone_core:${versions.errorProneApi}",
    errorProneJavac         : "com.google.errorprone:javac:9+181-r4173-1",
    errorProneTestHelpers   : "com.google.errorprone:error_prone_test_helpers:${versions.errorProneApi}",
    checkerDataflow         : "org.checkerframework:dataflow-nullaway:${versions.checkerFramework}",
    guava                   : "com.google.guava:guava:24.1.1-jre",
    javaxValidation         : "javax.validation:validation-api:2.0.1.Final",
    jsr305Annotations       : "com.google.code.findbugs:jsr305:3.0.2",
    commonsIO               : "commons-io:commons-io:2.4",
    wala                    : ["com.ibm.wala:com.ibm.wala.util:${versions.wala}",
                               "com.ibm.wala:com.ibm.wala.shrike:${versions.wala}",
                               "com.ibm.wala:com.ibm.wala.core:${versions.wala}"],
    commonscli              : "commons-cli:commons-cli:${versions.commonscli}",

    // android stuff
    compileSdkVersion: 30,
    ci: "true" == System.getenv("CI"),
    minSdkVersion: 16,
    targetSdkVersion: 30,

]

def support = [
    appcompat   : "com.android.support:appcompat-v7:${versions.support}"
]

def test = [
    junit4                  : "junit:junit:4.12",
    junit5Jupiter           : ["org.junit.jupiter:junit-jupiter-api:5.0.2","org.apiguardian:apiguardian-api:1.0.0"],
    jetbrainsAnnotations    : "org.jetbrains:annotations:13.0",
    inferAnnotations        : "com.facebook.infer.annotation:infer-annotation:0.11.0",
    cfQual                  : "org.checkerframework:checker-qual:${versions.checkerFramework}",
    // 2.5.5 is the last release to contain this artifact
    cfCompatQual            : "org.checkerframework:checker-compat-qual:2.5.5",
    rxjava2                 : "io.reactivex.rxjava2:rxjava:2.1.2",
    commonsLang3            : "org.apache.commons:commons-lang3:3.8.1",
    commonsLang             : "commons-lang:commons-lang:2.6",
    lombok                  : "org.projectlombok:lombok:1.18.12",
    springBeans             : "org.springframework:spring-beans:5.3.7",
    springContext           : "org.springframework:spring-context:5.3.7",
    grpcCore                : "io.grpc:grpc-core:1.15.1", // Should upgrade, but this matches our guava version
]

ext.deps = [
    "apt": apt,
    "build": build,
    "support": support,
    "test": test,
    "versions": versions
]<|MERGE_RESOLUTION|>--- conflicted
+++ resolved
@@ -31,13 +31,8 @@
     }
 }
 def versions = [
-<<<<<<< HEAD
     asm                    : "9.2",
-    checkerFramework       : "3.21.0",
-=======
-    asm                    : "7.1",
     checkerFramework       : "3.21.1",
->>>>>>> 76657f5e
     // The version of Error Prone used to check NullAway's code
     errorProne             : "2.10.0",
     // The version of Error Prone that NullAway is compiled and tested against
