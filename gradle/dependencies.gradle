import org.gradle.util.VersionNumber

/*
 * Copyright (C) 2017. Uber Technologies
 *
 * Licensed under the Apache License, Version 2.0 (the "License");
 * you may not use this file except in compliance with the License.
 * You may obtain a copy of the License at
 *
 *    http://www.apache.org/licenses/LICENSE-2.0
 *
 * Unless required by applicable law or agreed to in writing, software
 * distributed under the License is distributed on an "AS IS" BASIS,
 * WITHOUT WARRANTIES OR CONDITIONS OF ANY KIND, either express or implied.
 * See the License for the specific language governing permissions and
 * limitations under the License.
 */

// The oldest version of Error Prone that we support running on
def oldestErrorProneVersion = "2.14.0"
// Latest released Error Prone version that we've tested with
def latestErrorProneVersion = "2.36.0"
// Default to using latest tested Error Prone version
def defaultErrorProneVersion =  latestErrorProneVersion
def errorProneVersionToCompileAgainst = defaultErrorProneVersion

// If the epApiVersion project property is set, compile and test against that version of Error Prone
if (project.hasProperty("epApiVersion")) {
    def epApiVNum = VersionNumber.parse(epApiVersion)
    if (epApiVNum.equals(VersionNumber.UNKNOWN)) {
        throw new IllegalArgumentException("Invalid Error Prone API version " + epApiVersion)
    }
    if (epApiVNum.compareTo(VersionNumber.parse(oldestErrorProneVersion)) < 0) {
        throw new IllegalArgumentException(
        "Error Prone API version " + epApiVersion + " is too old; "
        + oldestErrorProneVersion + " is the oldest supported version")
    }
    errorProneVersionToCompileAgainst = epApiVersion
}

def versions = [
    asm                    : "9.3",
    checkerFramework       : "3.48.0",
    // for comparisons in other parts of the build
    errorProneLatest       : latestErrorProneVersion,
    // The version of Error Prone used to check NullAway's code.
    errorProne             : defaultErrorProneVersion,
    // The version of Error Prone that NullAway is compiled and tested against
    errorProneApi          : errorProneVersionToCompileAgainst,
    support                : "27.1.1",
<<<<<<< HEAD
    wala                   : "1.6.8",
=======
    wala                   : "1.6.9",
>>>>>>> 9ff664a5
    commonscli             : "1.4",
    autoValue              : "1.10.2",
    autoService            : "1.1.1",
    javaparser             : "3.26.2",
    googlejavaformat       : "1.24.0",
]

def apt = [
    autoValue        : "com.google.auto.value:auto-value:${versions.autoValue}",
    autoValueAnnot   : "com.google.auto.value:auto-value-annotations:${versions.autoValue}",
    autoService      : "com.google.auto.service:auto-service:${versions.autoService}",
    autoServiceAnnot : "com.google.auto.service:auto-service-annotations:${versions.autoService}",
    jakartaInject    : "jakarta.inject:jakarta.inject-api:2.0.0",
    javaxInject      : "javax.inject:javax.inject:1",
]

def build = [
    asm                     : "org.ow2.asm:asm:${versions.asm}",
    asmTree                 : "org.ow2.asm:asm-tree:${versions.asm}",
    errorProneCheckApi      : "com.google.errorprone:error_prone_check_api:${versions.errorProneApi}",
    errorProneCheckApiOld   : "com.google.errorprone:error_prone_check_api:${oldestErrorProneVersion}",
    errorProneCore          : "com.google.errorprone:error_prone_core:${versions.errorProne}",
    errorProneCoreForApi    : "com.google.errorprone:error_prone_core:${versions.errorProneApi}",
    errorProneJavac         : "com.google.errorprone:javac:9+181-r4173-1",
    errorProneTestHelpers   : "com.google.errorprone:error_prone_test_helpers:${versions.errorProneApi}",
    errorProneTestHelpersOld: "com.google.errorprone:error_prone_test_helpers:${oldestErrorProneVersion}",
    checkerDataflow         : "org.checkerframework:dataflow-nullaway:${versions.checkerFramework}",
    guava                   : "com.google.guava:guava:30.1-jre",
    javaparser              : "com.github.javaparser:javaparser-core:${versions.javaparser}",
    javaparserSymbolSolver  : "com.github.javaparser:javaparser-symbol-solver-core:${versions.javaparser}",
    javaxValidation         : "javax.validation:validation-api:2.0.1.Final",
    jspecify                : "org.jspecify:jspecify:1.0.0",
    commonsIO               : "commons-io:commons-io:2.11.0",
    wala                    : [
        "com.ibm.wala:com.ibm.wala.util:${versions.wala}",
        "com.ibm.wala:com.ibm.wala.shrike:${versions.wala}",
        "com.ibm.wala:com.ibm.wala.core:${versions.wala}"
    ],
    commonscli              : "commons-cli:commons-cli:${versions.commonscli}",

    // android stuff
    compileSdkVersion: 30,
    ci: "true" == System.getenv("CI"),
    minSdkVersion: 16,
    targetSdkVersion: 30,

]

def support = [
    appcompat   : "com.android.support:appcompat-v7:${versions.support}"
]

def test = [
    junit4                  : "junit:junit:4.13.2",
    junit5Jupiter           : [
        "org.junit.jupiter:junit-jupiter-api:5.0.2",
        "org.apiguardian:apiguardian-api:1.0.0"
    ],
    jetbrainsAnnotations    : "org.jetbrains:annotations:24.1.0",
    cfQual                  : "org.checkerframework:checker-qual:${versions.checkerFramework}",
    // 2.5.5 is the last release to contain this artifact
    cfCompatQual            : "org.checkerframework:checker-compat-qual:2.5.5",
    rxjava2                 : "io.reactivex.rxjava2:rxjava:2.1.2",
    commonsLang3            : "org.apache.commons:commons-lang3:3.8.1",
    commonsLang             : "commons-lang:commons-lang:2.6",
    jsr305Annotations       : "com.google.code.findbugs:jsr305:3.0.2",
    lombok                  : "org.projectlombok:lombok:1.18.34",
    springBeans             : "org.springframework:spring-beans:5.3.7",
    springContext           : "org.springframework:spring-context:5.3.7",
    grpcCore                : "io.grpc:grpc-core:1.15.1", // Should upgrade, but this matches our guava version
    mockito                 : "org.mockito:mockito-core:5.13.0",
    javaxAnnotationApi      : "javax.annotation:javax.annotation-api:1.3.2",
    assertJ                 : "org.assertj:assertj-core:3.23.1",
]

ext.deps = [
    "apt": apt,
    "build": build,
    "support": support,
    "test": test,
    "versions": versions
]<|MERGE_RESOLUTION|>--- conflicted
+++ resolved
@@ -48,11 +48,7 @@
     // The version of Error Prone that NullAway is compiled and tested against
     errorProneApi          : errorProneVersionToCompileAgainst,
     support                : "27.1.1",
-<<<<<<< HEAD
-    wala                   : "1.6.8",
-=======
     wala                   : "1.6.9",
->>>>>>> 9ff664a5
     commonscli             : "1.4",
     autoValue              : "1.10.2",
     autoService            : "1.1.1",
