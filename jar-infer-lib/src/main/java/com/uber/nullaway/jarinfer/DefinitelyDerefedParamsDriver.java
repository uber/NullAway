/*
 * Copyright (C) 2018. Uber Technologies
 *
 * Licensed under the Apache License, Version 2.0 (the "License");
 * you may not use this file except in compliance with the License.
 * You may obtain a copy of the License at
 *
 *    http://www.apache.org/licenses/LICENSE-2.0
 *
 * Unless required by applicable law or agreed to in writing, software
 * distributed under the License is distributed on an "AS IS" BASIS,
 * WITHOUT WARRANTIES OR CONDITIONS OF ANY KIND, either express or implied.
 * See the License for the specific language governing permissions and
 * limitations under the License.
 */
package com.uber.nullaway.jarinfer;

import com.google.common.base.Preconditions;
import com.google.common.collect.ImmutableMap;
import com.google.common.collect.ImmutableSet;
import com.ibm.wala.cfg.ControlFlowGraph;
import com.ibm.wala.classLoader.CodeScanner;
import com.ibm.wala.classLoader.IClass;
import com.ibm.wala.classLoader.IClassLoader;
import com.ibm.wala.classLoader.IMethod;
import com.ibm.wala.ipa.callgraph.AnalysisCache;
import com.ibm.wala.ipa.callgraph.AnalysisCacheImpl;
import com.ibm.wala.ipa.callgraph.AnalysisOptions;
import com.ibm.wala.ipa.callgraph.AnalysisScope;
import com.ibm.wala.ipa.callgraph.impl.Everywhere;
import com.ibm.wala.ipa.cha.ClassHierarchyException;
import com.ibm.wala.ipa.cha.ClassHierarchyFactory;
import com.ibm.wala.ipa.cha.IClassHierarchy;
import com.ibm.wala.ssa.IR;
import com.ibm.wala.ssa.ISSABasicBlock;
import com.ibm.wala.ssa.SSAInstruction;
import com.ibm.wala.types.ClassLoaderReference;
import com.ibm.wala.types.TypeReference;
import com.ibm.wala.util.collections.Iterator2Iterable;
import com.ibm.wala.util.config.AnalysisScopeReader;
import com.ibm.wala.util.config.FileOfClasses;
import com.ibm.wala.util.warnings.Warnings;
import java.io.ByteArrayInputStream;
import java.io.DataOutputStream;
import java.io.FileInputStream;
import java.io.FileOutputStream;
import java.io.IOException;
import java.io.InputStream;
import java.net.URL;
import java.net.URLClassLoader;
import java.nio.charset.StandardCharsets;
import java.nio.file.*;
import java.util.*;
import java.util.zip.*;
import org.apache.commons.io.FilenameUtils;
import org.apache.commons.io.IOUtils;

class Result extends HashMap<String, Set<Integer>> {}

/** Driver for running {@link DefinitelyDerefedParams} */
public class DefinitelyDerefedParamsDriver {
  private static final boolean DEBUG = false;
  private static final boolean VERBOSE = false;

  public static String lastOutPath = "";
  private static Result map_result = new Result();
  private static Set<String> nullableReturns = new HashSet<>();

  private static final String DEFAULT_ASTUBX_LOCATION = "META-INF/nullaway/jarinfer.astubx";
  // TODO: Exclusions-
  // org.ow2.asm : InvalidBytecodeException on
  // com.ibm.wala.classLoader.ShrikeCTMethod.makeDecoder:110
  private static final String DEFAULT_EXCLUSIONS = "org\\/objectweb\\/asm\\/.*";

  public static Result run(String inPath, String pkgName)
      throws IOException, ClassHierarchyException, IllegalArgumentException {
    String outPath = "";
    if (inPath.endsWith(".jar") || inPath.endsWith(".aar")) {
      outPath =
          FilenameUtils.getFullPath(inPath)
              + FilenameUtils.getBaseName(inPath)
              + "-ji."
              + FilenameUtils.getExtension(inPath);
    }
    return run(inPath, pkgName, outPath);
  }
  /**
   * Driver for the analysis. {@link DefinitelyDerefedParams} Usage: DefinitelyDerefedParamsDriver (
   * jar/aar_path, package_name, [output_path])
   *
   * @param inPath Path to input jar/aar file to be analyzed.
   * @param pkgName Qualified package name.
   * @param outPath Path to output processed jar/aar file. Default outPath for 'a/b/c/x.jar' is
   *     'a/b/c/x-ji.jar'.
   * @return Result Map of 'method signatures' to their 'list of NonNull parameters'.
   * @throws IOException on IO error.
   * @throws ClassHierarchyException on Class Hierarchy factory error.
   * @throws IllegalArgumentException on illegal argument to WALA API.
   */
  public static Result run(String inPath, String pkgName, String outPath)
      throws IOException, ClassHierarchyException, IllegalArgumentException {
    long start = System.currentTimeMillis();
<<<<<<< HEAD
    InputStream jarIS = getJARInputStream(inPath);
=======
    Result map_result = new Result();
    InputStream jarIS = getInputStream(inPath);
>>>>>>> ce5c123c
    if (jarIS != null) {
      //      File scopeFile = File.createTempFile("walaScopeFile", ".tmp");
      //      FileUtils.writeStringToFile(scopeFile, makeScopeFileStr());
      //      AnalysisScope scope =
      // AnalysisScopeReader.readJavaScope(scopeFile.getAbsolutePath(),null,
      // ClassLoader.getSystemClassLoader());
      AnalysisScope scope = AnalysisScopeReader.makePrimordialScope(null);
      scope.setExclusions(
          new FileOfClasses(
              new ByteArrayInputStream(DEFAULT_EXCLUSIONS.getBytes(StandardCharsets.UTF_8))));
      scope.addInputStreamForJarToScope(ClassLoaderReference.Application, jarIS);
      AnalysisOptions options = new AnalysisOptions(scope, null);
      AnalysisCache cache = new AnalysisCacheImpl();
      IClassHierarchy cha = ClassHierarchyFactory.make(scope);
      Warnings.clear();

      // Iterate over all classes:methods in the 'Application' and 'Extension' class loaders
      for (IClassLoader cldr : cha.getLoaders()) {
        if (!cldr.getName().toString().equals("Primordial")) {
          for (IClass cls : Iterator2Iterable.make(cldr.iterateAllClasses())) {
            // Only process classes in specified classpath and not its dependencies.
            // TODO: figure the right way to do this
            if (!pkgName.isEmpty() && !cls.getName().toString().startsWith(pkgName)) continue;
            for (IMethod mtd : Iterator2Iterable.make(cls.getAllMethods().iterator())) {
              // Skip methods without parameters, abstract methods, native methods
              // some Application classes are Primordial (why?)
              if (mtd.getNumberOfParameters() > (mtd.isStatic() ? 0 : 1)
                  && !mtd.isPrivate()
                  && !mtd.isAbstract()
                  && !mtd.isNative()
                  && !isAllPrimitiveTypes(mtd)
                  && !mtd.getDeclaringClass()
                      .getClassLoader()
                      .getName()
                      .toString()
                      .equals("Primordial")) {
                Preconditions.checkNotNull(mtd, "method not found");
                // Skip methods by looking at bytecode
                try {
                  if (CodeScanner.getFieldsRead(mtd).isEmpty()
                      && CodeScanner.getFieldsWritten(mtd).isEmpty()
                      && CodeScanner.getCallSites(mtd).isEmpty()) {
                    continue;
                  }
                } catch (Exception e) {
                  e.printStackTrace();
                }
                // Make CFG
                IR ir =
                    cache
                        .getIRFactory()
                        .makeIR(mtd, Everywhere.EVERYWHERE, options.getSSAOptions());
                ControlFlowGraph<SSAInstruction, ISSABasicBlock> cfg = ir.getControlFlowGraph();
                // Analyze parameters
                DefinitelyDerefedParams analysisDriver =
                    new DefinitelyDerefedParams(mtd, ir, cfg, cha);
                Set<Integer> result = analysisDriver.analyze();
                String sign = getSignature(mtd);
                if (!result.isEmpty() || DEBUG) {
                  map_result.put(sign, result);
                }
                // Analyze return value
                if (analysisDriver.analyzeReturnType()
                    == DefinitelyDerefedParams.NullnessHint.NULLABLE) {
                  nullableReturns.add(sign);
                }
              }
            }
          }
        }
      }
      long end = System.currentTimeMillis();
      if (VERBOSE) {
        System.out.println("-----\ndone\ntook " + (end - start) + "ms");
      }
      if (DEBUG) {
        System.out.println("definitely-dereferenced parameters: ");
        for (Map.Entry<String, Set<Integer>> resultEntry : map_result.entrySet()) {
          System.out.println(
              "@ method: " + resultEntry.getKey() + " = " + resultEntry.getValue().toString());
        }
      }
    }
    if (inPath.endsWith(".jar")) {
      writeProcessedJAR(inPath, outPath);
    } else if (inPath.endsWith(".aar")) {
      writeProcessedAAR(inPath, outPath);
    }
    lastOutPath = outPath;
    return map_result;
  }

  /**
   * Checks if all parameters and return value of a method have primitive types.
   *
   * @param mtd Method.
   * @return boolean True if all parameters and return value are of primitive type, otherwise false.
   */
  private static boolean isAllPrimitiveTypes(IMethod mtd) {
    if (!mtd.getReturnType().isPrimitiveType()) return false;
    for (int i = (mtd.isStatic() ? 0 : 1); i < mtd.getNumberOfParameters(); i++) {
      if (!mtd.getParameterType(i).isPrimitiveType()) return false;
    }
    return true;
  }

  /**
   * Get InputStream of the jar of class files to be analyzed.
   *
   * @param libPath Path to input jar / aar file to be analyzed.
   * @return InputStream InputStream for the jar.
   */
  private static InputStream getInputStream(String libPath) throws IOException {
    Preconditions.checkArgument(
        (libPath.endsWith(".jar") || libPath.endsWith(".aar")) && Files.exists(Paths.get(libPath)),
        "invalid library path! " + libPath);
    if (VERBOSE) {
      System.out.println("opening " + libPath + "...");
    }
    InputStream jarIS = null;
    if (libPath.endsWith(".jar")) {
      jarIS = new FileInputStream(libPath);
    } else if (libPath.endsWith(".aar")) {
      ZipFile aar = new ZipFile(libPath);
      ZipEntry jarEntry = aar.getEntry("classes.jar");
      jarIS = (jarEntry == null ? null : aar.getInputStream(jarEntry));
    }
    return jarIS;
  }

  /**
   * Write processed jar with nullability model in jar -> META-INF/nullaway/jarinfer.astubx
   *
   * @param inJarPath Path of input jar file.
   * @param outJarPath Path of output jar file.
   */
  private static void writeProcessedJAR(String inJarPath, String outJarPath) {
    Preconditions.checkArgument(
        inJarPath.endsWith(".jar") && Files.exists(Paths.get(inJarPath)),
        "invalid jar file! " + inJarPath);
    try {
      writeModelToJarStream(
<<<<<<< HEAD
          new JarInputStream(new FileInputStream(inJarPath)),
          new JarOutputStream(new FileOutputStream(outJarPath)));
=======
          new ZipInputStream(new FileInputStream(inJarPath)),
          new ZipOutputStream(new FileOutputStream(outJarPath)),
          map_result);
>>>>>>> ce5c123c
      if (VERBOSE) {
        System.out.println("processed jar to: " + outJarPath);
      }
    } catch (IOException e) {
      throw new Error(e);
    }
  }

  /**
   * Write processed aar with nullability model in aar -> classes.jar ->
   * META-INF/nullaway/jarinfer.astubx
   *
   * @param inAarPath Path of input aar file.
   * @param outAarPath Path of output aar file.
   */
  private static void writeProcessedAAR(String inAarPath, String outAarPath) {
    Preconditions.checkArgument(
        inAarPath.endsWith(".aar") && Files.exists(Paths.get(inAarPath)),
        "invalid aar file! " + inAarPath);
    try {
      ZipFile zip = new ZipFile(inAarPath);
      ZipOutputStream zos = new ZipOutputStream(new FileOutputStream(outAarPath));
      for (Enumeration zes = zip.entries(); zes.hasMoreElements(); ) {
        ZipEntry ze = (ZipEntry) zes.nextElement();
        zos.putNextEntry(new ZipEntry(ze.getName()));
        if (ze.getName().endsWith("classes.jar")) {
          writeModelToJarStream(
<<<<<<< HEAD
              new JarInputStream(aar.getInputStream(aarEntry)), new JarOutputStream(aos));
=======
              new ZipInputStream(zip.getInputStream(ze)), new ZipOutputStream(zos), map_result);
>>>>>>> ce5c123c
        } else {
          IOUtils.copy(zip.getInputStream(ze), zos);
        }
        zos.closeEntry();
      }
      zip.close();
      zos.close();
      if (VERBOSE) {
        System.out.println("processed aar to: " + outAarPath);
      }
    } catch (IOException e) {
      throw new Error(e);
    }
  }
  /**
   * Copy Jar Input Stream to Jar Output Stream and add nullability model.
   *
<<<<<<< HEAD
   * @param jis Jar Input Stream.
   * @param jos Jar Output Stream.
   */
  private static void writeModelToJarStream(JarInputStream jis, JarOutputStream jos) {
=======
   * @param zis Jar Input Stream.
   * @param zos Jar Output Stream.
   * @param map_result Map of 'method signatures' to their 'list of NonNull parameters'.
   */
  private static void writeModelToJarStream(
      ZipInputStream zis, ZipOutputStream zos, Result map_result) {
>>>>>>> ce5c123c
    try {
      for (ZipEntry ze; (ze = zis.getNextEntry()) != null; ) {
        zos.putNextEntry(ze);
        IOUtils.copy(zis, zos);
        zos.closeEntry();
      }
      zis.close();
      if (!map_result.isEmpty()) {
<<<<<<< HEAD
        jos.putNextEntry(new JarEntry(DEFAULT_ASTUBX_LOCATION));
        writeModel(new DataOutputStream(jos));
=======
        zos.putNextEntry(new ZipEntry(DEFAULT_ASTUBX_LOCATION));
        writeModel(new DataOutputStream(zos), map_result);
        zos.closeEntry();
>>>>>>> ce5c123c
      }
      zos.finish();
    } catch (IOException e) {
      throw new Error(e);
    }
  }

  /**
   * Write inferred nullability model in astubx format to the JarOutputStream for the processed
   * jar/aar.
   *
   * @param out JarOutputStream for writing the astubx
   */
  //  Note: Need version compatibility check between generated stub files and when reading models
  //    StubxWriter.VERSION_0_FILE_MAGIC_NUMBER (?)
  private static void writeModel(DataOutputStream out) {
    try {
      Map<String, String> importedAnnotations =
          new HashMap<String, String>() {
            {
              put("Nonnull", "javax.annotation.Nonnull");
              put("Nullable", "javax.annotation.Nullable");
            }
          };
      Map<String, Set<String>> packageAnnotations = new HashMap<>();
      Map<String, Set<String>> typeAnnotations = new HashMap<>();
      Map<String, MethodAnnotationsRecord> methodRecords = new LinkedHashMap<>();

      for (Map.Entry<String, Set<Integer>> entry : map_result.entrySet()) {
        String sign = entry.getKey();
        Set<Integer> ddParams = entry.getValue();
        if (ddParams.isEmpty() && !nullableReturns.contains(sign)) continue;
        Map<Integer, ImmutableSet<String>> argAnnotation =
            new HashMap<Integer, ImmutableSet<String>>();
        for (Integer param : ddParams) {
          argAnnotation.put(param, ImmutableSet.of("Nonnull"));
        }
        methodRecords.put(
            sign,
            new MethodAnnotationsRecord(
                nullableReturns.contains(sign) ? ImmutableSet.of("Nullable") : ImmutableSet.of(),
                ImmutableMap.copyOf(argAnnotation)));
        nullableReturns.remove(sign);
      }
      for (String nullableReturnMethodSign : Iterator2Iterable.make(nullableReturns.iterator())) {
        methodRecords.put(
            nullableReturnMethodSign,
            new MethodAnnotationsRecord(ImmutableSet.of("Nullable"), ImmutableMap.of()));
      }
      StubxWriter.write(
          out, importedAnnotations, packageAnnotations, typeAnnotations, methodRecords);
    } catch (Exception e) {
      e.printStackTrace();
    }
  }

  /**
   * Get astubx style method signature. {FullyQualifiedEnclosingType}: {UnqualifiedMethodReturnType}
   * {methodName} ([{UnqualifiedArgumentType}*])
   *
   * @param mtd Method reference.
   * @return String Method signature.
   */
  // TODO: handle generics and inner classes
  private static String getSignature(IMethod mtd) {
    String classType =
        mtd.getDeclaringClass().getName().toString().replaceAll("/", "\\.").substring(1);
    classType = classType.replaceAll("\\$", "\\."); // handle inner class
    String returnType = mtd.isInit() ? null : getSimpleTypeName(mtd.getReturnType());
    String strArgTypes = "";
    int argi = mtd.isStatic() ? 0 : 1; // Skip 'this' parameter
    for (; argi < mtd.getNumberOfParameters(); argi++) {
      strArgTypes += getSimpleTypeName(mtd.getParameterType(argi));
      if (argi < mtd.getNumberOfParameters() - 1) strArgTypes += ", ";
    }
    return classType
        + ":"
        + (returnType == null ? "void " : returnType + " ")
        + mtd.getName().toString()
        + "("
        + strArgTypes
        + ")";
  }
  /**
   * Get simple unqualified type name.
   *
   * @param typ Type Reference.
   * @return String Unqualified type name.
   */
  private static String getSimpleTypeName(TypeReference typ) {
    final Map<String, String> mapFullTypeName =
        new HashMap<String, String>() {
          {
            put("B", "byte");
            put("C", "char");
            put("D", "double");
            put("F", "float");
            put("I", "int");
            put("J", "long");
            put("S", "short");
            put("Z", "boolean");
          }
        };
    if (typ.isArrayType()) return "Array";
    String typName = typ.getName().toString();
    if (typName.startsWith("L")) {
      typName = typName.split("<")[0].substring(1); // handle generics
      typName = typName.substring(typName.lastIndexOf('/') + 1); // get unqualified name
      typName = typName.substring(typName.lastIndexOf('$') + 1); // handle inner classes
    } else {
      typName = mapFullTypeName.get(typName);
    }
    return typName;
  }

  private static String getMinRTJarPath() {
    ClassLoader sysClassLoader = ClassLoader.getSystemClassLoader();
    URL[] urls = ((URLClassLoader) sysClassLoader).getURLs();
    for (int i = 0; i < urls.length; i++) {
      String file = urls[i].getFile();
      if (file.contains("minrt")) { // com.uber.xpanalysis.
        return file;
      }
    }
    throw new RuntimeException("couldn't find minrt.jar");
  }

  static String makeScopeFileStr() {
    String minRTJarPath = getMinRTJarPath();
    return "Primordial,Java,jarFile,"
        + minRTJarPath
        + "\n"
        + "Primordial,Java,jarFile,primordial.jar.model";
  }
}<|MERGE_RESOLUTION|>--- conflicted
+++ resolved
@@ -100,12 +100,8 @@
   public static Result run(String inPath, String pkgName, String outPath)
       throws IOException, ClassHierarchyException, IllegalArgumentException {
     long start = System.currentTimeMillis();
-<<<<<<< HEAD
-    InputStream jarIS = getJARInputStream(inPath);
-=======
-    Result map_result = new Result();
+
     InputStream jarIS = getInputStream(inPath);
->>>>>>> ce5c123c
     if (jarIS != null) {
       //      File scopeFile = File.createTempFile("walaScopeFile", ".tmp");
       //      FileUtils.writeStringToFile(scopeFile, makeScopeFileStr());
@@ -242,25 +238,15 @@
    * @param inJarPath Path of input jar file.
    * @param outJarPath Path of output jar file.
    */
-  private static void writeProcessedJAR(String inJarPath, String outJarPath) {
+  private static void writeProcessedJAR(String inJarPath, String outJarPath) throws IOException {
     Preconditions.checkArgument(
         inJarPath.endsWith(".jar") && Files.exists(Paths.get(inJarPath)),
         "invalid jar file! " + inJarPath);
-    try {
-      writeModelToJarStream(
-<<<<<<< HEAD
-          new JarInputStream(new FileInputStream(inJarPath)),
-          new JarOutputStream(new FileOutputStream(outJarPath)));
-=======
-          new ZipInputStream(new FileInputStream(inJarPath)),
-          new ZipOutputStream(new FileOutputStream(outJarPath)),
-          map_result);
->>>>>>> ce5c123c
-      if (VERBOSE) {
-        System.out.println("processed jar to: " + outJarPath);
-      }
-    } catch (IOException e) {
-      throw new Error(e);
+    writeModelToJarStream(
+        new ZipInputStream(new FileInputStream(inJarPath)),
+        new ZipOutputStream(new FileOutputStream(outJarPath)));
+    if (VERBOSE) {
+      System.out.println("processed jar to: " + outJarPath);
     }
   }
 
@@ -271,74 +257,48 @@
    * @param inAarPath Path of input aar file.
    * @param outAarPath Path of output aar file.
    */
-  private static void writeProcessedAAR(String inAarPath, String outAarPath) {
+  private static void writeProcessedAAR(String inAarPath, String outAarPath) throws IOException {
     Preconditions.checkArgument(
         inAarPath.endsWith(".aar") && Files.exists(Paths.get(inAarPath)),
         "invalid aar file! " + inAarPath);
-    try {
-      ZipFile zip = new ZipFile(inAarPath);
-      ZipOutputStream zos = new ZipOutputStream(new FileOutputStream(outAarPath));
-      for (Enumeration zes = zip.entries(); zes.hasMoreElements(); ) {
-        ZipEntry ze = (ZipEntry) zes.nextElement();
-        zos.putNextEntry(new ZipEntry(ze.getName()));
-        if (ze.getName().endsWith("classes.jar")) {
-          writeModelToJarStream(
-<<<<<<< HEAD
-              new JarInputStream(aar.getInputStream(aarEntry)), new JarOutputStream(aos));
-=======
-              new ZipInputStream(zip.getInputStream(ze)), new ZipOutputStream(zos), map_result);
->>>>>>> ce5c123c
-        } else {
-          IOUtils.copy(zip.getInputStream(ze), zos);
-        }
-        zos.closeEntry();
-      }
-      zip.close();
-      zos.close();
-      if (VERBOSE) {
-        System.out.println("processed aar to: " + outAarPath);
-      }
-    } catch (IOException e) {
-      throw new Error(e);
+    ZipFile zip = new ZipFile(inAarPath);
+    ZipOutputStream zos = new ZipOutputStream(new FileOutputStream(outAarPath));
+    for (Enumeration zes = zip.entries(); zes.hasMoreElements(); ) {
+      ZipEntry ze = (ZipEntry) zes.nextElement();
+      zos.putNextEntry(new ZipEntry(ze.getName()));
+      if (ze.getName().endsWith("classes.jar")) {
+        writeModelToJarStream(new ZipInputStream(zip.getInputStream(ze)), new ZipOutputStream(zos));
+      } else {
+        IOUtils.copy(zip.getInputStream(ze), zos);
+      }
+      zos.closeEntry();
+    }
+    zip.close();
+    zos.close();
+    if (VERBOSE) {
+      System.out.println("processed aar to: " + outAarPath);
     }
   }
   /**
    * Copy Jar Input Stream to Jar Output Stream and add nullability model.
    *
-<<<<<<< HEAD
-   * @param jis Jar Input Stream.
-   * @param jos Jar Output Stream.
-   */
-  private static void writeModelToJarStream(JarInputStream jis, JarOutputStream jos) {
-=======
    * @param zis Jar Input Stream.
    * @param zos Jar Output Stream.
-   * @param map_result Map of 'method signatures' to their 'list of NonNull parameters'.
-   */
-  private static void writeModelToJarStream(
-      ZipInputStream zis, ZipOutputStream zos, Result map_result) {
->>>>>>> ce5c123c
-    try {
-      for (ZipEntry ze; (ze = zis.getNextEntry()) != null; ) {
-        zos.putNextEntry(ze);
-        IOUtils.copy(zis, zos);
-        zos.closeEntry();
-      }
-      zis.close();
-      if (!map_result.isEmpty()) {
-<<<<<<< HEAD
-        jos.putNextEntry(new JarEntry(DEFAULT_ASTUBX_LOCATION));
-        writeModel(new DataOutputStream(jos));
-=======
-        zos.putNextEntry(new ZipEntry(DEFAULT_ASTUBX_LOCATION));
-        writeModel(new DataOutputStream(zos), map_result);
-        zos.closeEntry();
->>>>>>> ce5c123c
-      }
-      zos.finish();
-    } catch (IOException e) {
-      throw new Error(e);
-    }
+   */
+  private static void writeModelToJarStream(ZipInputStream zis, ZipOutputStream zos)
+      throws IOException {
+    for (ZipEntry ze; (ze = zis.getNextEntry()) != null; ) {
+      zos.putNextEntry(ze);
+      IOUtils.copy(zis, zos);
+      zos.closeEntry();
+    }
+    zis.close();
+    if (!map_result.isEmpty()) {
+      zos.putNextEntry(new ZipEntry(DEFAULT_ASTUBX_LOCATION));
+      writeModel(new DataOutputStream(zos));
+      zos.closeEntry();
+    }
+    zos.finish();
   }
 
   /**
@@ -349,45 +309,40 @@
    */
   //  Note: Need version compatibility check between generated stub files and when reading models
   //    StubxWriter.VERSION_0_FILE_MAGIC_NUMBER (?)
-  private static void writeModel(DataOutputStream out) {
-    try {
-      Map<String, String> importedAnnotations =
-          new HashMap<String, String>() {
-            {
-              put("Nonnull", "javax.annotation.Nonnull");
-              put("Nullable", "javax.annotation.Nullable");
-            }
-          };
-      Map<String, Set<String>> packageAnnotations = new HashMap<>();
-      Map<String, Set<String>> typeAnnotations = new HashMap<>();
-      Map<String, MethodAnnotationsRecord> methodRecords = new LinkedHashMap<>();
-
-      for (Map.Entry<String, Set<Integer>> entry : map_result.entrySet()) {
-        String sign = entry.getKey();
-        Set<Integer> ddParams = entry.getValue();
-        if (ddParams.isEmpty() && !nullableReturns.contains(sign)) continue;
-        Map<Integer, ImmutableSet<String>> argAnnotation =
-            new HashMap<Integer, ImmutableSet<String>>();
-        for (Integer param : ddParams) {
-          argAnnotation.put(param, ImmutableSet.of("Nonnull"));
-        }
-        methodRecords.put(
-            sign,
-            new MethodAnnotationsRecord(
-                nullableReturns.contains(sign) ? ImmutableSet.of("Nullable") : ImmutableSet.of(),
-                ImmutableMap.copyOf(argAnnotation)));
-        nullableReturns.remove(sign);
-      }
-      for (String nullableReturnMethodSign : Iterator2Iterable.make(nullableReturns.iterator())) {
-        methodRecords.put(
-            nullableReturnMethodSign,
-            new MethodAnnotationsRecord(ImmutableSet.of("Nullable"), ImmutableMap.of()));
-      }
-      StubxWriter.write(
-          out, importedAnnotations, packageAnnotations, typeAnnotations, methodRecords);
-    } catch (Exception e) {
-      e.printStackTrace();
-    }
+  private static void writeModel(DataOutputStream out) throws IOException {
+    Map<String, String> importedAnnotations =
+        new HashMap<String, String>() {
+          {
+            put("Nonnull", "javax.annotation.Nonnull");
+            put("Nullable", "javax.annotation.Nullable");
+          }
+        };
+    Map<String, Set<String>> packageAnnotations = new HashMap<>();
+    Map<String, Set<String>> typeAnnotations = new HashMap<>();
+    Map<String, MethodAnnotationsRecord> methodRecords = new LinkedHashMap<>();
+
+    for (Map.Entry<String, Set<Integer>> entry : map_result.entrySet()) {
+      String sign = entry.getKey();
+      Set<Integer> ddParams = entry.getValue();
+      if (ddParams.isEmpty() && !nullableReturns.contains(sign)) continue;
+      Map<Integer, ImmutableSet<String>> argAnnotation =
+          new HashMap<Integer, ImmutableSet<String>>();
+      for (Integer param : ddParams) {
+        argAnnotation.put(param, ImmutableSet.of("Nonnull"));
+      }
+      methodRecords.put(
+          sign,
+          new MethodAnnotationsRecord(
+              nullableReturns.contains(sign) ? ImmutableSet.of("Nullable") : ImmutableSet.of(),
+              ImmutableMap.copyOf(argAnnotation)));
+      nullableReturns.remove(sign);
+    }
+    for (String nullableReturnMethodSign : Iterator2Iterable.make(nullableReturns.iterator())) {
+      methodRecords.put(
+          nullableReturnMethodSign,
+          new MethodAnnotationsRecord(ImmutableSet.of("Nullable"), ImmutableMap.of()));
+    }
+    StubxWriter.write(out, importedAnnotations, packageAnnotations, typeAnnotations, methodRecords);
   }
 
   /**
