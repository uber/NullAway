--- conflicted
+++ resolved
@@ -399,26 +399,17 @@
 
   private void writeAnnotations(String inPath, String outFile) throws IOException {
     Preconditions.checkArgument(
-<<<<<<< HEAD
         inPath.endsWith(".jar") || inPath.endsWith(".aar") || inPath.endsWith(".class"),
         "invalid input path - " + inPath);
-    LOG(DEBUG, "DEBUG", "Writing Annotations to " + outPath);
-
-    if (inPath.endsWith(".jar")) {
-      String outFile = outPath + "/" + FilenameUtils.getBaseName(inPath) + "-annotated.jar";
-=======
-        inPath.endsWith(".jar") || inPath.endsWith(".class"), "invalid input path - " + inPath);
     LOG(DEBUG, "DEBUG", "Writing Annotations to " + outFile);
 
     new File(outFile).getParentFile().mkdirs();
     if (inPath.endsWith(".jar")) {
->>>>>>> 27973686
       JarFile jar = new JarFile(inPath);
       JarOutputStream jarOS = new JarOutputStream(new FileOutputStream(outFile));
       BytecodeAnnotator.annotateBytecodeInJar(jar, jarOS, nonnullParams, nullableReturns, DEBUG);
       jarOS.close();
     } else if (inPath.endsWith(".aar")) {
-      String outFile = outPath + "/" + FilenameUtils.getBaseName(inPath) + "-annotated.aar";
       ZipFile zip = new ZipFile(inPath);
       ZipOutputStream zipOS = new ZipOutputStream(new FileOutputStream(outFile));
       BytecodeAnnotator.annotateBytecodeInAar(zip, zipOS, nonnullParams, nullableReturns, DEBUG);
