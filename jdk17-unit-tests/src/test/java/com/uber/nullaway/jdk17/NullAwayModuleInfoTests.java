package com.uber.nullaway.jdk17;

import com.google.errorprone.CompilationTestHelper;
import com.uber.nullaway.NullAway;
import java.util.Arrays;
import org.junit.Before;
import org.junit.Rule;
import org.junit.Test;
import org.junit.rules.TemporaryFolder;

public class NullAwayModuleInfoTests {

  @Rule public final TemporaryFolder temporaryFolder = new TemporaryFolder();

  private CompilationTestHelper defaultCompilationHelper;

  @Before
  public void setup() {
    defaultCompilationHelper =
        CompilationTestHelper.newInstance(NullAway.class, getClass())
            .setArgs(
                Arrays.asList(
                    "-d",
                    temporaryFolder.getRoot().getAbsolutePath(),
                    // The module path system property is set in the build.gradle file to just
                    // include the jar for the Checker Framework qualifier annotations
                    "--module-path",
                    System.getProperty("test.module.path"),
                    "-XepOpt:NullAway:AnnotatedPackages=com.uber"));
  }

  @Test
  public void testModuleInfo() {
    // just check that the tool doesn't crash
    defaultCompilationHelper
        .addSourceLines(
            "module-info.java",
            "module com.uber.mymodule {",
<<<<<<< HEAD
=======
            "  // Important: two-level deep module tests matching of identifier `java` as base expression;",
            "  // see further discussion at https://github.com/uber/NullAway/pull/544#discussion_r780829467",
>>>>>>> 14723a80
            "  requires java.base;",
            "  requires static org.checkerframework.checker.qual;",
            "}")
        .doTest();
  }
}<|MERGE_RESOLUTION|>--- conflicted
+++ resolved
@@ -36,11 +36,8 @@
         .addSourceLines(
             "module-info.java",
             "module com.uber.mymodule {",
-<<<<<<< HEAD
-=======
             "  // Important: two-level deep module tests matching of identifier `java` as base expression;",
             "  // see further discussion at https://github.com/uber/NullAway/pull/544#discussion_r780829467",
->>>>>>> 14723a80
             "  requires java.base;",
             "  requires static org.checkerframework.checker.qual;",
             "}")
