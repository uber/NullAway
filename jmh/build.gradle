plugins {
    id 'java-library'
<<<<<<< HEAD
    id 'nullaway.jacoco-conventions'
    id "me.champeau.jmh" version "0.6.6"
=======
    id 'me.champeau.jmh'
>>>>>>> 6af3cfbf
}

configurations {
    // create a configuration for the sources and dependencies of each benchmark
    caffeineSources
    caffeineDeps

    autodisposeSources
    autodisposeDeps
}
dependencies {

    // Add NullAway and Error Prone Core as dependencies.  This ensures that the classes get included
    // in the jmh-generated jar, and hence get JIT-compiled during benchmarking.  Without this dependence, NullAway
    // can still be loaded via the processor path, but it gets reloaded on each run of compilation, skewing
    // performance measurements
    implementation project(':nullaway')
    // use the same version of Error Prone Core that we are compiling NullAway against, so we can
    // benchmark against different versions of Error Prone
    implementation deps.build.errorProneCoreForApi


    // Source jars for our desired benchmarks
    caffeineSources('com.github.ben-manes.caffeine:caffeine:3.0.2:sources') {
        transitive = false
    }
    autodisposeSources('com.uber.autodispose2:autodispose:2.1.0:sources') {
        transitive = false
    }

    caffeineDeps 'com.github.ben-manes.caffeine:caffeine:3.0.2'
    autodisposeDeps 'com.uber.autodispose2:autodispose:2.1.0'

    testImplementation deps.test.junit4
}

def caffeineSourceDir = project.layout.buildDirectory.dir('caffeineSources')
def autodisposeSourceDir = project.layout.buildDirectory.dir('autodisposeSources')

task extractCaffeineSources(type: Copy) {
    from zipTree(configurations.caffeineSources.singleFile)
    into caffeineSourceDir
}

task extractAutodisposeSources(type: Copy) {
    from zipTree(configurations.autodisposeSources.singleFile)
    into autodisposeSourceDir
}

compileJava.dependsOn(extractCaffeineSources)
compileJava.dependsOn(extractAutodisposeSources)

// always run jmh
tasks.getByName('jmh').outputs.upToDateWhen { false }

jmh {
    // seems we need more iterations to fully warm up the JIT
    warmupIterations = 10

    // a trick: to get the classpath for a benchmark, create a configuration that depends on the benchmark, and
    // then filter out the benchmark itself
    def caffeineClasspath = configurations.caffeineDeps.filter({f -> !f.toString().contains("caffeine-3.0.2")}).asPath
    def autodisposeClasspath = configurations.autodisposeDeps.filter({f -> !f.toString().contains("autodispose-2.1.0")}).asPath

    jvmArgsAppend = [
            "-Dnullaway.caffeine.sources=${caffeineSourceDir.get()}",
            "-Dnullaway.caffeine.classpath=$caffeineClasspath",
            "-Dnullaway.autodispose.sources=${autodisposeSourceDir.get()}",
            "-Dnullaway.autodispose.classpath=$autodisposeClasspath",
    ]

    // commented-out examples of how to tweak other jmh parameters; they show the default values
    // for more examples see https://github.com/melix/jmh-gradle-plugin/blob/master/README.adoc#configuration-options
    // iterations = 5
    // fork = 5
}

// don't run test task on pre-JDK-11 VMs
test.onlyIf { JavaVersion.current() >= JavaVersion.VERSION_11 }<|MERGE_RESOLUTION|>--- conflicted
+++ resolved
@@ -1,11 +1,7 @@
 plugins {
     id 'java-library'
-<<<<<<< HEAD
     id 'nullaway.jacoco-conventions'
-    id "me.champeau.jmh" version "0.6.6"
-=======
     id 'me.champeau.jmh'
->>>>>>> 6af3cfbf
 }
 
 configurations {
