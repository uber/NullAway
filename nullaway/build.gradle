--- conflicted
+++ resolved
@@ -123,14 +123,11 @@
     testClassesDirs = testTask.testClassesDirs
     jvmArgs "-Xbootclasspath/p:${configurations.errorproneJavac.asPath}"
     filter {
-<<<<<<< HEAD
         // JDK 8 does not support diamonds on anonymous classes
         excludeTestsMatching "com.uber.nullaway.NullAwayJSpecifyGenericsTests.overrideDiamondAnonymousClass"
-=======
         // tests cannot run on JDK 8 since Mockito version no longer supports it
         excludeTestsMatching "com.uber.nullaway.NullAwaySerializationTest.initializationError"
         excludeTestsMatching "com.uber.nullaway.handlers.contract.ContractUtilsTest.getEmptyAntecedent"
->>>>>>> f98bc4be
     }
 }
 
