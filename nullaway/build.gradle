--- conflicted
+++ resolved
@@ -65,17 +65,14 @@
     testImplementation deps.test.mockito
     testImplementation deps.test.javaxAnnotationApi
     testImplementation deps.test.assertJ
-<<<<<<< HEAD
     // This is for a test exposing a CFG construction failure in the Checker Framework.  We can probably remove it once
     // the issue is fixed upstream and we update. See https://github.com/typetools/checker-framework/issues/6396.
     testImplementation 'org.apache.spark:spark-sql_2.12:3.3.2'
-=======
 
     errorProneOldest deps.build.errorProneCheckApiOld
     errorProneOldest(deps.build.errorProneTestHelpersOld) {
         exclude group: "junit", module: "junit"
     }
->>>>>>> 9ff44a7f
 }
 
 javadoc {
