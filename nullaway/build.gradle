/*
 * Copyright (C) 2017. Uber Technologies
 *
 * Licensed under the Apache License, Version 2.0 (the "License");
 * you may not use this file except in compliance with the License.
 * You may obtain a copy of the License at
 *
 *    http://www.apache.org/licenses/LICENSE-2.0
 *
 * Unless required by applicable law or agreed to in writing, software
 * distributed under the License is distributed on an "AS IS" BASIS,
 * WITHOUT WARRANTIES OR CONDITIONS OF ANY KIND, either express or implied.
 * See the License for the specific language governing permissions and
 * limitations under the License.
 */
import net.ltgt.gradle.errorprone.CheckSeverity

plugins {
  id 'java-library'
  // For code coverage:
  id 'jacoco'
  id 'com.github.nbaztec.coveralls-jacoco'
}

sourceCompatibility = "1.8"
targetCompatibility = "1.8"

dependencies {
    compileOnly deps.apt.autoValueAnnot
    annotationProcessor deps.apt.autoValue
    compileOnly deps.apt.autoServiceAnnot
    annotationProcessor deps.apt.autoService

    compileOnly deps.build.errorProneCheckApi
    implementation deps.build.checkerDataflow
    implementation deps.build.guava

    testImplementation deps.test.junit4
    testImplementation(deps.build.errorProneTestHelpers) {
        exclude group: "junit", module: "junit"
    }

    testImplementation deps.test.jetbrainsAnnotations
    testImplementation deps.test.junit5Jupiter
    testImplementation deps.test.cfQual
    testImplementation deps.test.cfCompatQual
    testImplementation project(":test-java-lib")
    testImplementation deps.test.inferAnnotations
    testImplementation deps.apt.jakartaInject
    testImplementation deps.apt.javaxInject
    testImplementation deps.test.rxjava2
    testImplementation deps.test.commonsLang
    testImplementation deps.test.commonsLang3
    testImplementation project(":test-library-models")
    testImplementation deps.test.lombok
<<<<<<< HEAD
    implementation 'com.googlecode.json-simple:json-simple:1.1.1'
=======
    testImplementation deps.test.springBeans
    testImplementation deps.test.springContext
>>>>>>> f8e9cbe4
}

javadoc {
    failOnError = false
}


test {
  maxHeapSize = "1024m"
  if (!JavaVersion.current().java9Compatible) {
    jvmArgs "-Xbootclasspath/p:${configurations.errorproneJavac.asPath}"
  }
}

apply plugin: 'com.vanniktech.maven.publish'

jacoco {
  toolVersion = "0.8.2"
}

jacocoTestReport {
    reports {
        xml.enabled = true // coveralls plugin depends on xml format report
        html.enabled = true
    }
}

coverallsJacoco {
    reportPath = "nullaway/build/reports/jacoco/test/jacocoTestReport.xml"
}<|MERGE_RESOLUTION|>--- conflicted
+++ resolved
@@ -53,12 +53,9 @@
     testImplementation deps.test.commonsLang3
     testImplementation project(":test-library-models")
     testImplementation deps.test.lombok
-<<<<<<< HEAD
     implementation 'com.googlecode.json-simple:json-simple:1.1.1'
-=======
     testImplementation deps.test.springBeans
     testImplementation deps.test.springContext
->>>>>>> f8e9cbe4
 }
 
 javadoc {
