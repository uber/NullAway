--- conflicted
+++ resolved
@@ -571,7 +571,6 @@
   }
 
   /**
-<<<<<<< HEAD
    * This method gets a method type with return type and method parameters having annotations of the
    * corresponding type parameters of the owner and then use it to compare the nullability
    * annotations of the return type and the method params with the corresponding type params of the
@@ -714,23 +713,17 @@
     return Nullness.NONNULL;
   }
 
-=======
+  /**
    * Returns a pretty-printed representation of type suitable for error messages. The representation
    * uses simple names rather than fully-qualified names, and retains all type-use annotations.
    */
->>>>>>> 7c86f301
   public static String prettyTypeForError(Type type) {
     return type.accept(PRETTY_TYPE_VISITOR, null);
   }
 
-<<<<<<< HEAD
-  private static final Type.Visitor<String, Void> PRETTY_TYPE_VISITOR =
-      new Types.DefaultTypeVisitor<>() {
-=======
   /** This code is a modified version of code in {@link com.google.errorprone.util.Signatures} */
   private static final Type.Visitor<String, Void> PRETTY_TYPE_VISITOR =
       new Types.DefaultTypeVisitor<String, Void>() {
->>>>>>> 7c86f301
         @Override
         public String visitWildcardType(Type.WildcardType t, Void unused) {
           StringBuilder sb = new StringBuilder();
