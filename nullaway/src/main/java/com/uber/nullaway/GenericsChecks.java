--- conflicted
+++ resolved
@@ -306,8 +306,6 @@
     }
   }
 
-<<<<<<< HEAD
-=======
   /**
    * Checks that the nullability of type parameters for a returned expression matches that of the
    * type parameters of the enclosing method's return type.
@@ -317,7 +315,6 @@
    * @param analysis the analysis object
    * @param state the visitor state
    */
->>>>>>> 540eaa93
   public static void checkTypeParameterNullnessForFunctionReturnType(
       ExpressionTree retExpr,
       Symbol.MethodSymbol methodSymbol,
@@ -776,15 +773,9 @@
     }
     Type enclosingType =
         castToNonNull(
-<<<<<<< HEAD
             getTreeType(((MemberSelectTree) tree.getMethodSelect()).getExpression(), state));
     return getGenericMethodParameterNullness(
         paramIndex, invokedMethodSymbol, enclosingType, state, config);
-=======
-            ASTHelpers.getType(((MemberSelectTree) tree.getMethodSelect()).getExpression()));
-    return getGenericMethodParameterNullness(
-        paramIndex, invokedMethodSymbol, methodReceiverType, state, config);
->>>>>>> 540eaa93
   }
 
   /**
@@ -843,11 +834,7 @@
    * @param enclosingType the enclosing type in which we want to know {@code method}'s parameter
    *     type nullability
    * @param state the visitor state
-<<<<<<< HEAD
-   * @param config the config
-=======
    * @param config the analysis config
->>>>>>> 540eaa93
    * @return nullability of the relevant parameter type of {@code method} in the context of {@code
    *     enclosingSymbol}
    */
