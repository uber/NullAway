package com.uber.nullaway;

import static com.uber.nullaway.NullabilityUtil.castToNonNull;

import com.google.common.base.Preconditions;
import com.google.errorprone.VisitorState;
import com.google.errorprone.suppliers.Supplier;
import com.google.errorprone.suppliers.Suppliers;
import com.google.errorprone.util.ASTHelpers;
import com.sun.source.tree.AnnotatedTypeTree;
import com.sun.source.tree.AnnotationTree;
import com.sun.source.tree.AssignmentTree;
<<<<<<< HEAD
import com.sun.source.tree.ConditionalExpressionTree;
=======
>>>>>>> ff6b0907
import com.sun.source.tree.ExpressionTree;
import com.sun.source.tree.NewClassTree;
import com.sun.source.tree.ParameterizedTypeTree;
import com.sun.source.tree.Tree;
import com.sun.source.tree.VariableTree;
import com.sun.tools.javac.code.Attribute;
import com.sun.tools.javac.code.Symbol;
import com.sun.tools.javac.code.Type;
import com.sun.tools.javac.code.TypeMetadata;
import com.sun.tools.javac.code.Types;
import java.util.ArrayList;
import java.util.Collections;
import java.util.HashMap;
import java.util.List;
import java.util.Map;
import javax.annotation.Nullable;

/** Methods for performing checks related to generic types and nullability. */
public final class GenericsChecks {

  private static final String NULLABLE_NAME = "org.jspecify.annotations.Nullable";

  private static final Supplier<Type> NULLABLE_TYPE_SUPPLIER =
      Suppliers.typeFromString(NULLABLE_NAME);
  private VisitorState state;
  private Config config;
  private NullAway analysis;

  public GenericsChecks(VisitorState state, Config config, NullAway analysis) {
    this.state = state;
    this.config = config;
    this.analysis = analysis;
  }

  /**
   * Checks that for an instantiated generic type, {@code @Nullable} types are only used for type
   * variables that have a {@code @Nullable} upper bound.
   *
   * @param tree the tree representing the instantiated type
   * @param state visitor state
   * @param analysis the analysis object
   * @param config the analysis config
   */
  public static void checkInstantiationForParameterizedTypedTree(
      ParameterizedTypeTree tree, VisitorState state, NullAway analysis, Config config) {
    if (!config.isJSpecifyMode()) {
      return;
    }
    List<? extends Tree> typeArguments = tree.getTypeArguments();
    if (typeArguments.size() == 0) {
      return;
    }
    Map<Integer, Tree> nullableTypeArguments = new HashMap<>();
    for (int i = 0; i < typeArguments.size(); i++) {
      Tree curTypeArg = typeArguments.get(i);
      if (curTypeArg instanceof AnnotatedTypeTree) {
        AnnotatedTypeTree annotatedType = (AnnotatedTypeTree) curTypeArg;
        for (AnnotationTree annotation : annotatedType.getAnnotations()) {
          Type annotationType = ASTHelpers.getType(annotation);
          if (annotationType != null
              && Nullness.isNullableAnnotation(annotationType.toString(), config)) {
            nullableTypeArguments.put(i, curTypeArg);
            break;
          }
        }
      }
    }
    // base type that is being instantiated
    Type baseType = ASTHelpers.getType(tree);
    if (baseType == null) {
      return;
    }
    com.sun.tools.javac.util.List<Type> baseTypeArgs = baseType.tsym.type.getTypeArguments();
    for (int i = 0; i < baseTypeArgs.size(); i++) {
      if (nullableTypeArguments.containsKey(i)) {

        Type typeVariable = baseTypeArgs.get(i);
        Type upperBound = typeVariable.getUpperBound();
        com.sun.tools.javac.util.List<Attribute.TypeCompound> annotationMirrors =
            upperBound.getAnnotationMirrors();
        boolean hasNullableAnnotation =
            Nullness.hasNullableAnnotation(annotationMirrors.stream(), config);
        // if base type argument does not have @Nullable annotation then the instantiation is
        // invalid
        if (!hasNullableAnnotation) {
          reportInvalidInstantiationError(
              nullableTypeArguments.get(i), baseType, typeVariable, state, analysis);
        }
      }
    }
  }

  private static void reportInvalidInstantiationError(
      Tree tree, Type baseType, Type baseTypeVariable, VisitorState state, NullAway analysis) {
    ErrorBuilder errorBuilder = analysis.getErrorBuilder();
    ErrorMessage errorMessage =
        new ErrorMessage(
            ErrorMessage.MessageTypes.TYPE_PARAMETER_CANNOT_BE_NULLABLE,
            String.format(
                "Generic type parameter cannot be @Nullable, as type variable %s of type %s does not have a @Nullable upper bound",
                baseTypeVariable.tsym.toString(), baseType.tsym.toString()));
    state.reportMatch(
        errorBuilder.createErrorDescription(
            errorMessage, analysis.buildDescription(tree), state, null));
  }

  private static void reportInvalidAssignmentInstantiationError(
      Tree tree, Type lhsType, Type rhsType, VisitorState state, NullAway analysis) {
    ErrorBuilder errorBuilder = analysis.getErrorBuilder();
    ErrorMessage errorMessage =
        new ErrorMessage(
            ErrorMessage.MessageTypes.ASSIGN_GENERIC_NULLABLE,
            String.format(
                "Cannot assign from type "
                    + rhsType
                    + " to type "
                    + lhsType
                    + " due to mismatched nullability of type parameters"));
    state.reportMatch(
        errorBuilder.createErrorDescription(
            errorMessage, analysis.buildDescription(tree), state, null));
  }

  private static void reportInvalidReturnTypeError(
      Tree tree, Type methodType, Type returnType, VisitorState state, NullAway analysis) {
    ErrorBuilder errorBuilder = analysis.getErrorBuilder();
    ErrorMessage errorMessage =
        new ErrorMessage(
            ErrorMessage.MessageTypes.RETURN_NULLABLE_GENERIC,
            String.format(
                "Cannot return expression of type "
                    + returnType
                    + " from method with return type "
                    + methodType
                    + " due to mismatched nullability of type parameters"));
    state.reportMatch(
        errorBuilder.createErrorDescription(
            errorMessage, analysis.buildDescription(tree), state, null));
  }

<<<<<<< HEAD
  private static void reportMismatchedTypeForTernaryOperator(
      Tree tree, Type expressionType, Type subPartType, VisitorState state, NullAway analysis) {
    ErrorBuilder errorBuilder = analysis.getErrorBuilder();
    ErrorMessage errorMessage =
        new ErrorMessage(
            ErrorMessage.MessageTypes.ASSIGN_GENERIC_NULLABLE,
            String.format(
                "Conditional expression must have type "
                    + expressionType
                    + " but the sub-expression has type "
                    + subPartType
                    + ", which has mismatched nullability of type parameters"));
    state.reportMatch(
        errorBuilder.createErrorDescription(
            errorMessage, analysis.buildDescription(tree), state, null));
  }

  /**
   * This method returns type of the tree considering that the parameterized typed tree annotations
   * are not preserved if obtained directly using ASTHelpers.
=======
  /**
   * This method returns the type of the given tree, including any type use annotations.
   *
   * <p>This method is required because in some cases, the type returned by {@link
   * com.google.errorprone.util.ASTHelpers#getType(Tree)} fails to preserve type use annotations,
   * particularly when dealing with {@link com.sun.source.tree.NewClassTree} (e.g., {@code new
   * Foo<@Nullable A>}).
>>>>>>> ff6b0907
   *
   * @param tree A tree for which we need the type with preserved annotations.
   * @return Type of the tree with preserved annotations.
   */
  @Nullable
  private Type getTreeType(Tree tree) {
    if (tree instanceof NewClassTree
        && ((NewClassTree) tree).getIdentifier() instanceof ParameterizedTypeTree) {
      ParameterizedTypeTree paramTypedTree =
          (ParameterizedTypeTree) ((NewClassTree) tree).getIdentifier();
      if (paramTypedTree.getTypeArguments().isEmpty()) {
        // diamond operator, which we do not yet support; for now, return null
        // TODO: support diamond operators
        return null;
      }
      return typeWithPreservedAnnotations(paramTypedTree);
    } else {
      return ASTHelpers.getType(tree);
    }
  }

  /**
   * For a tree representing an assignment, ensures that from the perspective of type parameter
   * nullability, the type of the right-hand side is assignable to (a subtype of) the type of the
   * left-hand side. This check ensures that for every parameterized type nested in each of the
   * types, the type parameters have identical nullability.
   *
   * @param tree the tree to check, which must be either an {@link AssignmentTree} or a {@link
   *     VariableTree}
   */
  public void checkTypeParameterNullnessForAssignability(Tree tree) {
    if (!config.isJSpecifyMode()) {
      return;
    }
    Tree lhsTree;
    Tree rhsTree;
    if (tree instanceof VariableTree) {
      VariableTree varTree = (VariableTree) tree;
      lhsTree = varTree.getType();
      rhsTree = varTree.getInitializer();
    } else {
      AssignmentTree assignmentTree = (AssignmentTree) tree;
      lhsTree = assignmentTree.getVariable();
      rhsTree = assignmentTree.getExpression();
    }
    // rhsTree can be null for a VariableTree.  Also, we don't need to do a check
    // if rhsTree is the null literal
    if (rhsTree == null || rhsTree.getKind().equals(Tree.Kind.NULL_LITERAL)) {
      return;
    }
    Type lhsType = getTreeType(lhsTree);
    Type rhsType = getTreeType(rhsTree);

    if (lhsType instanceof Type.ClassType && rhsType instanceof Type.ClassType) {
      boolean isAssignmentValid =
          compareNullabilityAnnotations((Type.ClassType) lhsType, (Type.ClassType) rhsType);
      if (!isAssignmentValid) {
        reportInvalidAssignmentInstantiationError(tree, lhsType, rhsType, state, analysis);
      }
    }
  }

  public void checkTypeParameterNullnessForFunctionReturnType(
      ExpressionTree retExpr, Symbol.MethodSymbol methodSymbol) {
    if (!config.isJSpecifyMode()) {
      return;
    }

<<<<<<< HEAD
    Type methodType = methodSymbol.getReturnType();
    // check nullability of parameters only for generics
    if (methodType.getTypeArguments().isEmpty()) {
      return;
    }
    Type returnExpressionType = getTreeType(retExpr);
    if (methodType instanceof Type.ClassType && returnExpressionType instanceof Type.ClassType) {
      boolean isReturnTypeValid =
          compareNullabilityAnnotations(
              (Type.ClassType) methodType, (Type.ClassType) returnExpressionType);
      if (!isReturnTypeValid) {
        reportInvalidReturnTypeError(retExpr, methodType, returnExpressionType, state, analysis);
=======
    Type formalReturnType = methodSymbol.getReturnType();
    // check nullability of parameters only for generics
    if (formalReturnType.getTypeArguments().isEmpty()) {
      return;
    }
    Type returnExpressionType = getTreeType(retExpr);
    if (formalReturnType instanceof Type.ClassType
        && returnExpressionType instanceof Type.ClassType) {
      boolean isReturnTypeValid =
          compareNullabilityAnnotations(
              (Type.ClassType) formalReturnType, (Type.ClassType) returnExpressionType);
      if (!isReturnTypeValid) {
        reportInvalidReturnTypeError(
            retExpr, formalReturnType, returnExpressionType, state, analysis);
>>>>>>> ff6b0907
      }
    }
  }

  /**
   * Compare two types from an assignment for identical type parameter nullability, recursively
   * checking nested generic types. See <a
   * href="https://jspecify.dev/docs/spec/#nullness-delegating-subtyping">the JSpecify
   * specification</a> and <a
   * href="https://docs.oracle.com/javase/specs/jls/se14/html/jls-4.html#jls-4.10.2">the JLS
   * subtyping rules for class and interface types</a>.
   *
   * @param lhsType type for the lhs of the assignment
   * @param rhsType type for the rhs of the assignment
   */
  private boolean compareNullabilityAnnotations(Type.ClassType lhsType, Type.ClassType rhsType) {
    Types types = state.getTypes();
    // The base type of rhsType may be a subtype of lhsType's base type.  In such cases, we must
    // compare lhsType against the supertype of rhsType with a matching base type.
    rhsType = (Type.ClassType) types.asSuper(rhsType, lhsType.tsym);
    // This is impossible, considering the fact that standard Java subtyping succeeds before running
    // NullAway
    if (rhsType == null) {
      throw new RuntimeException("Did not find supertype of " + rhsType + " matching " + lhsType);
    }
    List<Type> lhsTypeArguments = lhsType.getTypeArguments();
    List<Type> rhsTypeArguments = rhsType.getTypeArguments();
    // This is impossible, considering the fact that standard Java subtyping succeeds before running
    // NullAway
    if (lhsTypeArguments.size() != rhsTypeArguments.size()) {
      throw new RuntimeException(
          "Number of types arguments in " + rhsType + " does not match " + lhsType);
    }
    for (int i = 0; i < lhsTypeArguments.size(); i++) {
      Type lhsTypeArgument = lhsTypeArguments.get(i);
      Type rhsTypeArgument = rhsTypeArguments.get(i);
      boolean isLHSNullableAnnotated = false;
      List<Attribute.TypeCompound> lhsAnnotations = lhsTypeArgument.getAnnotationMirrors();
      // To ensure that we are checking only jspecify nullable annotations
      for (Attribute.TypeCompound annotation : lhsAnnotations) {
        if (annotation.getAnnotationType().toString().equals(NULLABLE_NAME)) {
          isLHSNullableAnnotated = true;
          break;
        }
      }
      boolean isRHSNullableAnnotated = false;
      List<Attribute.TypeCompound> rhsAnnotations = rhsTypeArgument.getAnnotationMirrors();
      // To ensure that we are checking only jspecify nullable annotations
      for (Attribute.TypeCompound annotation : rhsAnnotations) {
        if (annotation.getAnnotationType().toString().equals(NULLABLE_NAME)) {
          isRHSNullableAnnotated = true;
          break;
        }
      }
      if (isLHSNullableAnnotated != isRHSNullableAnnotated) {
        return false;
      }
      // nested generics
      if (lhsTypeArgument.getTypeArguments().length() > 0) {
        if (!compareNullabilityAnnotations(
            (Type.ClassType) lhsTypeArgument, (Type.ClassType) rhsTypeArgument)) {
          return false;
        }
      }
    }
    return true;
  }

  /**
   * For the Parameterized typed trees, ASTHelpers.getType(tree) does not return a Type with
   * preserved annotations. This method takes a Parameterized typed tree as an input and returns the
   * Type of the tree with the annotations.
   *
   * @param tree A parameterized typed tree for which we need class type with preserved annotations.
   * @return A Type with preserved annotations.
   */
  private Type.ClassType typeWithPreservedAnnotations(ParameterizedTypeTree tree) {
    Type.ClassType type = (Type.ClassType) ASTHelpers.getType(tree);
    Preconditions.checkNotNull(type);
    Type nullableType = NULLABLE_TYPE_SUPPLIER.get(state);
    List<? extends Tree> typeArguments = tree.getTypeArguments();
    List<Type> newTypeArgs = new ArrayList<>();
    boolean hasNullableAnnotation = false;
    for (int i = 0; i < typeArguments.size(); i++) {
      AnnotatedTypeTree annotatedType = null;
      Tree curTypeArg = typeArguments.get(i);
      // If the type argument has an annotation, it will either be an AnnotatedTypeTree, or a
      // ParameterizedTypeTree in the case of a nested generic type
      if (curTypeArg instanceof AnnotatedTypeTree) {
        annotatedType = (AnnotatedTypeTree) curTypeArg;
      } else if (curTypeArg instanceof ParameterizedTypeTree
          && ((ParameterizedTypeTree) curTypeArg).getType() instanceof AnnotatedTypeTree) {
        annotatedType = (AnnotatedTypeTree) ((ParameterizedTypeTree) curTypeArg).getType();
      }
      List<? extends AnnotationTree> annotations =
          annotatedType != null ? annotatedType.getAnnotations() : Collections.emptyList();
      for (AnnotationTree annotation : annotations) {
        if (ASTHelpers.isSameType(
            nullableType, ASTHelpers.getType(annotation.getAnnotationType()), state)) {
          hasNullableAnnotation = true;
          break;
        }
      }
      // construct a TypeMetadata object containing a nullability annotation if needed
      com.sun.tools.javac.util.List<Attribute.TypeCompound> nullableAnnotationCompound =
          hasNullableAnnotation
              ? com.sun.tools.javac.util.List.from(
                  Collections.singletonList(
                      new Attribute.TypeCompound(
                          nullableType, com.sun.tools.javac.util.List.nil(), null)))
              : com.sun.tools.javac.util.List.nil();
      TypeMetadata typeMetadata =
          new TypeMetadata(new TypeMetadata.Annotations(nullableAnnotationCompound));
      Type currentTypeArgType = castToNonNull(ASTHelpers.getType(curTypeArg));
      if (currentTypeArgType.getTypeArguments().size() > 0) {
        // nested generic type; recursively preserve its nullability type argument annotations
        currentTypeArgType = typeWithPreservedAnnotations((ParameterizedTypeTree) curTypeArg);
      }
      Type.ClassType newTypeArgType =
          (Type.ClassType) currentTypeArgType.cloneWithMetadata(typeMetadata);
      newTypeArgs.add(newTypeArgType);
    }
    Type.ClassType finalType =
        new Type.ClassType(
            type.getEnclosingType(), com.sun.tools.javac.util.List.from(newTypeArgs), type.tsym);
    return finalType;
  }

  /**
   * For a conditional expression <em>c</em>, check whether the type parameter nullability for each
   * sub-expression of <em>c</em> matches the type parameter nullability of <em>c</em> itself.
   *
   * <p>Note that the type parameter nullability for <em>c</em> is computed by javac and reflects
   * what is required of the surrounding context (an assignment, parameter pass, etc.). It is
   * possible that both sub-expressions of <em>c</em> will have identical type parameter
   * nullability, but will still not match the type parameter nullability of <em>c</em> itself, due
   * to requirements from the surrounding context. In such a case, our error messages may be
   * somewhat confusing; we may want to improve this in the future.
   *
   * @param tree A conditional expression tree to check
   */
  public void checkTypeParameterNullnessForConditionalExpression(ConditionalExpressionTree tree) {
    if (!config.isJSpecifyMode()) {
      return;
    }

    Tree truePartTree;
    Tree falsePartTree;

    truePartTree = tree.getTrueExpression();
    falsePartTree = tree.getFalseExpression();
    Type condExprType = getTreeType(tree);
    Type truePartType = getTreeType(truePartTree);
    Type falsePartType = getTreeType(falsePartTree);
    // The condExpr type should be the least-upper bound of the true and false part types.  To check
    // the nullability annotations, we check that the true and false parts are assignable to the
    // type of the whole expression
    if (condExprType instanceof Type.ClassType) {
      if (truePartType instanceof Type.ClassType) {
        if (!compareNullabilityAnnotations(
            (Type.ClassType) condExprType, (Type.ClassType) truePartType)) {
          reportMismatchedTypeForTernaryOperator(
              truePartTree, condExprType, truePartType, state, analysis);
        }
      }
      if (falsePartType instanceof Type.ClassType) {
        if (!compareNullabilityAnnotations(
            (Type.ClassType) condExprType, (Type.ClassType) falsePartType)) {
          reportMismatchedTypeForTernaryOperator(
              falsePartTree, condExprType, falsePartType, state, analysis);
        }
      }
    }
  }
}<|MERGE_RESOLUTION|>--- conflicted
+++ resolved
@@ -10,10 +10,7 @@
 import com.sun.source.tree.AnnotatedTypeTree;
 import com.sun.source.tree.AnnotationTree;
 import com.sun.source.tree.AssignmentTree;
-<<<<<<< HEAD
 import com.sun.source.tree.ConditionalExpressionTree;
-=======
->>>>>>> ff6b0907
 import com.sun.source.tree.ExpressionTree;
 import com.sun.source.tree.NewClassTree;
 import com.sun.source.tree.ParameterizedTypeTree;
@@ -154,7 +151,6 @@
             errorMessage, analysis.buildDescription(tree), state, null));
   }
 
-<<<<<<< HEAD
   private static void reportMismatchedTypeForTernaryOperator(
       Tree tree, Type expressionType, Type subPartType, VisitorState state, NullAway analysis) {
     ErrorBuilder errorBuilder = analysis.getErrorBuilder();
@@ -173,17 +169,12 @@
   }
 
   /**
-   * This method returns type of the tree considering that the parameterized typed tree annotations
-   * are not preserved if obtained directly using ASTHelpers.
-=======
-  /**
    * This method returns the type of the given tree, including any type use annotations.
    *
    * <p>This method is required because in some cases, the type returned by {@link
    * com.google.errorprone.util.ASTHelpers#getType(Tree)} fails to preserve type use annotations,
    * particularly when dealing with {@link com.sun.source.tree.NewClassTree} (e.g., {@code new
    * Foo<@Nullable A>}).
->>>>>>> ff6b0907
    *
    * @param tree A tree for which we need the type with preserved annotations.
    * @return Type of the tree with preserved annotations.
@@ -252,20 +243,6 @@
       return;
     }
 
-<<<<<<< HEAD
-    Type methodType = methodSymbol.getReturnType();
-    // check nullability of parameters only for generics
-    if (methodType.getTypeArguments().isEmpty()) {
-      return;
-    }
-    Type returnExpressionType = getTreeType(retExpr);
-    if (methodType instanceof Type.ClassType && returnExpressionType instanceof Type.ClassType) {
-      boolean isReturnTypeValid =
-          compareNullabilityAnnotations(
-              (Type.ClassType) methodType, (Type.ClassType) returnExpressionType);
-      if (!isReturnTypeValid) {
-        reportInvalidReturnTypeError(retExpr, methodType, returnExpressionType, state, analysis);
-=======
     Type formalReturnType = methodSymbol.getReturnType();
     // check nullability of parameters only for generics
     if (formalReturnType.getTypeArguments().isEmpty()) {
@@ -280,7 +257,6 @@
       if (!isReturnTypeValid) {
         reportInvalidReturnTypeError(
             retExpr, formalReturnType, returnExpressionType, state, analysis);
->>>>>>> ff6b0907
       }
     }
   }
