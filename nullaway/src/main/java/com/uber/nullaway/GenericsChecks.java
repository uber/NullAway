--- conflicted
+++ resolved
@@ -10,10 +10,7 @@
 import com.sun.source.tree.AnnotatedTypeTree;
 import com.sun.source.tree.AnnotationTree;
 import com.sun.source.tree.AssignmentTree;
-<<<<<<< HEAD
 import com.sun.source.tree.ExpressionTree;
-=======
->>>>>>> 14d3693a
 import com.sun.source.tree.NewClassTree;
 import com.sun.source.tree.ParameterizedTypeTree;
 import com.sun.source.tree.Tree;
@@ -36,15 +33,9 @@
 
   private static final Supplier<Type> NULLABLE_TYPE_SUPPLIER =
       Suppliers.typeFromString(NULLABLE_NAME);
-<<<<<<< HEAD
-  VisitorState state;
-  Config config;
-  NullAway analysis;
-=======
   private VisitorState state;
   private Config config;
   private NullAway analysis;
->>>>>>> 14d3693a
 
   public GenericsChecks(VisitorState state, Config config, NullAway analysis) {
     this.state = state;
@@ -141,7 +132,6 @@
             errorMessage, analysis.buildDescription(tree), state, null));
   }
 
-<<<<<<< HEAD
   private static void reportInvalidReturnTypeError(
       Tree tree, Type methodType, Type returnType, VisitorState state, NullAway analysis) {
     ErrorBuilder errorBuilder = analysis.getErrorBuilder();
@@ -178,8 +168,6 @@
     return type;
   }
 
-=======
->>>>>>> 14d3693a
   /**
    * For a tree representing an assignment, ensures that from the perspective of type parameter
    * nullability, the type of the right-hand side is assignable to (a subtype of) the type of the
@@ -209,33 +197,14 @@
     if (rhsTree == null || rhsTree.getKind().equals(Tree.Kind.NULL_LITERAL)) {
       return;
     }
-<<<<<<< HEAD
     Type lhsType = getTreeType(lhsTree);
     Type rhsType = getTreeType(rhsTree);
 
-=======
-    Type lhsType = ASTHelpers.getType(lhsTree);
-    Type rhsType = ASTHelpers.getType(rhsTree);
-    // For NewClassTrees with annotated type parameters, javac does not preserve the annotations in
-    // its computed type for the expression.  As a workaround, we construct a replacement Type
-    // object with the appropriate annotations.
-    if (rhsTree instanceof NewClassTree
-        && ((NewClassTree) rhsTree).getIdentifier() instanceof ParameterizedTypeTree) {
-      ParameterizedTypeTree paramTypedTree =
-          (ParameterizedTypeTree) ((NewClassTree) rhsTree).getIdentifier();
-      if (paramTypedTree.getTypeArguments().isEmpty()) {
-        // no explicit type parameters
-        return;
-      }
-      rhsType = typeWithPreservedAnnotations(paramTypedTree);
-    }
->>>>>>> 14d3693a
     if (lhsType instanceof Type.ClassType && rhsType instanceof Type.ClassType) {
       compareNullabilityAnnotations((Type.ClassType) lhsType, (Type.ClassType) rhsType, tree);
     }
   }
 
-<<<<<<< HEAD
   public void checkTypeParameterNullnessForFunctionReturnType(
       ExpressionTree retExpr, Symbol.MethodSymbol methodSymbol) {
     if (!config.isJSpecifyMode()) {
@@ -253,8 +222,7 @@
           (Type.ClassType) methodType, (Type.ClassType) returnExpressionType, retExpr);
     }
   }
-=======
->>>>>>> 14d3693a
+
   /**
    * Compare two types from an assignment for identical type parameter nullability, recursively
    * checking nested generic types. See <a
@@ -273,21 +241,15 @@
     // The base type of rhsType may be a subtype of lhsType's base type.  In such cases, we must
     // compare lhsType against the supertype of rhsType with a matching base type.
     rhsType = (Type.ClassType) types.asSuper(rhsType, lhsType.tsym);
-<<<<<<< HEAD
-=======
     // This is impossible, considering the fact that standard Java subtyping succeeds before running
     // NullAway
->>>>>>> 14d3693a
     if (rhsType == null) {
       throw new RuntimeException("Did not find supertype of " + rhsType + " matching " + lhsType);
     }
     List<Type> lhsTypeArguments = lhsType.getTypeArguments();
     List<Type> rhsTypeArguments = rhsType.getTypeArguments();
-<<<<<<< HEAD
-=======
     // This is impossible, considering the fact that standard Java subtyping succeeds before running
     // NullAway
->>>>>>> 14d3693a
     if (lhsTypeArguments.size() != rhsTypeArguments.size()) {
       throw new RuntimeException(
           "Number of types arguments in " + rhsType + " does not match " + lhsType);
@@ -314,15 +276,11 @@
         }
       }
       if (isLHSNullableAnnotated != isRHSNullableAnnotated) {
-<<<<<<< HEAD
         if (tree instanceof AssignmentTree || tree instanceof VariableTree) {
           reportInvalidAssignmentInstantiationError(tree, lhsType, rhsType, state, analysis);
         } else {
           reportInvalidReturnTypeError(tree, lhsType, rhsType, state, analysis);
         }
-=======
-        reportInvalidAssignmentInstantiationError(tree, lhsType, rhsType, state, analysis);
->>>>>>> 14d3693a
         return;
       }
       // nested generics
@@ -334,13 +292,10 @@
   }
 
   /**
-<<<<<<< HEAD
-=======
    * For the Parameterized typed trees, ASTHelpers.getType(tree) does not return a Type with
    * preserved annotations. This method takes a Parameterized typed tree as an input and returns the
    * Type of the tree with the annotations.
    *
->>>>>>> 14d3693a
    * @param tree A parameterized typed tree for which we need class type with preserved annotations.
    * @return A Type with preserved annotations.
    */
