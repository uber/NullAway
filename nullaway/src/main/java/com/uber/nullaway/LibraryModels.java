/*
 * Copyright (c) 2017 Uber Technologies, Inc.
 *
 * Permission is hereby granted, free of charge, to any person obtaining a copy
 * of this software and associated documentation files (the "Software"), to deal
 * in the Software without restriction, including without limitation the rights
 * to use, copy, modify, merge, publish, distribute, sublicense, and/or sell
 * copies of the Software, and to permit persons to whom the Software is
 * furnished to do so, subject to the following conditions:
 *
 * The above copyright notice and this permission notice shall be included in
 * all copies or substantial portions of the Software.
 *
 * THE SOFTWARE IS PROVIDED "AS IS", WITHOUT WARRANTY OF ANY KIND, EXPRESS OR
 * IMPLIED, INCLUDING BUT NOT LIMITED TO THE WARRANTIES OF MERCHANTABILITY,
 * FITNESS FOR A PARTICULAR PURPOSE AND NONINFRINGEMENT. IN NO EVENT SHALL THE
 * AUTHORS OR COPYRIGHT HOLDERS BE LIABLE FOR ANY CLAIM, DAMAGES OR OTHER
 * LIABILITY, WHETHER IN AN ACTION OF CONTRACT, TORT OR OTHERWISE, ARISING FROM,
 * OUT OF OR IN CONNECTION WITH THE SOFTWARE OR THE USE OR OTHER DEALINGS IN
 * THE SOFTWARE.
 */

package com.uber.nullaway;

import com.google.auto.value.AutoValue;
import com.google.common.collect.ImmutableList;
import com.google.common.collect.ImmutableSet;
import com.google.common.collect.ImmutableSetMultimap;
import com.sun.tools.javac.code.Symbol;
import com.uber.nullaway.handlers.stream.StreamTypeRecord;
import java.util.Objects;
import java.util.regex.Matcher;
import java.util.regex.Pattern;

/** Provides models for library routines for the null checker. */
public interface LibraryModels {

  /**
   * Get methods which fail/error out when passed null.
   *
   * @return map from the names of null-rejecting methods to the indexes of the arguments that
   *     aren't permitted to be null.
   */
  ImmutableSetMultimap<MethodRef, Integer> failIfNullParameters();

  /**
   * Get (method, parameter) pairs that must be modeled as if explicitly annotated with @Nullable.
   *
   * @return map from the names of methods with @Nullable parameters to the indexes of the arguments
   *     that are @Nullable.
   *     <p>This is taken into account for override checks, requiring methods that override the
   *     methods listed here to take @Nullable parameters on the same indexes. The main use for this
   *     is to document which API callbacks can be passed null values.
   */
  ImmutableSetMultimap<MethodRef, Integer> explicitlyNullableParameters();

  /**
   * Get (method, parameter) pairs that must be modeled as @NonNull.
   *
   * @return map from the names of methods with @NonNull parameters to the indexes of the arguments
   *     that are @NonNull.
   *     <p>Note that these methods are different from the {@link #failIfNullParameters()} methods,
   *     in that we expect the null checker to ensure that the parameters passed to these methods
   *     are @NonNull. In contrast, the null checker does no such enforcement for methods in {@link
   *     #failIfNullParameters()}, it just learns that after the call the relevant parameters cannot
   *     be null.
   */
  ImmutableSetMultimap<MethodRef, Integer> nonNullParameters();

  /**
   * Get (method, parameter) pairs that cause the method to return <code>true</code> when null.
   *
   * @return map from the names of null-querying methods to the indexes of the arguments that are
   *     compared against null.
   */
  ImmutableSetMultimap<MethodRef, Integer> nullImpliesTrueParameters();

  /**
   * Get (method, parameter) pairs that cause the method to return <code>false</code> when null.
   *
   * @return map from the names of non-null-querying methods to the indexes of the arguments that
   *     are compared against null.
   */
  ImmutableSetMultimap<MethodRef, Integer> nullImpliesFalseParameters();

  /**
   * Get (method, parameter) pairs that cause the method to return <code>null</code> when passed
   * <code>null</code> on that parameter.
   *
   * <p>This is equivalent to annotating a method with both a {@code @Nullable} return type
   * <em>and</em> a {@code @Contract} annotation specifying that if the parameter is
   * {@code @NonNull} then the return is {@code @NonNull}, e.g.:
   *
   * <pre><code>@Contract("!null -&gt; !null") @Nullable</code></pre>
   *
   * @return map from the names of null-in-implies-null out methods to the indexes of the arguments
   *     that determine nullness of the return.
   */
  ImmutableSetMultimap<MethodRef, Integer> nullImpliesNullParameters();

  /**
   * Get the set of library methods that may return null.
   *
   * @return set of library methods that may return null
   */
  ImmutableSet<MethodRef> nullableReturns();

  /**
   * Get the set of library methods that are assumed not to return null.
   *
   * @return set of library methods that are assumed not to return null
   */
  ImmutableSet<MethodRef> nonNullReturns();

  /**
<<<<<<< HEAD
   * Get the (className, generic type argument) pairs for library Classes where the generic type
   * argument has a Nullable upper bound.
   *
   * @return map from the className to the position of the generic type argument that has a Nullable
   *     upper bound.
=======
   * Get the (className, type argument index) pairs for library classes where the generic type
   * argument has a {@code @Nullable} upper bound.
   *
   * @return map from the className to the positions of the generic type arguments that have a
   *     {@code Nullable} upper bound.
>>>>>>> ee15c590
   */
  default ImmutableSetMultimap<String, Integer> typeVariablesWithNullableUpperBounds() {
    return ImmutableSetMultimap.of();
  }

  /**
<<<<<<< HEAD
   * Get the set of library classes that are NullMarked.
   *
   * @return set of library classes that are NullMarked.
   */
  default ImmutableSet<String> nullMarkedClasses() {
    return ImmutableSet.of();
  }

  /**
=======
>>>>>>> ee15c590
   * Get (method, parameter) pairs that act as castToNonNull(...) methods.
   *
   * <p>Here, the parameter index determines the argument position of the reference being cast to
   * non-null.
   *
   * <p>We still provide the CLI configuration `-XepOpt:NullAway:CastToNonNullMethod` as the default
   * way to define the common case of a single-argument {@code @NonNull Object
   * castToNonNull(@Nullable Object o)}} cast method.
   *
   * <p>However, in some cases, the user might wish to have a cast method that takes multiple
   * arguments, in addition to the <code>@Nullable</code> value being cast. For these cases,
   * providing a library model allows for more precise error reporting whenever a known non-null
   * value is passed to such method, rendering the cast unnecessary.
   *
   * <p>Note that we can't auto-add castToNonNull(...) methods taking more than one argument, simply
   * because there might be no general, automated way of synthesizing the required arguments.
   */
  ImmutableSetMultimap<MethodRef, Integer> castToNonNullMethods();

  /**
   * Get the set of library fields that may be {@code null}.
   *
   * @return set of library fields that may be {@code null}.
   */
  default ImmutableSet<FieldRef> nullableFields() {
    return ImmutableSet.of();
  }

  /**
   * Get a list of custom stream library specifications.
   *
   * <p>This allows users to define filter/map/other methods for APIs which behave similarly to Java
   * 8 streams or ReactiveX streams, so that NullAway is able to understand nullability invariants
   * across stream API calls. See {@link com.uber.nullaway.handlers.stream.StreamModelBuilder} for
   * details on how to construct these {@link com.uber.nullaway.handlers.stream.StreamTypeRecord}
   * specs. A full example is available at {@link
   * com.uber.nullaway.testlibrarymodels.TestLibraryModels}.
   *
   * @return A list of StreamTypeRecord specs (usually generated using StreamModelBuilder).
   */
  default ImmutableList<StreamTypeRecord> customStreamNullabilitySpecs() {
    return ImmutableList.of();
  }

  /**
   * Representation of a method as a qualified class name + a signature for the method
   *
   * <p>The formatting of a method signature should match the result of calling {@link
   * Symbol.MethodSymbol#toString()} on the corresponding symbol. See {@link
   * com.uber.nullaway.handlers.LibraryModelsHandler.DefaultLibraryModels} for examples. Basic
   * principles:
   *
   * <ul>
   *   <li>signature is a method name plus argument types, e.g., <code>foo(java.lang.Object,
   *  java.lang.String)</code>
   *   <li>constructor for class Foo looks like <code>Foo(java.lang.String)</code>
   *   <li>If the method has its own type parameters, they need to be declared, like <code>
   *       &lt;T&gt;checkNotNull(T)</code>
   *   <li>Type bounds matter for generics, e.g., <code>addAll(java.lang.Iterable&lt;? extends
   *   E&gt;)
   *  </code>
   * </ul>
   */
  final class MethodRef {

    public final String enclosingClass;

    /**
     * we store the method name separately to enable fast comparison with MethodSymbols. See {@link
     * com.uber.nullaway.handlers.LibraryModelsHandler.OptimizedLibraryModels}
     */
    public final String methodName;

    public final String fullMethodSig;

    private MethodRef(String enclosingClass, String methodName, String fullMethodSig) {
      this.enclosingClass = enclosingClass;
      this.methodName = methodName;
      this.fullMethodSig = fullMethodSig;
    }

    private static final Pattern METHOD_SIG_PATTERN = Pattern.compile("^(<.*>)?(\\w+)(\\(.*\\))$");

    /**
     * Construct a method reference.
     *
     * @param enclosingClass containing class
     * @param methodSignature method signature in the appropriate format (see class docs)
     * @return corresponding {@link MethodRef}
     */
    public static MethodRef methodRef(String enclosingClass, String methodSignature) {
      Matcher matcher = METHOD_SIG_PATTERN.matcher(methodSignature);
      if (matcher.find()) {
        String methodName = matcher.group(2);
        if (methodName.equals(enclosingClass.substring(enclosingClass.lastIndexOf('.') + 1))) {
          // constructor
          methodName = "<init>";
        }
        return new MethodRef(enclosingClass, methodName, methodSignature);
      } else {
        throw new IllegalArgumentException("malformed method signature " + methodSignature);
      }
    }

    public static MethodRef fromSymbol(Symbol.MethodSymbol symbol) {
      String methodStr = symbol.toString();

      return new MethodRef(
          symbol.owner.getQualifiedName().toString(), symbol.name.toString(), methodStr);
    }

    @Override
    public boolean equals(Object o) {
      if (this == o) {
        return true;
      }
      if (o == null || getClass() != o.getClass()) {
        return false;
      }
      MethodRef methodRef = (MethodRef) o;
      return Objects.equals(enclosingClass, methodRef.enclosingClass)
          && Objects.equals(fullMethodSig, methodRef.fullMethodSig);
    }

    @Override
    public int hashCode() {
      return Objects.hash(enclosingClass, fullMethodSig);
    }

    @Override
    public String toString() {
      return "MethodRef{"
          + "enclosingClass='"
          + enclosingClass
          + '\''
          + ", fullMethodSig='"
          + fullMethodSig
          + '\''
          + '}';
    }
  }

  /** Representation of a field as a qualified class name + a field name */
  @AutoValue
  abstract class FieldRef {

    public abstract String getEnclosingClassName();

    public abstract String getFieldName();

    public static FieldRef fieldRef(String enclosingClass, String fieldName) {
      return new AutoValue_LibraryModels_FieldRef(enclosingClass, fieldName);
    }
  }
}<|MERGE_RESOLUTION|>--- conflicted
+++ resolved
@@ -113,26 +113,17 @@
   ImmutableSet<MethodRef> nonNullReturns();
 
   /**
-<<<<<<< HEAD
-   * Get the (className, generic type argument) pairs for library Classes where the generic type
-   * argument has a Nullable upper bound.
-   *
-   * @return map from the className to the position of the generic type argument that has a Nullable
-   *     upper bound.
-=======
    * Get the (className, type argument index) pairs for library classes where the generic type
    * argument has a {@code @Nullable} upper bound.
    *
    * @return map from the className to the positions of the generic type arguments that have a
    *     {@code Nullable} upper bound.
->>>>>>> ee15c590
    */
   default ImmutableSetMultimap<String, Integer> typeVariablesWithNullableUpperBounds() {
     return ImmutableSetMultimap.of();
   }
 
   /**
-<<<<<<< HEAD
    * Get the set of library classes that are NullMarked.
    *
    * @return set of library classes that are NullMarked.
@@ -142,8 +133,6 @@
   }
 
   /**
-=======
->>>>>>> ee15c590
    * Get (method, parameter) pairs that act as castToNonNull(...) methods.
    *
    * <p>Here, the parameter index determines the argument position of the reference being cast to
