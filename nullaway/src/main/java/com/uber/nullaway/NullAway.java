/*
 * Copyright (c) 2017 Uber Technologies, Inc.
 *
 * Permission is hereby granted, free of charge, to any person obtaining a copy
 * of this software and associated documentation files (the "Software"), to deal
 * in the Software without restriction, including without limitation the rights
 * to use, copy, modify, merge, publish, distribute, sublicense, and/or sell
 * copies of the Software, and to permit persons to whom the Software is
 * furnished to do so, subject to the following conditions:
 *
 * The above copyright notice and this permission notice shall be included in
 * all copies or substantial portions of the Software.
 *
 * THE SOFTWARE IS PROVIDED "AS IS", WITHOUT WARRANTY OF ANY KIND, EXPRESS OR
 * IMPLIED, INCLUDING BUT NOT LIMITED TO THE WARRANTIES OF MERCHANTABILITY,
 * FITNESS FOR A PARTICULAR PURPOSE AND NONINFRINGEMENT. IN NO EVENT SHALL THE
 * AUTHORS OR COPYRIGHT HOLDERS BE LIABLE FOR ANY CLAIM, DAMAGES OR OTHER
 * LIABILITY, WHETHER IN AN ACTION OF CONTRACT, TORT OR OTHERWISE, ARISING FROM,
 * OUT OF OR IN CONNECTION WITH THE SOFTWARE OR THE USE OR OTHER DEALINGS IN
 * THE SOFTWARE.
 */

package com.uber.nullaway;

import static com.google.errorprone.BugPattern.SeverityLevel.WARNING;
import static com.sun.source.tree.Tree.Kind.OTHER;
import static com.uber.nullaway.ASTHelpersBackports.hasDirectAnnotationWithSimpleName;
import static com.uber.nullaway.ASTHelpersBackports.isStatic;
import static com.uber.nullaway.ErrorBuilder.errMsgForInitializer;
import static com.uber.nullaway.NullabilityUtil.castToNonNull;
import static com.uber.nullaway.NullabilityUtil.isArrayElementNullable;
import static com.uber.nullaway.Nullness.isNullableAnnotation;
import static java.lang.annotation.ElementType.TYPE_PARAMETER;
import static java.lang.annotation.ElementType.TYPE_USE;

import com.google.auto.service.AutoService;
import com.google.auto.value.AutoValue;
import com.google.common.base.Verify;
import com.google.common.collect.ImmutableList;
import com.google.common.collect.ImmutableMultimap;
import com.google.common.collect.ImmutableSet;
import com.google.common.collect.LinkedHashMultimap;
import com.google.common.collect.Multimap;
import com.google.common.collect.SetMultimap;
import com.google.common.collect.Sets;
import com.google.errorprone.BugPattern;
import com.google.errorprone.ErrorProneFlags;
import com.google.errorprone.VisitorState;
import com.google.errorprone.bugpatterns.BugChecker;
import com.google.errorprone.matchers.Description;
import com.google.errorprone.matchers.Matcher;
import com.google.errorprone.matchers.Matchers;
import com.google.errorprone.suppliers.Suppliers;
import com.google.errorprone.util.ASTHelpers;
import com.sun.source.tree.AnnotatedTypeTree;
import com.sun.source.tree.AnnotationTree;
import com.sun.source.tree.ArrayAccessTree;
import com.sun.source.tree.AssertTree;
import com.sun.source.tree.AssignmentTree;
import com.sun.source.tree.BinaryTree;
import com.sun.source.tree.BlockTree;
import com.sun.source.tree.ClassTree;
import com.sun.source.tree.CompoundAssignmentTree;
import com.sun.source.tree.ConditionalExpressionTree;
import com.sun.source.tree.EnhancedForLoopTree;
import com.sun.source.tree.ExpressionStatementTree;
import com.sun.source.tree.ExpressionTree;
import com.sun.source.tree.ForLoopTree;
import com.sun.source.tree.IdentifierTree;
import com.sun.source.tree.IfTree;
import com.sun.source.tree.LambdaExpressionTree;
import com.sun.source.tree.MemberReferenceTree;
import com.sun.source.tree.MemberSelectTree;
import com.sun.source.tree.MethodInvocationTree;
import com.sun.source.tree.MethodTree;
import com.sun.source.tree.NewClassTree;
import com.sun.source.tree.ParameterizedTypeTree;
import com.sun.source.tree.ParenthesizedTree;
import com.sun.source.tree.ReturnTree;
import com.sun.source.tree.StatementTree;
import com.sun.source.tree.SwitchTree;
import com.sun.source.tree.SynchronizedTree;
import com.sun.source.tree.Tree;
import com.sun.source.tree.TryTree;
import com.sun.source.tree.TypeCastTree;
import com.sun.source.tree.UnaryTree;
import com.sun.source.tree.VariableTree;
import com.sun.source.tree.WhileLoopTree;
import com.sun.source.util.TreePath;
import com.sun.source.util.Trees;
import com.sun.tools.javac.code.Symbol;
import com.sun.tools.javac.code.Symbol.ClassSymbol;
import com.sun.tools.javac.code.Symbol.VarSymbol;
import com.sun.tools.javac.code.Type;
import com.sun.tools.javac.processing.JavacProcessingEnvironment;
import com.sun.tools.javac.tree.JCTree;
import com.uber.nullaway.ErrorMessage.MessageTypes;
import com.uber.nullaway.dataflow.AccessPathNullnessAnalysis;
import com.uber.nullaway.dataflow.EnclosingEnvironmentNullness;
import com.uber.nullaway.generics.GenericsChecks;
import com.uber.nullaway.handlers.Handler;
import com.uber.nullaway.handlers.Handlers;
import com.uber.nullaway.handlers.MethodAnalysisContext;
import java.lang.annotation.ElementType;
import java.lang.annotation.Target;
import java.util.ArrayList;
import java.util.LinkedHashMap;
import java.util.LinkedHashSet;
import java.util.List;
import java.util.Map;
import java.util.Objects;
import java.util.Optional;
import java.util.Set;
import java.util.stream.Collectors;
import java.util.stream.StreamSupport;
import javax.inject.Inject;
import javax.lang.model.element.AnnotationMirror;
import javax.lang.model.element.Element;
import javax.lang.model.element.ElementKind;
import javax.lang.model.element.Modifier;
import javax.lang.model.element.ModuleElement;
import javax.lang.model.element.NestingKind;
import javax.lang.model.type.TypeKind;
import org.checkerframework.nullaway.dataflow.cfg.node.MethodInvocationNode;
import org.checkerframework.nullaway.javacutil.ElementUtils;
import org.checkerframework.nullaway.javacutil.TreeUtils;
import org.jspecify.annotations.Nullable;

/**
 * Checker for nullability errors. It assumes that any field, method parameter, or return type that
 * may be null is annotated with {@link Nullable}, and then checks the following rules:
 *
 * <ul>
 *   <li>no assignment of a nullable expression into a non-null field
 *   <li>no passing a nullable expression into a non-null parameter
 *   <li>no returning a nullable expression from a method with non-null return type
 *   <li>no field access or method invocation on an expression that is nullable
 * </ul>
 *
 * <p>This checker also detects errors related to field initialization. For any @NonNull instance
 * field <code>f</code>, this checker ensures that at least one of the following cases holds:
 *
 * <ol>
 *   <li><code>f</code> is directly initialized at its declaration
 *   <li><code>f</code> is always initialized in all constructors
 *   <li><code>f</code> is always initialized in some method annotated with @Initializer
 * </ol>
 *
 * <p>For any @NonNull static field <code>f</code>, this checker ensures that at least one of the
 * following cases holds:
 *
 * <ol>
 *   <li><code>f</code> is directly initialized at its declaration
 *   <li><code>f</code> is always initialized in some static initializer block
 * </ol>
 */
@AutoService(BugChecker.class)
@BugPattern(
    altNames = {"CheckNullabilityTypes"},
    summary = "Nullability type error.",
    tags = BugPattern.StandardTags.LIKELY_ERROR,
    severity = WARNING)
public class NullAway extends BugChecker
    implements BugChecker.MethodInvocationTreeMatcher,
        BugChecker.AssignmentTreeMatcher,
        BugChecker.MemberSelectTreeMatcher,
        BugChecker.ArrayAccessTreeMatcher,
        BugChecker.ReturnTreeMatcher,
        BugChecker.ClassTreeMatcher,
        BugChecker.MethodTreeMatcher,
        BugChecker.VariableTreeMatcher,
        BugChecker.NewClassTreeMatcher,
        BugChecker.BinaryTreeMatcher,
        BugChecker.UnaryTreeMatcher,
        BugChecker.ConditionalExpressionTreeMatcher,
        BugChecker.IfTreeMatcher,
        BugChecker.WhileLoopTreeMatcher,
        BugChecker.ForLoopTreeMatcher,
        BugChecker.EnhancedForLoopTreeMatcher,
        BugChecker.LambdaExpressionTreeMatcher,
        BugChecker.IdentifierTreeMatcher,
        BugChecker.MemberReferenceTreeMatcher,
        BugChecker.CompoundAssignmentTreeMatcher,
        BugChecker.SwitchTreeMatcher,
        BugChecker.TypeCastTreeMatcher,
        BugChecker.ParameterizedTypeTreeMatcher,
        BugChecker.SynchronizedTreeMatcher {

  static final String INITIALIZATION_CHECK_NAME = "NullAway.Init";
  static final String OPTIONAL_CHECK_NAME = "NullAway.Optional";
  // Unmatched, used for when we only want full checker suppressions to work
  static final String CORE_CHECK_NAME = "NullAway.<core>";

  private static final Matcher<ExpressionTree> THIS_MATCHER = NullAway::isThisIdentifierMatcher;
  private static final ImmutableSet<ElementType> TYPE_USE_OR_TYPE_PARAMETER =
      ImmutableSet.of(TYPE_USE, TYPE_PARAMETER);

  /**
   * Possible levels of null-marking / annotatedness for a class. This may be set to FULLY_MARKED or
   * FULLY_UNMARKED optimistically but then adjusted to PARTIALLY_MARKED later based on annotations
   * within the class; see {@link #matchClass(ClassTree, VisitorState)}
   */
  private enum NullMarking {
    /** full class is annotated for nullness checking */
    FULLY_MARKED,
    /** full class is unannotated */
    FULLY_UNMARKED,
    /**
     * class has a mix of annotatedness, depending on presence of {@link
     * org.jspecify.annotations.NullMarked} annotations
     */
    PARTIALLY_MARKED
  }

  /**
   * Null-marking level for the current top-level class. The initial value of this field doesn't
   * matter, as it will be set appropriately in {@link #matchClass(ClassTree, VisitorState)}
   */
  private NullMarking nullMarkingForTopLevelClass = NullMarking.FULLY_MARKED;

  /**
   * We store the CodeAnnotationInfo object in a field for convenience; it is initialized in {@link
   * #matchClass(ClassTree, VisitorState)}
   */
  // suppress initialization warning rather than casting everywhere; we know matchClass() will
  // always be called before the field gets dereferenced
  @SuppressWarnings("NullAway.Init")
  private CodeAnnotationInfo codeAnnotationInfo;

  private final Config config;

  /** Returns the configuration being used for this analysis. */
  public Config getConfig() {
    return config;
  }

  private final ErrorBuilder errorBuilder;

  /**
   * The handler passed to our analysis (usually a {@code CompositeHandler} including handlers for
   * various APIs.
   */
  private final Handler handler;

  /** Returns the handler being used for this analysis */
  public Handler getHandler() {
    return handler;
  }

  /**
   * entities relevant to field initialization per class. cached for performance. nulled out in
   * {@link #matchClass(ClassTree, VisitorState)}
   */
  private final Map<Symbol.ClassSymbol, FieldInitEntities> class2Entities = new LinkedHashMap<>();

  /**
   * fields not initialized by constructors, per class. cached for performance. nulled out in {@link
   * #matchClass(ClassTree, VisitorState)}
   */
  private final SetMultimap<Symbol.ClassSymbol, Symbol> class2ConstructorUninit =
      LinkedHashMultimap.create();

  /**
   * maps each top-level initialization member (constructor, init block, field decl with initializer
   * expression) to the set of @NonNull fields known to be initialized before that member executes.
   *
   * <p>cached for performance. nulled out in {@link #matchClass(ClassTree, VisitorState)}
   */
  private final Map<Symbol.ClassSymbol, Multimap<Tree, Element>> initTree2PrevFieldInit =
      new LinkedHashMap<>();

  /**
   * dynamically computer/overriden nullness facts for certain expressions, such as specific method
   * calls where we can infer a more precise set of facts than those given by the method's
   * annotations.
   */
  private final Map<ExpressionTree, Nullness> computedNullnessMap = new LinkedHashMap<>();

  /** Logic and state for generics checking */
  private final GenericsChecks genericsChecks;

  /** Returns the GenericsChecks object for this analysis, used for generics-related checking */
  public GenericsChecks getGenericsChecks() {
    return genericsChecks;
  }

  /**
   * Error Prone requires us to have an empty constructor for each Plugin, in addition to the
   * constructor taking an ErrorProneFlags object. This constructor should not be used anywhere
   * else. Checker objects constructed with this constructor will fail with IllegalStateException if
   * ever used for analysis.
   */
  public NullAway() {
    config = new DummyOptionsConfig();
    handler = Handlers.buildEmpty();
    errorBuilder = new ErrorBuilder(config, "", ImmutableSet.of());
    // annoying to leak `this` here; we assign the field last to make it as safe as possible
    genericsChecks = new GenericsChecks(this, config, handler);
  }

  @Inject // For future Error Prone versions in which checkers are loaded using Guice
  public NullAway(ErrorProneFlags flags) {
    config = new ErrorProneCLIFlagsConfig(flags);
    handler = Handlers.buildDefault(config);
    Set<String> allSuppressionNames =
        config.getSuppressionNameAliases().isEmpty()
            ? allNames()
            : ImmutableSet.<String>builder()
                .addAll(allNames())
                .addAll(config.getSuppressionNameAliases())
                .build();
    errorBuilder = new ErrorBuilder(config, canonicalName(), allSuppressionNames);
    // annoying to leak `this` here; we assign the field last to make it as safe as possible
    genericsChecks = new GenericsChecks(this, config, handler);
  }

  public boolean isMethodUnannotated(MethodInvocationNode invocationNode) {
    return invocationNode == null
        || codeAnnotationInfo.isSymbolUnannotated(
            ASTHelpers.getSymbol(invocationNode.getTree()), config, handler);
  }

  /**
   * Checks if the given expression is a direct call to a method from an unmarked (@NullUnmarked)
   * context. This is used to suppress CastToNonNull warnings when the parameter comes from unmarked
   * code.
   *
   * @param expr the expression to check
   * @return true if the expression is a call to an unmarked method, false otherwise
   */
  private boolean isCallToUnmarkedMethod(ExpressionTree expr) {
    ExpressionTree exprTree = stripParensAndCasts(expr);
    if (!(exprTree instanceof MethodInvocationTree)) {
      return false;
    }

    MethodInvocationTree methodInvoke = (MethodInvocationTree) exprTree;
    Symbol.MethodSymbol methodSymbol = getSymbolForMethodInvocation(methodInvoke);

    if (methodSymbol == null) {
      return false;
    }

    return codeAnnotationInfo.isSymbolUnannotated(methodSymbol, config, handler);
  }

  private boolean withinAnnotatedCode(VisitorState state) {
    switch (nullMarkingForTopLevelClass) {
      case FULLY_MARKED:
        return true;
      case FULLY_UNMARKED:
        return false;
      case PARTIALLY_MARKED:
        return checkMarkingForPath(state);
    }
    // unreachable but needed to make code compile
    throw new IllegalStateException("unexpected marking state " + nullMarkingForTopLevelClass);
  }

  private boolean checkMarkingForPath(VisitorState state) {
    TreePath path = state.getPath();
    Tree currentTree = path.getLeaf();
    // Find the closest class or method symbol, since those are the only ones we have code
    // annotation info for.
    // For the purposes of determining whether we are inside annotated code or not, when matching
    // a class its enclosing class is itself (otherwise we might not process initialization for
    // top-level classes in general, or @NullMarked inner classes), same for the enclosing method of
    // a method.
    // We use instanceof, since there are multiple Kind's which represent ClassTree's: ENUM,
    // INTERFACE, etc, and we are actually interested in all of them.
    while (!(currentTree instanceof ClassTree || currentTree instanceof MethodTree)) {
      path = path.getParentPath();
      if (path == null) {
        // Not within a class or method (e.g. the package identifier or an import statement)
        return false;
      }
      currentTree = path.getLeaf();
    }
    Symbol enclosingMarkableSymbol = ASTHelpers.getSymbol(currentTree);
    if (enclosingMarkableSymbol == null) {
      return false;
    }
    return !codeAnnotationInfo.isSymbolUnannotated(enclosingMarkableSymbol, config, handler);
  }

  @Override
  public String linkUrl() {
    // add a space to make it clickable from iTerm
    return config.getErrorURL() + " ";
  }

  /**
   * We are trying to see if (1) we are in a method guaranteed to return something non-null, and (2)
   * this return statement can return something null.
   */
  @Override
  public Description matchReturn(ReturnTree tree, VisitorState state) {
    if (!withinAnnotatedCode(state)) {
      return Description.NO_MATCH;
    }
    handler.onMatchReturn(this, tree, state);
    ExpressionTree retExpr = tree.getExpression();
    // let's do quick checks on returned expression first
    if (retExpr == null) {
      return Description.NO_MATCH;
    }
    // now let's check the enclosing method
    TreePath enclosingMethodOrLambda =
        NullabilityUtil.findEnclosingMethodOrLambdaOrInitializer(state.getPath());
    if (enclosingMethodOrLambda == null) {
      throw new RuntimeException("no enclosing method, lambda or initializer!");
    }
    if (!(enclosingMethodOrLambda.getLeaf() instanceof MethodTree
        || enclosingMethodOrLambda.getLeaf() instanceof LambdaExpressionTree)) {
      throw new RuntimeException(
          "return statement outside of a method or lambda! (e.g. in an initializer block)");
    }
    Tree leaf = enclosingMethodOrLambda.getLeaf();
    Symbol.MethodSymbol methodSymbol;
    LambdaExpressionTree lambdaTree = null;
    if (leaf instanceof MethodTree) {
      MethodTree enclosingMethod = (MethodTree) leaf;
      methodSymbol = ASTHelpers.getSymbol(enclosingMethod);
    } else {
      // we have a lambda
      lambdaTree = (LambdaExpressionTree) leaf;
      methodSymbol = NullabilityUtil.getFunctionalInterfaceMethod(lambdaTree, state.getTypes());
    }
    return checkReturnExpression(retExpr, methodSymbol, lambdaTree, tree, state);
  }

  @Override
  public Description matchMethodInvocation(MethodInvocationTree tree, VisitorState state) {
    if (!withinAnnotatedCode(state)) {
      return Description.NO_MATCH;
    }
    Symbol.MethodSymbol methodSymbol = getSymbolForMethodInvocation(tree);
    handler.onMatchMethodInvocation(tree, new MethodAnalysisContext(this, state, methodSymbol));
    // assuming this list does not include the receiver
    List<? extends ExpressionTree> actualParams = tree.getArguments();
    return handleInvocation(tree, state, methodSymbol, actualParams);
  }

  private static Symbol.MethodSymbol getSymbolForMethodInvocation(MethodInvocationTree tree) {
    Symbol.MethodSymbol methodSymbol = ASTHelpers.getSymbol(tree);
    Verify.verify(methodSymbol != null, "not expecting unresolved method here");
    // In certain cases, we need to get the base symbol for the method rather than the symbol
    // attached to the call.
    // For interface methods, if the method is an implicit method corresponding to a method from
    // java.lang.Object, the base symbol is for the java.lang.Object method.  We need this to
    // properly treat the method as unannotated, which is particularly important for equals()
    // methods.  This is an adaptation to a change in JDK 18; see
    // https://bugs.openjdk.org/browse/JDK-8272564
    // Also, sometimes we need the base symbol to properly deal with static imports; see
    // https://github.com/uber/NullAway/issues/764
    // We can remove this workaround once we require the version of Error Prone released after
    // 2.24.1, to get
    // https://github.com/google/error-prone/commit/e5a6d0d8f9f96bda8e9952b7817cd0d2b63e51be
    return (Symbol.MethodSymbol) methodSymbol.baseSymbol();
  }

  @Override
  public Description matchNewClass(NewClassTree tree, VisitorState state) {
    if (!withinAnnotatedCode(state)) {
      return Description.NO_MATCH;
    }
    Symbol.MethodSymbol methodSymbol = ASTHelpers.getSymbol(tree);
    if (methodSymbol == null) {
      throw new RuntimeException("not expecting unresolved method here");
    }
    ExpressionTree enclosingExpression = tree.getEnclosingExpression();
    if (enclosingExpression != null) {
      // technically this is not a dereference; there is a requireNonNull() call in the
      // bytecode.  but it's close enough for error reporting
      state.reportMatch(matchDereference(enclosingExpression, tree, state));
    }
    List<? extends ExpressionTree> actualParams = tree.getArguments();
    if (tree.getClassBody() != null) {
      // invoking constructor of anonymous class
      // this constructor just invokes the constructor of the superclass, and
      // in the AST does not have the parameter nullability annotations from the superclass.
      // so, treat as if the superclass constructor is being invoked directly
      // see https://github.com/uber/NullAway/issues/102
      methodSymbol = getSymbolOfSuperConstructor(methodSymbol, state);
    }
    return handleInvocation(tree, state, methodSymbol, actualParams);
  }

  /**
   * Updates the {@link EnclosingEnvironmentNullness} with an entry for lambda or anonymous class,
   * capturing nullability info for locals just before the declaration of the entity
   *
   * @param treePath either a lambda or a local / anonymous class, identified by its tree path
   * @param state visitor state
   */
  private void updateEnvironmentMapping(TreePath treePath, VisitorState state) {
    AccessPathNullnessAnalysis analysis = getNullnessAnalysis(state);
    // two notes:
    // 1. we are free to take local variable information from the program point before
    // the lambda / class declaration as only effectively final variables can be accessed
    // from the nested scope, so the program point doesn't matter
    // 2. we keep info on all locals rather than just effectively final ones for simplicity
    EnclosingEnvironmentNullness.instance(state.context)
        .addEnvironmentMapping(
            treePath.getLeaf(),
            analysis.getNullnessInfoBeforeNestedMethodNode(treePath, state, handler));
  }

  private Symbol.MethodSymbol getSymbolOfSuperConstructor(
      Symbol.MethodSymbol anonClassConstructorSymbol, VisitorState state) {
    // get the statements in the body of the anonymous class constructor
    List<? extends StatementTree> statements =
        getTreesInstance(state).getTree(anonClassConstructorSymbol).getBody().getStatements();
    // there should be exactly one statement, which is an invocation of the super constructor
    if (statements.size() == 1) {
      StatementTree stmt = statements.get(0);
      if (stmt instanceof ExpressionStatementTree) {
        ExpressionTree expression = ((ExpressionStatementTree) stmt).getExpression();
        if (expression instanceof MethodInvocationTree) {
          return ASTHelpers.getSymbol((MethodInvocationTree) expression);
        }
      }
    }
    throw new IllegalStateException("unexpected anonymous class constructor body " + statements);
  }

  @Override
  public Description matchAssignment(AssignmentTree tree, VisitorState state) {
    if (!withinAnnotatedCode(state)) {
      return Description.NO_MATCH;
    }
    Type lhsType = ASTHelpers.getType(tree.getVariable());
    if (lhsType != null && lhsType.isPrimitive()) {
      doUnboxingCheck(state, tree.getExpression());
    }
    Symbol assigned = ASTHelpers.getSymbol(tree.getVariable());
    if (assigned instanceof Symbol.MethodSymbol) {
      // javac generates an AssignmentTree for setting an annotation attribute value.  E.g., for
      // `@SuppressWarnings("foo")`, javac generates an AssignmentTree of the form `value() =
      // "foo"`, where the LHS is a MethodSymbol.  We don't want to analyze these.
      return Description.NO_MATCH;
    }
    if (assigned != null && codeAnnotationInfo.isSymbolUnannotated(assigned, config, handler)) {
      // assigning to symbol that is unannotated
      return Description.NO_MATCH;
    }
    // generics check
    if (lhsType != null && config.isJSpecifyMode()) {
      genericsChecks.checkTypeParameterNullnessForAssignability(tree, state);
    }

    if (config.isJSpecifyMode() && tree.getVariable() instanceof ArrayAccessTree) {
      // check for a write of a @Nullable value into @NonNull array contents
      ArrayAccessTree arrayAccess = (ArrayAccessTree) tree.getVariable();
      ExpressionTree arrayExpr = arrayAccess.getExpression();
      ExpressionTree expression = tree.getExpression();
      Symbol arraySymbol = ASTHelpers.getSymbol(arrayExpr);
      if (arraySymbol != null) {
        boolean isElementNullable = isArrayElementNullable(arraySymbol, config);
        if (!isElementNullable && mayBeNullExpr(state, expression)) {
          String message = "Writing @Nullable expression into array with @NonNull contents.";
          ErrorMessage errorMessage =
              new ErrorMessage(MessageTypes.ASSIGN_NULLABLE_TO_NONNULL_ARRAY, message);
          return errorBuilder.createErrorDescription(
              errorMessage, buildDescription(tree), state, arraySymbol);
        }
      }
    }

    if (assigned == null || assigned.getKind() != ElementKind.FIELD) {
      // not a field of nullable type
      return Description.NO_MATCH;
    }

    if (Nullness.hasNullableAnnotation(assigned, config)
        || handler.onOverrideFieldNullability(assigned)) {
      // field already annotated
      return Description.NO_MATCH;
    }
    ExpressionTree expression = tree.getExpression();
    if (mayBeNullExpr(state, expression)) {
      String message = "assigning @Nullable expression to @NonNull field";
      return errorBuilder.createErrorDescriptionForNullAssignment(
          new ErrorMessage(MessageTypes.ASSIGN_FIELD_NULLABLE, message),
          expression,
          buildDescription(tree),
          state,
          ASTHelpers.getSymbol(tree.getVariable()));
    }
    handler.onNonNullFieldAssignment(assigned, getNullnessAnalysis(state), state);
    return Description.NO_MATCH;
  }

  @Override
  public Description matchCompoundAssignment(CompoundAssignmentTree tree, VisitorState state) {
    if (!withinAnnotatedCode(state)) {
      return Description.NO_MATCH;
    }
    Type lhsType = ASTHelpers.getType(tree.getVariable());
    Type stringType = Suppliers.STRING_TYPE.get(state);
    if (lhsType != null && !state.getTypes().isSameType(lhsType, stringType)) {
      // both LHS and RHS could get unboxed
      doUnboxingCheck(state, tree.getVariable(), tree.getExpression());
    }
    return Description.NO_MATCH;
  }

  @Override
  public Description matchArrayAccess(ArrayAccessTree tree, VisitorState state) {
    if (!withinAnnotatedCode(state)) {
      return Description.NO_MATCH;
    }
    Description description = matchDereference(tree.getExpression(), tree, state);
    // also check for unboxing of array index expression
    doUnboxingCheck(state, tree.getIndex());
    return description;
  }

  @Override
  public Description matchMemberSelect(MemberSelectTree tree, VisitorState state) {
    if (!withinAnnotatedCode(state)) {
      return Description.NO_MATCH;
    }
    Symbol symbol = ASTHelpers.getSymbol(tree);
    // Some checks for cases where we know this cannot be a null dereference.  The tree's symbol may
    // be null in cases where the tree represents part of a package name, e.g., in the package
    // declaration in a class, or in a requires clause in a module-info.java file; it should never
    // be null for a real field dereference or method call
    if (symbol == null
        || symbol.getSimpleName().toString().equals("class")
        || symbol.isEnum()
        || symbol instanceof ModuleElement) {
      return Description.NO_MATCH;
    }
    if ((tree.getExpression() instanceof AnnotatedTypeTree)
        && !config.isLegacyAnnotationLocation()) {
      checkNullableAnnotationPositionInType(
          ((AnnotatedTypeTree) tree.getExpression()).getAnnotations(), tree, state);
    }

    Description badDeref = matchDereference(tree.getExpression(), tree, state);
    if (!badDeref.equals(Description.NO_MATCH)) {
      return badDeref;
    }
    // if we're accessing a field of this, make sure we're not reading the field before init
    if (tree.getExpression() instanceof IdentifierTree
        && ((IdentifierTree) tree.getExpression()).getName().toString().equals("this")) {
      return checkForReadBeforeInit(tree, state);
    }
    return Description.NO_MATCH;
  }

  /**
   * Look for @NullMarked or @NullUnmarked annotations at the method level and adjust our scan for
   * annotated code accordingly (fast scan for a fully annotated/unannotated top-level class or
   * slower scan for mixed nullmarkedness code).
   */
  private void checkForMethodNullMarkedness(MethodTree tree, VisitorState state) {
    boolean markedMethodInUnmarkedContext = false;
    Symbol.MethodSymbol methodSymbol = ASTHelpers.getSymbol(tree);
    switch (nullMarkingForTopLevelClass) {
      case FULLY_MARKED:
        if (hasDirectAnnotationWithSimpleName(
            methodSymbol, NullabilityUtil.NULLUNMARKED_SIMPLE_NAME)) {
          nullMarkingForTopLevelClass = NullMarking.PARTIALLY_MARKED;
        }
        break;
      case FULLY_UNMARKED:
        if (hasDirectAnnotationWithSimpleName(
            methodSymbol, NullabilityUtil.NULLMARKED_SIMPLE_NAME)) {
          nullMarkingForTopLevelClass = NullMarking.PARTIALLY_MARKED;
          markedMethodInUnmarkedContext = true;
        }
        break;
      case PARTIALLY_MARKED:
        if (hasDirectAnnotationWithSimpleName(
            methodSymbol, NullabilityUtil.NULLMARKED_SIMPLE_NAME)) {
          // We still care here if this is a transition between @NullUnmarked and @NullMarked code,
          // within partially marked code, see checks below for markedMethodInUnmarkedContext.
          if (!codeAnnotationInfo.isClassNullAnnotated(methodSymbol.enclClass(), config, handler)) {
            markedMethodInUnmarkedContext = true;
          }
        }
        break;
    }
    if (markedMethodInUnmarkedContext) {
      // If this is a @NullMarked method of a @NullUnmarked local or anonymous class, we need to set
      // its environment mapping, since we skipped it during matchClass.
      TreePath pathToEnclosingClass =
          ASTHelpers.findPathFromEnclosingNodeToTopLevel(state.getPath(), ClassTree.class);
      if (pathToEnclosingClass == null) {
        return;
      }
      ClassTree enclosingClass = (ClassTree) pathToEnclosingClass.getLeaf();
      NestingKind nestingKind = ASTHelpers.getSymbol(enclosingClass).getNestingKind();
      if (nestingKind.equals(NestingKind.LOCAL) || nestingKind.equals(NestingKind.ANONYMOUS)) {
        updateEnvironmentMapping(pathToEnclosingClass, state);
      }
    }
  }

  @Override
  public Description matchMethod(MethodTree tree, VisitorState state) {
    checkForMethodNullMarkedness(tree, state);
    if (!withinAnnotatedCode(state)) {
      return Description.NO_MATCH;
    }
    if (!config.isLegacyAnnotationLocation()) {
      checkNullableAnnotationPositionInType(
          tree.getModifiers().getAnnotations(), tree.getReturnType(), state);
    }
    // if the method is overriding some other method,
    // check that nullability annotations are consistent with
    // overridden method (if overridden method is in an annotated
    // package)
    Symbol.MethodSymbol methodSymbol = ASTHelpers.getSymbol(tree);
    handler.onMatchMethod(tree, new MethodAnalysisContext(this, state, methodSymbol));
    boolean isOverriding = ASTHelpers.hasAnnotation(methodSymbol, "java.lang.Override", state);
    boolean exhaustiveOverride = config.exhaustiveOverride();
    if (isOverriding || !exhaustiveOverride) {
      Symbol.MethodSymbol closestOverriddenMethod =
          NullabilityUtil.getClosestOverriddenMethod(methodSymbol, state.getTypes());
      if (closestOverriddenMethod != null) {
        if (config.isJSpecifyMode()) {
          // Check that any generic type parameters in the return type and parameter types are
          // identical (invariant) across the overriding and overridden methods
          genericsChecks.checkTypeParameterNullnessForMethodOverriding(
              tree, methodSymbol, closestOverriddenMethod, state);
        }
        return checkOverriding(closestOverriddenMethod, methodSymbol, null, state);
      }
    }
    return Description.NO_MATCH;
  }

  @Override
  public Description matchSwitch(SwitchTree tree, VisitorState state) {
    if (!withinAnnotatedCode(state)) {
      return Description.NO_MATCH;
    }

    ExpressionTree switchSelectorExpression = tree.getExpression();
    // For a statement `switch (e) { ... }`, javac returns `(e)` as the selector expression.  We
    // strip the outermost parentheses for a nicer-looking error message.
    if (switchSelectorExpression instanceof ParenthesizedTree) {
      switchSelectorExpression = ((ParenthesizedTree) switchSelectorExpression).getExpression();
    }

    if (!TreeUtils.hasNullCaseLabel(tree) && mayBeNullExpr(state, switchSelectorExpression)) {
      String message =
          "switch expression " + state.getSourceForNode(switchSelectorExpression) + " is @Nullable";
      ErrorMessage errorMessage =
          new ErrorMessage(MessageTypes.SWITCH_EXPRESSION_NULLABLE, message);

      return errorBuilder.createErrorDescription(
          errorMessage,
          switchSelectorExpression,
          buildDescription(switchSelectorExpression),
          state,
          null);
    }

    return Description.NO_MATCH;
  }

  @Override
  public Description matchTypeCast(TypeCastTree tree, VisitorState state) {
    if (!withinAnnotatedCode(state)) {
      return Description.NO_MATCH;
    }
    Type castExprType = ASTHelpers.getType(tree);
    if (castExprType != null && castExprType.isPrimitive()) {
      // casting to a primitive type performs unboxing
      doUnboxingCheck(state, tree.getExpression());
    }
    return Description.NO_MATCH;
  }

  @Override
  public Description matchParameterizedType(ParameterizedTypeTree tree, VisitorState state) {
    if (!withinAnnotatedCode(state)) {
      return Description.NO_MATCH;
    }
    if (config.isJSpecifyMode()) {
      Symbol baseClass = ASTHelpers.getSymbol(tree);
      boolean isNullUnmarked =
          baseClass != null && codeAnnotationInfo.isSymbolUnannotated(baseClass, config, handler);
      if (!isNullUnmarked) {
        genericsChecks.checkInstantiationForParameterizedTypedTree(tree, state);
      }
    }
    return Description.NO_MATCH;
  }

  /**
   * checks that an overriding method does not override a {@code @Nullable} parameter with a
   * {@code @NonNull} parameter
   *
   * @param overridingParamSymbols parameters of the overriding method
   * @param overriddenMethod method being overridden
   * @param lambdaExpressionTree if the overriding method is a lambda, the {@link
   *     LambdaExpressionTree}; otherwise {@code null}
   * @param memberReferenceTree if the overriding method is a member reference (which "overrides" a
   *     functional interface method), the {@link MemberReferenceTree}; otherwise {@code null}
   * @param state visitor state
   * @param overridingMethod if available, the symbol for the overriding method
   * @return discovered error, or {@link Description#NO_MATCH} if no error
   */
  private Description checkParamOverriding(
      List<VarSymbol> overridingParamSymbols,
      Symbol.MethodSymbol overriddenMethod,
      @Nullable LambdaExpressionTree lambdaExpressionTree,
      @Nullable MemberReferenceTree memberReferenceTree,
      VisitorState state,
      Symbol.@Nullable MethodSymbol overridingMethod) {
    com.sun.tools.javac.util.List<VarSymbol> superParamSymbols = overriddenMethod.getParameters();
    boolean unboundMemberRef =
        (memberReferenceTree != null)
            && ((JCTree.JCMemberReference) memberReferenceTree).kind.isUnbound();
    boolean isOverriddenMethodAnnotated =
        !codeAnnotationInfo.isSymbolUnannotated(overriddenMethod, config, handler);
    boolean isOverridingMethodAnnotated =
        (overridingMethod != null
                && !codeAnnotationInfo.isSymbolUnannotated(overridingMethod, config, handler))
            || lambdaExpressionTree != null;

    // Get argument nullability for the overridden method.  If overriddenMethodArgNullnessMap[i] is
    // null, parameter i is treated as unannotated.
    @Nullable Nullness[] overriddenMethodArgNullnessMap = new Nullness[superParamSymbols.size()];

    // Collect @Nullable params of overridden method iff the overridden method is in annotated code
    // (otherwise, whether we acknowledge @Nullable in unannotated code or not depends on the
    // -XepOpt:NullAway:AcknowledgeRestrictiveAnnotations flag and its handler).
    if (isOverriddenMethodAnnotated) {
      boolean overriddenMethodIsVarArgs = overriddenMethod.isVarArgs();
      for (int i = 0; i < superParamSymbols.size(); i++) {
        Nullness paramNullness;
        if (overriddenMethodIsVarArgs && i == superParamSymbols.size() - 1) {
          // For a varargs position, we need to check if the array itself is @Nullable
          paramNullness =
              Nullness.varargsArrayIsNullable(superParamSymbols.get(i), config)
                  ? Nullness.NULLABLE
                  : Nullness.NONNULL;
        } else if (Nullness.paramHasNullableAnnotation(overriddenMethod, i, config)) {
          paramNullness = Nullness.NULLABLE;
        } else if (config.isJSpecifyMode()) {
          // Check if the parameter type is a type variable and the corresponding generic type
          // argument is @Nullable
<<<<<<< HEAD
          if (memberReferenceTree != null) {
            // For a method reference, we get generic type arguments from the javac's inferred type
            // for the tree, which seems to properly preserve type-use annotations
            // TODO this is wrong!!!  only works in some contexts.  we need our own logic
=======
          if (memberReferenceTree != null || lambdaExpressionTree != null) {
            // For a method reference or lambda, we get generic type arguments from the javac's
            // inferred type for the tree, which seems to properly preserve type-use annotations
>>>>>>> d3726ead
            paramNullness =
                genericsChecks.getGenericMethodParameterNullness(
                    i,
                    overriddenMethod,
                    ASTHelpers.getType(
                        memberReferenceTree != null ? memberReferenceTree : lambdaExpressionTree),
                    state);
          } else {
            // Use the enclosing class of the overriding method to find generic type arguments
            paramNullness =
                genericsChecks.getGenericMethodParameterNullness(
                    i, overriddenMethod, overridingParamSymbols.get(i).owner.owner, state);
          }
        } else {
          paramNullness = Nullness.NONNULL;
        }
        overriddenMethodArgNullnessMap[i] = paramNullness;
      }
    }

    // Check handlers for any further/overriding nullness information
    overriddenMethodArgNullnessMap =
        handler.onOverrideMethodInvocationParametersNullability(
            state.context,
            overriddenMethod,
            isOverriddenMethodAnnotated,
            overriddenMethodArgNullnessMap);

    // If we have an unbound method reference, the first parameter of the overridden method must be
    // @NonNull, as this parameter will be used as a method receiver inside the generated lambda.
    // e.g. String::length is implemented as (@NonNull s -> s.length()) when used as a
    // SomeFunc<String> and thus incompatible with, for example, SomeFunc.apply(@Nullable T).
    if (unboundMemberRef && Objects.equals(overriddenMethodArgNullnessMap[0], Nullness.NULLABLE)) {
      String message =
          "unbound instance method reference cannot be used, as first parameter of "
              + "functional interface method "
              + ASTHelpers.enclosingClass(overriddenMethod)
              + "."
              + overriddenMethod.toString()
              + " is @Nullable";
      return errorBuilder.createErrorDescription(
          new ErrorMessage(MessageTypes.WRONG_OVERRIDE_PARAM, message),
          buildDescription(memberReferenceTree),
          state,
          null);
    }

    // for unbound member references, we need to adjust parameter indices by 1 when matching with
    // overridden method
    int startParam = unboundMemberRef ? 1 : 0;

    for (int i = 0; i < superParamSymbols.size(); i++) {
      if (!Objects.equals(overriddenMethodArgNullnessMap[i], Nullness.NULLABLE)) {
        // No need to check, unless the argument of the overridden method is effectively @Nullable,
        // in which case it can't be overridden by a @NonNull arg.
        continue;
      }
      int methodParamInd = i - startParam;
      VarSymbol paramSymbol = overridingParamSymbols.get(methodParamInd);
      // in the case where we have a parameter of a lambda expression, we do
      // *not* force the parameter to be annotated with @Nullable; instead we "inherit"
      // nullability from the corresponding functional interface method.
      // So, we report an error if the @Nullable annotation is missing *and*
      // we don't have a lambda with implicitly typed parameters
      boolean implicitlyTypedLambdaParam =
          lambdaExpressionTree != null
              && NullabilityUtil.lambdaParamIsImplicitlyTyped(
                  lambdaExpressionTree.getParameters().get(methodParamInd));
      if (!implicitlyTypedLambdaParam && paramIsNonNull(paramSymbol, isOverridingMethodAnnotated)) {
        String message =
            "parameter "
                + paramSymbol.name.toString()
                + (memberReferenceTree != null ? " of referenced method" : "")
                + " is @NonNull, but parameter in "
                + ((lambdaExpressionTree != null || memberReferenceTree != null)
                    ? "functional interface "
                    : "superclass ")
                + "method "
                + ASTHelpers.enclosingClass(overriddenMethod)
                + "."
                + overriddenMethod.toString()
                + " is @Nullable";
        Tree errorTree;
        if (memberReferenceTree != null) {
          errorTree = memberReferenceTree;
        } else {
          errorTree = getTreesInstance(state).getTree(paramSymbol);
        }
        return errorBuilder.createErrorDescription(
            new ErrorMessage(MessageTypes.WRONG_OVERRIDE_PARAM, message),
            buildDescription(errorTree),
            state,
            paramSymbol);
      }
    }
    return Description.NO_MATCH;
  }

  private boolean paramIsNonNull(VarSymbol paramSymbol, boolean isMethodAnnotated) {
    if (isMethodAnnotated) {
      return !Nullness.hasNullableAnnotation(paramSymbol, config);
    } else if (config.acknowledgeRestrictiveAnnotations()) {
      // can still be @NonNull if there is a restrictive annotation
      return Nullness.hasNonNullAnnotation(paramSymbol, config);
    }
    return false;
  }

  static Trees getTreesInstance(VisitorState state) {
    return Trees.instance(JavacProcessingEnvironment.instance(state.context));
  }

  private Nullness getMethodReturnNullness(
      Symbol.MethodSymbol methodSymbol, VisitorState state, Nullness defaultForUnannotated) {
    boolean isMethodAnnotated =
        !codeAnnotationInfo.isSymbolUnannotated(methodSymbol, config, handler);
    Nullness methodReturnNullness =
        defaultForUnannotated; // Permissive default for unannotated code.
    if (isMethodAnnotated) {
      methodReturnNullness =
          Nullness.hasNullableAnnotation(methodSymbol, config)
              ? Nullness.NULLABLE
              : Nullness.NONNULL;
    }
    return handler.onOverrideMethodReturnNullability(
        methodSymbol, state, isMethodAnnotated, methodReturnNullness);
  }

  /**
   * Checks that if a returned expression is {@code @Nullable}, the enclosing method does not have a
   * {@code @NonNull} return type. Also performs an unboxing check on the returned expression.
   * Finally, in JSpecify mode, also checks that the nullability of generic type arguments of the
   * returned expression's type match the method return type.
   *
   * @param retExpr the expression being returned
   * @param methodSymbol symbol for the enclosing method
   * @param lambdaTree if return is inside a lambda, the tree for the lambda, otherwise {@code null}
   * @param errorTree tree on which to report an error if needed
   * @param state the visitor state
   * @return {@link Description} of the returning {@code @Nullable} from {@code @NonNull} method
   *     error if one is to be reported, otherwise {@link Description#NO_MATCH}
   */
  private Description checkReturnExpression(
      ExpressionTree retExpr,
      Symbol.MethodSymbol methodSymbol,
      @Nullable LambdaExpressionTree lambdaTree,
      Tree errorTree,
      VisitorState state) {
    Type returnType = methodSymbol.getReturnType();
    if (returnType.isPrimitive()) {
      // check for unboxing
      doUnboxingCheck(state, retExpr);
      return Description.NO_MATCH;
    }
    if (ASTHelpers.isSameType(returnType, Suppliers.JAVA_LANG_VOID_TYPE.get(state), state)) {
      // Temporarily treat a Void return type as if it were @Nullable Void.  Change this once
      // we are confident that all use cases can be type checked reasonably (may require generics
      // support)
      return Description.NO_MATCH;
    }

    // Check generic type arguments for returned expression here, since we need to check the type
    // arguments regardless of the top-level nullability of the return type
    genericsChecks.checkTypeParameterNullnessForFunctionReturnType(retExpr, methodSymbol, state);

    // Now, perform the check for returning @Nullable from @NonNull.  First, we check if the return
    // type is @Nullable, and if so, bail out.
    if (getMethodReturnNullness(methodSymbol, state, Nullness.NULLABLE).equals(Nullness.NULLABLE)) {
      return Description.NO_MATCH;
    } else if (config.isJSpecifyMode() && lambdaTree != null) {
      if (genericsChecks
              .getGenericMethodReturnTypeNullness(
                  methodSymbol, ASTHelpers.getType(lambdaTree), state)
              .equals(Nullness.NULLABLE)
          || genericsChecks.passingLambdaOrMethodRefWithGenericReturnToUnmarkedCode(
              methodSymbol, lambdaTree, state, codeAnnotationInfo)) {
        // In JSpecify mode, the return type of a lambda may be @Nullable via a type argument
        return Description.NO_MATCH;
      }
    }

    // Return type is @NonNull.  Check if the expression is @Nullable
    if (mayBeNullExpr(state, retExpr)) {
      return errorBuilder.createErrorDescriptionForNullAssignment(
          new ErrorMessage(
              MessageTypes.RETURN_NULLABLE,
              "returning @Nullable expression from method with @NonNull return type"),
          retExpr,
          buildDescription(errorTree),
          state,
          methodSymbol);
    }
    return Description.NO_MATCH;
  }

  @Override
  public Description matchLambdaExpression(LambdaExpressionTree tree, VisitorState state) {
    if (!withinAnnotatedCode(state)) {
      return Description.NO_MATCH;
    }
    Symbol.MethodSymbol funcInterfaceMethod =
        NullabilityUtil.getFunctionalInterfaceMethod(tree, state.getTypes());
    // we need to update environment mapping before running the handler, as some handlers
    // (like Rx nullability) run dataflow analysis
    updateEnvironmentMapping(state.getPath(), state);
    handler.onMatchLambdaExpression(
        tree, new MethodAnalysisContext(this, state, funcInterfaceMethod));
    if (codeAnnotationInfo.isSymbolUnannotated(funcInterfaceMethod, config, handler)) {
      return Description.NO_MATCH;
    }
    Description description =
        checkParamOverriding(
            tree.getParameters().stream().map(ASTHelpers::getSymbol).collect(Collectors.toList()),
            funcInterfaceMethod,
            tree,
            null,
            state,
            null);
    if (description != Description.NO_MATCH) {
      return description;
    }
    // if the body has a return statement, that gets checked in matchReturn().  We need this code
    // for lambdas with expression bodies
    if (tree.getBodyKind() == LambdaExpressionTree.BodyKind.EXPRESSION
        && funcInterfaceMethod.getReturnType().getKind() != TypeKind.VOID) {
      ExpressionTree resExpr = (ExpressionTree) tree.getBody();
      return checkReturnExpression(resExpr, funcInterfaceMethod, tree, tree, state);
    }
    return Description.NO_MATCH;
  }

  /**
   * for method references, we check that the referenced method correctly overrides the
   * corresponding functional interface method
   */
  @Override
  public Description matchMemberReference(MemberReferenceTree tree, VisitorState state) {
    if (!withinAnnotatedCode(state)) {
      return Description.NO_MATCH;
    }
    // Technically the qualifier expression of a method reference gets passed to
    // Objects.requireNonNull, but it's fine to treat it as a dereference for error-checking
    // purposes.  The error message will be slightly inaccurate
    Description derefErrorDescription =
        matchDereference(tree.getQualifierExpression(), tree, state);
    if (derefErrorDescription != Description.NO_MATCH) {
      state.reportMatch(derefErrorDescription);
    }
    Symbol.MethodSymbol referencedMethod = ASTHelpers.getSymbol(tree);
    Symbol.MethodSymbol funcInterfaceSymbol =
        NullabilityUtil.getFunctionalInterfaceMethod(tree, state.getTypes());
    handler.onMatchMethodReference(tree, new MethodAnalysisContext(this, state, referencedMethod));
    return checkOverriding(funcInterfaceSymbol, referencedMethod, tree, state);
  }

  /**
   * check that nullability annotations of an overriding method are consistent with those in the
   * overridden method (both return and parameters)
   *
   * @param overriddenMethod method being overridden
   * @param overridingMethod overriding method
   * @param memberReferenceTree if override is via a method reference, the relevant {@link
   *     MemberReferenceTree}; otherwise {@code null}. If non-null, overridingTree is the AST of the
   *     referenced method
   * @param state visitor state.
   * @return discovered error, or {@link Description#NO_MATCH} if no error
   */
  private Description checkOverriding(
      Symbol.MethodSymbol overriddenMethod,
      Symbol.MethodSymbol overridingMethod,
      @Nullable MemberReferenceTree memberReferenceTree,
      VisitorState state) {
    // if the super method returns nonnull, overriding method better not return nullable
    // Note that, for the overriding method, the permissive default is non-null,
    // but it's nullable for the overridden one.
    if (overriddenMethodReturnsNonNull(
            overriddenMethod, overridingMethod.owner, memberReferenceTree, state)
        && getMethodReturnNullness(overridingMethod, state, Nullness.NONNULL)
            .equals(Nullness.NULLABLE)
        && (memberReferenceTree == null
            || getComputedNullness(memberReferenceTree).equals(Nullness.NULLABLE))) {
      String message;
      if (memberReferenceTree != null) {
        message =
            "referenced method returns @Nullable, but functional interface method "
                + ASTHelpers.enclosingClass(overriddenMethod)
                + "."
                + overriddenMethod.toString()
                + " returns @NonNull";
      } else {
        message =
            "method returns @Nullable, but superclass method "
                + ASTHelpers.enclosingClass(overriddenMethod)
                + "."
                + overriddenMethod.toString()
                + " returns @NonNull";
      }

      Tree errorTree =
          memberReferenceTree != null
              ? memberReferenceTree
              : getTreesInstance(state).getTree(overridingMethod);
      return errorBuilder.createErrorDescription(
          new ErrorMessage(MessageTypes.WRONG_OVERRIDE_RETURN, message),
          buildDescription(errorTree),
          state,
          overriddenMethod);
    }
    // if any parameter in the super method is annotated @Nullable,
    // overriding method cannot assume @Nonnull
    return checkParamOverriding(
        overridingMethod.getParameters(),
        overriddenMethod,
        null,
        memberReferenceTree,
        state,
        overridingMethod);
  }

  private boolean overriddenMethodReturnsNonNull(
      Symbol.MethodSymbol overriddenMethod,
      Symbol enclosingSymbol,
      @Nullable MemberReferenceTree memberReferenceTree,
      VisitorState state) {
    Nullness methodReturnNullness =
        getMethodReturnNullness(overriddenMethod, state, Nullness.NULLABLE);
    if (!methodReturnNullness.equals(Nullness.NONNULL)) {
      return false;
    }
    // In JSpecify mode, for generic methods, we additionally need to check the return nullness
    // using the type arguments from the type enclosing the overriding method
    if (config.isJSpecifyMode()) {
      if (memberReferenceTree != null) {
        // For a method reference, we get generic type arguments from javac's inferred type for the
        // tree, which properly preserves type-use annotations
        return genericsChecks
                .getGenericMethodReturnTypeNullness(
                    overriddenMethod, ASTHelpers.getType(memberReferenceTree), state)
                .equals(Nullness.NONNULL)
            && !genericsChecks.passingLambdaOrMethodRefWithGenericReturnToUnmarkedCode(
                overriddenMethod, memberReferenceTree, state, codeAnnotationInfo);
      } else {
        // Use the enclosing class of the overriding method to find generic type arguments
        return genericsChecks
            .getGenericMethodReturnTypeNullness(overriddenMethod, enclosingSymbol, state)
            .equals(Nullness.NONNULL);
      }
    }
    return true;
  }

  @Override
  public Description matchIdentifier(IdentifierTree tree, VisitorState state) {
    if (!withinAnnotatedCode(state)) {
      return Description.NO_MATCH;
    }
    return checkForReadBeforeInit(tree, state);
  }

  private Description checkForReadBeforeInit(ExpressionTree tree, VisitorState state) {
    // do a bunch of filtering.  first, filter out anything outside an initializer
    TreePath path = state.getPath();
    TreePath enclosingBlockPath;
    if (config.assertsEnabled()) {
      enclosingBlockPath = NullabilityUtil.findEnclosingMethodOrLambdaOrInitializer(path);
    } else {
      enclosingBlockPath =
          NullabilityUtil.findEnclosingMethodOrLambdaOrInitializer(
              path, ImmutableSet.of(Tree.Kind.ASSERT));
    }
    if (enclosingBlockPath == null) {
      // is this possible?
      return Description.NO_MATCH;
    }
    if (!config.assertsEnabled() && enclosingBlockPath.getLeaf() instanceof AssertTree) {
      return Description.NO_MATCH;
    }
    if (!relevantInitializerMethodOrBlock(enclosingBlockPath, state)) {
      return Description.NO_MATCH;
    }

    // now, make sure we have a field read
    Symbol symbol = ASTHelpers.getSymbol(tree);
    if (symbol == null) {
      return Description.NO_MATCH;
    }
    if (!symbol.getKind().equals(ElementKind.FIELD)) {
      return Description.NO_MATCH;
    }

    // for static fields, make sure the enclosing init is a static method or block
    if (isStatic(symbol)) {
      Tree enclosing = enclosingBlockPath.getLeaf();
      if (enclosing instanceof MethodTree
          && !ASTHelpers.getSymbol((MethodTree) enclosing).isStatic()) {
        return Description.NO_MATCH;
      } else if (enclosing instanceof BlockTree && !((BlockTree) enclosing).isStatic()) {
        return Description.NO_MATCH;
      }
    }
    if (okToReadBeforeInitialized(path, state)) {
      // writing the field, not reading it
      return Description.NO_MATCH;
    }

    // check that the field might actually be problematic to read
    FieldInitEntities entities =
        castToNonNull(class2Entities.get(enclosingClassSymbol(enclosingBlockPath)));
    if (!(entities.nonnullInstanceFields().contains(symbol)
        || entities.nonnullStaticFields().contains(symbol))) {
      // field is either nullable or initialized at declaration
      return Description.NO_MATCH;
    }
    if (errorBuilder.symbolHasSuppressWarningsAnnotation(symbol, INITIALIZATION_CHECK_NAME)) {
      // also suppress checking read before init, as we may not find explicit initialization
      return Description.NO_MATCH;
    }
    return checkPossibleUninitFieldRead(tree, state, symbol, path, enclosingBlockPath);
  }

  private Symbol.ClassSymbol enclosingClassSymbol(TreePath enclosingBlockPath) {
    Tree leaf = enclosingBlockPath.getLeaf();
    if (leaf instanceof BlockTree) {
      // parent must be a ClassTree
      Tree parent = enclosingBlockPath.getParentPath().getLeaf();
      return ASTHelpers.getSymbol((ClassTree) parent);
    } else {
      return castToNonNull(ASTHelpers.enclosingClass(ASTHelpers.getSymbol(leaf)));
    }
  }

  private boolean relevantInitializerMethodOrBlock(
      TreePath enclosingBlockPath, VisitorState state) {
    Tree methodLambdaOrBlock = enclosingBlockPath.getLeaf();
    if (methodLambdaOrBlock instanceof LambdaExpressionTree) {
      return false;
    } else if (methodLambdaOrBlock instanceof MethodTree) {
      MethodTree methodTree = (MethodTree) methodLambdaOrBlock;
      if (isConstructor(methodTree) && !constructorInvokesAnother(methodTree, state)) {
        return true;
      }

      Symbol.ClassSymbol enclClassSymbol = enclosingClassSymbol(enclosingBlockPath);

      // Checking for initialization is only meaningful if the full class is null-annotated, which
      // might not be the case with @NullMarked methods inside @NullUnmarked classes (note that,
      // in those cases, we won't even have a populated class2Entities map). We skip this check if
      // we are not inside a @NullMarked/annotated *class*:
      if (nullMarkingForTopLevelClass == NullMarking.PARTIALLY_MARKED
          && !codeAnnotationInfo.isClassNullAnnotated(enclClassSymbol, config, handler)) {
        return false;
      }

      if (ASTHelpers.getSymbol(methodTree).isStatic()) {
        ImmutableSet<MethodTree> staticInitializerMethods =
            castToNonNull(class2Entities.get(enclClassSymbol)).staticInitializerMethods();
        return staticInitializerMethods.size() == 1
            && staticInitializerMethods.contains(methodTree);
      } else {
        ImmutableSet<MethodTree> instanceInitializerMethods =
            castToNonNull(class2Entities.get(enclClassSymbol)).instanceInitializerMethods();
        return instanceInitializerMethods.size() == 1
            && instanceInitializerMethods.contains(methodTree);
      }
    } else {
      // initializer or field declaration
      return true;
    }
  }

  private Description checkPossibleUninitFieldRead(
      ExpressionTree tree,
      VisitorState state,
      Symbol symbol,
      TreePath path,
      TreePath enclosingBlockPath) {
    if (!fieldInitializedByPreviousInitializer(symbol, enclosingBlockPath, state)
        && !fieldAlwaysInitializedBeforeRead(symbol, path, state, enclosingBlockPath)) {
      ErrorMessage errorMessage =
          new ErrorMessage(
              MessageTypes.NONNULL_FIELD_READ_BEFORE_INIT,
              "read of @NonNull field " + symbol + " before initialization");
      return errorBuilder.createErrorDescription(errorMessage, buildDescription(tree), state, null);
    } else {
      return Description.NO_MATCH;
    }
  }

  /**
   * @param symbol the field being read
   * @param pathToRead TreePath to the read operation
   * @param state visitor state
   * @param enclosingBlockPath TreePath to enclosing initializer block
   * @return true if within the initializer, the field is always initialized before the read
   *     operation, false otherwise
   */
  private boolean fieldAlwaysInitializedBeforeRead(
      Symbol symbol, TreePath pathToRead, VisitorState state, TreePath enclosingBlockPath) {
    AccessPathNullnessAnalysis nullnessAnalysis = getNullnessAnalysis(state);
    Set<Element> nonnullFields;
    if (isStatic(symbol)) {
      nonnullFields = nullnessAnalysis.getNonnullStaticFieldsBefore(pathToRead, state.context);
    } else {
      nonnullFields = new LinkedHashSet<>();
      nonnullFields.addAll(
          nullnessAnalysis.getNonnullFieldsOfReceiverBefore(pathToRead, state.context));
      nonnullFields.addAll(safeInitByCalleeBefore(pathToRead, state, enclosingBlockPath));
    }
    return nonnullFields.contains(symbol);
  }

  /**
   * computes those fields always initialized by callee safe init methods before a read operation
   * (pathToRead) is invoked. See <a
   * href="https://github.com/uber/NullAway/wiki/Error-Messages#initializer-method-does-not-guarantee-nonnull-field-is-initialized--nonnull-field--not-initialized">the
   * docs</a> for what is considered a safe initializer method.
   */
  private ImmutableSet<Element> safeInitByCalleeBefore(
      TreePath pathToRead, VisitorState state, TreePath enclosingBlockPath) {
    Set<Element> safeInitMethods = new LinkedHashSet<>();
    Tree enclosingBlockOrMethod = enclosingBlockPath.getLeaf();
    if (enclosingBlockOrMethod instanceof VariableTree) {
      return ImmutableSet.of();
    }
    ImmutableSet.Builder<Element> resultBuilder = ImmutableSet.builder();
    BlockTree blockTree =
        enclosingBlockOrMethod instanceof BlockTree
            ? (BlockTree) enclosingBlockOrMethod
            : ((MethodTree) enclosingBlockOrMethod).getBody();
    List<? extends StatementTree> statements = blockTree.getStatements();
    Tree readExprTree = pathToRead.getLeaf();
    int readStartPos = getStartPos((JCTree) readExprTree);
    TreePath classTreePath = enclosingBlockPath;
    // look for the parent ClassTree node, which represents the enclosing class / enum / interface
    while (!(classTreePath.getLeaf() instanceof ClassTree)) {
      classTreePath = classTreePath.getParentPath();
      if (classTreePath == null) {
        throw new IllegalStateException(
            "could not find enclosing class / enum / interface for "
                + state.getSourceForNode(enclosingBlockPath.getLeaf()));
      }
    }
    Symbol.ClassSymbol classSymbol = ASTHelpers.getSymbol((ClassTree) classTreePath.getLeaf());
    for (int i = 0; i < statements.size(); i++) {
      StatementTree curStmt = statements.get(i);
      if (getStartPos((JCTree) curStmt) <= readStartPos) {
        Element privMethodElem = getInvokeOfSafeInitMethod(curStmt, classSymbol, state);
        if (privMethodElem != null) {
          safeInitMethods.add(privMethodElem);
        }
        // Hack: Handling try{...}finally{...} statement, see getSafeInitMethods
        if (curStmt instanceof TryTree) {
          TryTree tryTree = (TryTree) curStmt;
          // ToDo: Should we check initialization inside tryTree.getResources ? What is the scope of
          // that initialization?
          if (tryTree.getCatches().size() == 0) {
            if (tryTree.getBlock() != null) {
              resultBuilder.addAll(
                  safeInitByCalleeBefore(
                      pathToRead, state, new TreePath(enclosingBlockPath, tryTree.getBlock())));
            }
            if (tryTree.getFinallyBlock() != null) {
              resultBuilder.addAll(
                  safeInitByCalleeBefore(
                      pathToRead,
                      state,
                      new TreePath(enclosingBlockPath, tryTree.getFinallyBlock())));
            }
          }
        }
      }
    }
    addGuaranteedNonNullFromInvokes(
        state, getTreesInstance(state), safeInitMethods, getNullnessAnalysis(state), resultBuilder);
    return resultBuilder.build();
  }

  private int getStartPos(JCTree tree) {
    return tree.pos().getStartPosition();
  }

  /**
   * @param fieldSymbol the field
   * @param initTreePath TreePath to the initializer method / block
   * @param state visitor state
   * @return true if the field is always initialized (by some other initializer) before the
   *     initializer corresponding to initTreePath executes
   */
  private boolean fieldInitializedByPreviousInitializer(
      Symbol fieldSymbol, TreePath initTreePath, VisitorState state) {
    TreePath enclosingClassPath = initTreePath.getParentPath();
    ClassTree enclosingClass = (ClassTree) enclosingClassPath.getLeaf();
    ClassSymbol classSymbol = ASTHelpers.getSymbol(enclosingClass);
    Multimap<Tree, Element> tree2Init =
        initTree2PrevFieldInit.computeIfAbsent(
            classSymbol, sym -> computeTree2Init(enclosingClassPath, state));
    return tree2Init.containsEntry(initTreePath.getLeaf(), fieldSymbol);
  }

  /**
   * @param enclosingClassPath TreePath to class
   * @param state visitor state
   * @return a map from each initializer <em>i</em> to the fields known to be initialized before
   *     <em>i</em> executes
   */
  private ImmutableMultimap<Tree, Element> computeTree2Init(
      TreePath enclosingClassPath, VisitorState state) {
    ClassTree enclosingClass = (ClassTree) enclosingClassPath.getLeaf();
    ImmutableMultimap.Builder<Tree, Element> builder = ImmutableMultimap.builder();
    // NOTE: this set includes both instance and static fields
    Set<Element> initThusFar = new LinkedHashSet<>();
    Set<MethodTree> constructors = new LinkedHashSet<>();
    AccessPathNullnessAnalysis nullnessAnalysis = getNullnessAnalysis(state);
    // NOTE: we assume the members are returned in their syntactic order.  This has held
    // true in our testing
    for (Tree memberTree : enclosingClass.getMembers()) {
      if (memberTree instanceof VariableTree || memberTree instanceof BlockTree) {
        // putAll does not keep a reference to initThusFar, so we don't need to make a copy here
        builder.putAll(memberTree, initThusFar);
      }
      if (memberTree instanceof BlockTree) {
        BlockTree blockTree = (BlockTree) memberTree;
        // add whatever gets initialized here
        TreePath memberPath = new TreePath(enclosingClassPath, memberTree);
        if (blockTree.isStatic()) {
          initThusFar.addAll(
              nullnessAnalysis.getNonnullStaticFieldsAtExit(memberPath, state.context));
        } else {
          initThusFar.addAll(
              nullnessAnalysis.getNonnullFieldsOfReceiverAtExit(memberPath, state.context));
        }
      }
      if (memberTree instanceof MethodTree) {
        MethodTree methodTree = (MethodTree) memberTree;
        if (isConstructor(methodTree)) {
          constructors.add(methodTree);
        }
      }
    }
    // all the initializer blocks have run before any code inside a constructor
    constructors.stream().forEach((c) -> builder.putAll(c, initThusFar));
    Symbol.ClassSymbol classSymbol = ASTHelpers.getSymbol(enclosingClass);
    FieldInitEntities entities = castToNonNull(class2Entities.get(classSymbol));
    if (entities.instanceInitializerMethods().size() == 1) {
      MethodTree initMethod = entities.instanceInitializerMethods().iterator().next();
      // collect the fields that may not be initialized by *some* constructor NC
      Set<Symbol> constructorUninitSymbols = class2ConstructorUninit.get(classSymbol);
      // fields initialized after constructors is initThusFar + (nonNullFields - constructorUninit)
      Sets.SetView<Element> initAfterConstructors =
          Sets.union(
              initThusFar,
              Sets.difference(entities.nonnullInstanceFields(), constructorUninitSymbols));
      builder.putAll(initMethod, initAfterConstructors);
    }
    if (entities.staticInitializerMethods().size() == 1) {
      MethodTree staticInitMethod = entities.staticInitializerMethods().iterator().next();
      // constructors aren't relevant here; just use initThusFar
      builder.putAll(staticInitMethod, initThusFar);
    }
    return builder.build();
  }

  /**
   * @param path tree path to read operation
   * @param state the current VisitorState
   * @return true if it is permissible to perform this read before the field has been initialized,
   *     false otherwise
   */
  private boolean okToReadBeforeInitialized(TreePath path, VisitorState state) {
    TreePath parentPath = path.getParentPath();
    Tree leaf = path.getLeaf();
    Tree parent = parentPath.getLeaf();
    if (parent instanceof AssignmentTree) {
      // ok if it's actually a write
      AssignmentTree assignment = (AssignmentTree) parent;
      return assignment.getVariable().equals(leaf);
    } else if (parent instanceof BinaryTree) {
      // ok if we're comparing to null
      BinaryTree binaryTree = (BinaryTree) parent;
      Tree.Kind kind = binaryTree.getKind();
      if (kind.equals(Tree.Kind.EQUAL_TO) || kind.equals(Tree.Kind.NOT_EQUAL_TO)) {
        ExpressionTree left = binaryTree.getLeftOperand();
        ExpressionTree right = binaryTree.getRightOperand();
        return (left.equals(leaf) && right.getKind().equals(Tree.Kind.NULL_LITERAL))
            || (right.equals(leaf) && left.getKind().equals(Tree.Kind.NULL_LITERAL));
      }
    } else if (parent instanceof MethodInvocationTree) {
      // ok if it's invoking castToNonNull and the read is the argument
      MethodInvocationTree methodInvoke = (MethodInvocationTree) parent;
      Symbol.MethodSymbol methodSymbol = ASTHelpers.getSymbol(methodInvoke);
      String qualifiedName =
          ASTHelpers.enclosingClass(methodSymbol) + "." + methodSymbol.getSimpleName().toString();
      List<? extends ExpressionTree> arguments = methodInvoke.getArguments();
      Integer castToNonNullArg;
      if (qualifiedName.equals(config.getCastToNonNullMethod())
          && methodSymbol.getParameters().size() == 1) {
        castToNonNullArg = 0;
      } else {
        castToNonNullArg =
            handler.castToNonNullArgumentPositionsForMethod(
                arguments, null, new MethodAnalysisContext(this, state, methodSymbol));
      }
      if (castToNonNullArg != null && leaf.equals(arguments.get(castToNonNullArg))) {
        return true;
      }
      return false;
    }
    return false;
  }

  @Override
  public Description matchVariable(VariableTree tree, VisitorState state) {
    if (!withinAnnotatedCode(state)) {
      return Description.NO_MATCH;
    }
    VarSymbol symbol = ASTHelpers.getSymbol(tree);
    if (tree.getInitializer() != null && config.isJSpecifyMode()) {
      genericsChecks.checkTypeParameterNullnessForAssignability(tree, state);
    }
    if (!config.isLegacyAnnotationLocation()) {
      checkNullableAnnotationPositionInType(
          tree.getModifiers().getAnnotations(), tree.getType(), state);
    }

    if (symbol.type.isPrimitive() && tree.getInitializer() != null) {
      doUnboxingCheck(state, tree.getInitializer());
    }
    if (!symbol.getKind().equals(ElementKind.FIELD)) {
      return Description.NO_MATCH;
    }
    ExpressionTree initializer = tree.getInitializer();
    if (initializer != null) {
      if (!symbol.type.isPrimitive() && !skipFieldInitializationCheckingDueToAnnotation(symbol)) {
        if (mayBeNullExpr(state, initializer)) {
          ErrorMessage errorMessage =
              new ErrorMessage(
                  MessageTypes.ASSIGN_FIELD_NULLABLE,
                  "assigning @Nullable expression to @NonNull field");
          return errorBuilder.createErrorDescriptionForNullAssignment(
              errorMessage, initializer, buildDescription(tree), state, symbol);
        }
      }
    }
    return Description.NO_MATCH;
  }

  /**
   * returns true if {@code anno} is a type use annotation; it may also be a declaration annotation
   */
  private static boolean isTypeUseAnnotation(Symbol anno) {
    Target target = anno.getAnnotation(Target.class);
    ImmutableSet<ElementType> elementTypes =
        target == null ? ImmutableSet.of() : ImmutableSet.copyOf(target.value());
    return elementTypes.contains(TYPE_USE);
  }

  /**
   * returns true if {@code anno} is a declaration annotation; it may also be a type use annotation
   */
  private static boolean isDeclarationAnnotation(Symbol anno) {
    Target target = anno.getAnnotation(Target.class);
    if (target == null) {
      return true;
    }
    ImmutableSet<ElementType> elementTypes = ImmutableSet.copyOf(target.value());
    // Return true for any annotation that is not exclusively a type-use annotation
    return !(elementTypes.equals(ImmutableSet.of(ElementType.TYPE_USE))
        || TYPE_USE_OR_TYPE_PARAMETER.containsAll(elementTypes));
  }

  /**
   * Checks whether any {@code @Nullable} annotation is at the right location for nested types.
   * Raises an error iff the type is a field access expression (for an inner class type), the
   * annotation is type use, and the annotation is not applied on the innermost type.
   *
   * @param annotations The annotations to check
   * @param type The tree representing the type structure
   * @param state The visitor state
   */
  private void checkNullableAnnotationPositionInType(
      List<? extends AnnotationTree> annotations, Tree type, VisitorState state) {

    // Early return if the type is not a nested or inner class reference.
    if (!(type instanceof MemberSelectTree)) {
      return;
    }

    // Get the end position of the outer type expression. Any nullable annotation before this
    // position is considered to be on the outer type, which is incorrect.
    int endOfOuterType = state.getEndPosition(((MemberSelectTree) type).getExpression());
    int startOfType = ((JCTree) type).getStartPosition();

    for (AnnotationTree annotation : annotations) {
      Symbol sym = ASTHelpers.getSymbol(annotation);
      if (sym == null) {
        continue;
      }

      String qualifiedName = sym.getQualifiedName().toString();
      if (!isNullableAnnotation(qualifiedName, config)) {
        continue;
      }

      if (!isTypeUseAnnotation(sym)) {
        continue;
      }
      // If an annotation is declaration ALSO, we check if it is at the correct location. If it is,
      // we treat it as declaration and skip the checks.
      if (isDeclarationAnnotation(sym) && state.getEndPosition(annotation) <= startOfType) {
        continue;
      }

      if (state.getEndPosition(annotation) < endOfOuterType) {
        // annotation is not on the inner-most type
        ErrorMessage errorMessage =
            new ErrorMessage(
                MessageTypes.NULLABLE_ON_WRONG_NESTED_CLASS_LEVEL,
                "Type-use nullability annotations should be applied on inner class");

        state.reportMatch(
            errorBuilder.createErrorDescription(errorMessage, buildDescription(type), state, null));
      }
    }
  }

  /**
   * Check if an inner class's annotation means this Compilation Unit is partially annotated.
   *
   * <p>Returns true iff classSymbol has a direct @NullMarked or @NullUnmarked annotation which
   * differs from the {@link NullMarking} of the top-level class, meaning the compilation unit is
   * itself partially marked, and we need to switch to our slower mode for detecting whether we are
   * in unannotated code.
   *
   * @param classSymbol a ClassSymbol representing an inner class within the current compilation
   *     unit.
   * @return true iff this inner class is @NullMarked and the top-level class unmarked or vice
   *     versa.
   */
  private boolean classAnnotationIntroducesPartialMarking(Symbol.ClassSymbol classSymbol) {
    return (nullMarkingForTopLevelClass == NullMarking.FULLY_UNMARKED
            && hasDirectAnnotationWithSimpleName(
                classSymbol, NullabilityUtil.NULLMARKED_SIMPLE_NAME))
        || (nullMarkingForTopLevelClass == NullMarking.FULLY_MARKED
            && hasDirectAnnotationWithSimpleName(
                classSymbol, NullabilityUtil.NULLUNMARKED_SIMPLE_NAME));
  }

  @Override
  public Description matchClass(ClassTree tree, VisitorState state) {
    // Ensure codeAnnotationInfo is initialized here since it requires access to the Context,
    // which is not available in the constructor
    if (codeAnnotationInfo == null) {
      codeAnnotationInfo = CodeAnnotationInfo.instance(state.context);
    }
    // Check if the class is excluded according to the filter
    // if so, set the flag to match within the class to false
    // NOTE: for this mechanism to work, we rely on the enclosing ClassTree
    // always being visited before code within that class.  We also
    // assume that a single checker object is not being
    // used from multiple threads
    // We don't want to update the flag for nested classes.
    // Ideally we would keep a stack of flags to handle nested types,
    // but this is not easy within the Error Prone APIs.
    // Instead, we use this flag as an optimization, skipping work if the
    // top-level class is to be skipped. If a nested class should be
    // skipped, we instead rely on last-minute suppression of the
    // error message, using the mechanism in
    // ErrorBuilder.hasPathSuppression(...)
    Symbol.ClassSymbol classSymbol = ASTHelpers.getSymbol(tree);
    NestingKind nestingKind = classSymbol.getNestingKind();
    if (!nestingKind.isNested()) {
      // Here we optimistically set the marking to either FULLY_UNMARKED or FULLY_MARKED.  If a
      // nested entity has a contradicting annotation, at that point we update the marking level to
      // PARTIALLY_MARKED, which will increase checking overhead for the remainder of the top-level
      // class
      nullMarkingForTopLevelClass =
          isExcludedClass(classSymbol) ? NullMarking.FULLY_UNMARKED : NullMarking.FULLY_MARKED;
      // since we are processing a new top-level class, invalidate any cached
      // results for previous classes
      handler.onMatchTopLevelClass(this, tree, state, classSymbol);
      getNullnessAnalysis(state).invalidateCaches();
      initTree2PrevFieldInit.clear();
      class2Entities.clear();
      class2ConstructorUninit.clear();
      computedNullnessMap.clear();
      genericsChecks.clearCache();
      EnclosingEnvironmentNullness.instance(state.context).clear();
    } else if (classAnnotationIntroducesPartialMarking(classSymbol)) {
      // Handle the case where the top-class is unannotated, but there is a @NullMarked annotation
      // on a nested class, or, conversely the top-level is annotated but there is a @NullUnmarked
      // annotation on a nested class.
      nullMarkingForTopLevelClass = NullMarking.PARTIALLY_MARKED;
    }
    if (withinAnnotatedCode(state)) {
      // we need to update the environment before checking field initialization, as the latter
      // may run dataflow analysis
      if (nestingKind.equals(NestingKind.LOCAL) || nestingKind.equals(NestingKind.ANONYMOUS)) {
        updateEnvironmentMapping(state.getPath(), state);
      }
      checkFieldInitialization(tree, state);
    }
    return Description.NO_MATCH;
  }

  // UNBOXING CHECKS

  @Override
  public Description matchBinary(BinaryTree tree, VisitorState state) {
    if (!withinAnnotatedCode(state)) {
      return Description.NO_MATCH;
    }
    // Perform unboxing checks on operands if needed
    Type binaryExprType = ASTHelpers.getType(tree);
    // If the type of the expression is not primitive, we do not need to do unboxing checks.  This
    // handles the case of `+` used for string concatenation
    if (binaryExprType == null || !binaryExprType.isPrimitive()) {
      return Description.NO_MATCH;
    }
    Tree.Kind kind = tree.getKind();
    ExpressionTree leftOperand = tree.getLeftOperand();
    ExpressionTree rightOperand = tree.getRightOperand();
    if (kind.equals(Tree.Kind.EQUAL_TO) || kind.equals(Tree.Kind.NOT_EQUAL_TO)) {
      // here we need a check if one operand is of primitive type and the other is not, as that will
      // cause unboxing of the non-primitive operand
      Type leftType = ASTHelpers.getType(leftOperand);
      Type rightType = ASTHelpers.getType(rightOperand);
      if (leftType == null || rightType == null) {
        return Description.NO_MATCH;
      }
      if (leftType.isPrimitive() && !rightType.isPrimitive()) {
        doUnboxingCheck(state, rightOperand);
      } else if (rightType.isPrimitive() && !leftType.isPrimitive()) {
        doUnboxingCheck(state, leftOperand);
      }
    } else {
      // in all other cases, both operands should be checked
      doUnboxingCheck(state, leftOperand, rightOperand);
    }
    return Description.NO_MATCH;
  }

  @Override
  public Description matchUnary(UnaryTree tree, VisitorState state) {
    if (withinAnnotatedCode(state)) {
      doUnboxingCheck(state, tree.getExpression());
    }
    return Description.NO_MATCH;
  }

  @Override
  public Description matchConditionalExpression(
      ConditionalExpressionTree tree, VisitorState state) {
    if (withinAnnotatedCode(state)) {
      if (config.isJSpecifyMode()) {
        genericsChecks.checkTypeParameterNullnessForConditionalExpression(tree, state);
      }
      doUnboxingCheck(state, tree.getCondition());
    }
    return Description.NO_MATCH;
  }

  @Override
  public Description matchIf(IfTree tree, VisitorState state) {
    if (withinAnnotatedCode(state)) {
      doUnboxingCheck(state, tree.getCondition());
    }
    return Description.NO_MATCH;
  }

  @Override
  public Description matchWhileLoop(WhileLoopTree tree, VisitorState state) {
    if (withinAnnotatedCode(state)) {
      doUnboxingCheck(state, tree.getCondition());
    }
    return Description.NO_MATCH;
  }

  @Override
  public Description matchForLoop(ForLoopTree tree, VisitorState state) {
    if (withinAnnotatedCode(state) && tree.getCondition() != null) {
      doUnboxingCheck(state, tree.getCondition());
    }
    return Description.NO_MATCH;
  }

  @Override
  public Description matchEnhancedForLoop(EnhancedForLoopTree tree, VisitorState state) {
    if (!withinAnnotatedCode(state)) {
      return Description.NO_MATCH;
    }
    ExpressionTree expr = tree.getExpression();
    ErrorMessage errorMessage =
        new ErrorMessage(
            MessageTypes.DEREFERENCE_NULLABLE,
            "enhanced-for expression " + state.getSourceForNode(expr) + " is @Nullable");
    if (mayBeNullExpr(state, expr)) {
      return errorBuilder.createErrorDescription(errorMessage, buildDescription(expr), state, null);
    }
    // auto-unboxing check in JSpecify mode
    if (!config.isJSpecifyMode()) {
      return Description.NO_MATCH;
    }

    VariableTree loopVariable = tree.getVariable();
    Type loopVariableType = ASTHelpers.getType(loopVariable);
    // Only relevant when the loop variable is a primitive (implies unboxing of elements).
    if (loopVariableType == null || !loopVariableType.isPrimitive()) {
      return Description.NO_MATCH;
    }
    Type expressionType = ASTHelpers.getType(expr);
    if (expressionType != null && expressionType.getKind() == TypeKind.ARRAY) {
      Symbol arraySymbol = ASTHelpers.getSymbol(expr);
      if (arraySymbol != null && isArrayElementNullable(arraySymbol, config)) {
        // A nullable element is being unboxed to a primitive. This is unsafe.
        ErrorMessage errorMessageUnbox =
            new ErrorMessage(MessageTypes.UNBOX_NULLABLE, "unboxing of a @Nullable value");
        state.reportMatch(
            errorBuilder.createErrorDescription(
                errorMessageUnbox, buildDescription(loopVariable), state, null));
      }
    }

    return Description.NO_MATCH;
  }

  @Override
  public Description matchSynchronized(SynchronizedTree tree, VisitorState state) {
    if (!withinAnnotatedCode(state)) {
      return Description.NO_MATCH;
    }
    ExpressionTree lockExpr = tree.getExpression();
    // For a synchronized block `synchronized (e) { ... }`, javac returns `(e)` as the expression.
    // We strip the outermost parentheses for a nicer-looking error message.
    if (lockExpr instanceof ParenthesizedTree) {
      lockExpr = ((ParenthesizedTree) lockExpr).getExpression();
    }
    if (mayBeNullExpr(state, lockExpr)) {
      ErrorMessage errorMessage =
          new ErrorMessage(
              MessageTypes.DEREFERENCE_NULLABLE,
              "synchronized block expression \""
                  + state.getSourceForNode(lockExpr)
                  + "\" is @Nullable");
      return errorBuilder.createErrorDescription(
          errorMessage, buildDescription(lockExpr), state, null);
    }
    return Description.NO_MATCH;
  }

  /**
   * Checks that all given expressions cannot be null, and for those that are {@code @Nullable},
   * reports an unboxing error.
   *
   * @param state the visitor state, used to report errors via {@link
   *     VisitorState#reportMatch(Description)}
   * @param expressions expressions to check
   */
  private void doUnboxingCheck(VisitorState state, ExpressionTree... expressions) {
    for (ExpressionTree tree : expressions) {
      Type type = ASTHelpers.getType(tree);
      if (type == null) {
        throw new RuntimeException("was not expecting null type");
      }
      if (!type.isPrimitive()) {
        if (mayBeNullExpr(state, tree)) {
          ErrorMessage errorMessage =
              new ErrorMessage(MessageTypes.UNBOX_NULLABLE, "unboxing of a @Nullable value");
          state.reportMatch(
              errorBuilder.createErrorDescription(
                  errorMessage, tree, buildDescription(tree), state, null));
        }
      }
    }
  }

  /**
   * handle either a method invocation or a 'new' invocation
   *
   * @param tree the corresponding MethodInvocationTree or NewClassTree
   * @param state visitor state
   * @param methodSymbol symbol for invoked method
   * @param actualParams parameters passed at call
   * @return description of error or NO_MATCH if no error
   */
  private Description handleInvocation(
      Tree tree,
      VisitorState state,
      Symbol.MethodSymbol methodSymbol,
      List<? extends ExpressionTree> actualParams) {
    List<VarSymbol> formalParams = methodSymbol.getParameters();

    InvocationArguments invArgs = new InvocationArguments(tree, methodSymbol.type.asMethodType());
    // always do unboxing checks, whether or not the invoked method is annotated
    invArgs.forEach(
        (actual, argPos, formalParamType, varArgsPassedAsArray) -> {
          if (formalParamType.isPrimitive()) {
            doUnboxingCheck(state, actual);
          }
        });
    boolean isMethodAnnotated =
        !codeAnnotationInfo.isSymbolUnannotated(methodSymbol, config, handler);
    // If argumentPositionNullness[i] == null, parameter i is unannotated
    @Nullable Nullness[] argumentPositionNullness = new Nullness[formalParams.size()];

    if (isMethodAnnotated) {
      // compute which arguments are @NonNull
      for (int i = 0; i < formalParams.size(); i++) {
        VarSymbol param = formalParams.get(i);
        if (param.type.isPrimitive()) {
          argumentPositionNullness[i] = Nullness.NONNULL;
        } else if (ASTHelpers.isSameType(
            param.type, Suppliers.JAVA_LANG_VOID_TYPE.get(state), state)) {
          // Temporarily treat a Void argument type as if it were @Nullable Void. Handling of Void
          // without special-casing, as recommended by JSpecify might: a) require generics support
          // and, b) require checking that third-party libraries considered annotated adopt
          // JSpecify semantics.
          // See the suppression in https://github.com/uber/NullAway/pull/608 for an example of why
          // this is needed.
          argumentPositionNullness[i] = Nullness.NULLABLE;
        } else {
          // we need to call paramHasNullableAnnotation here since the invoked method may be defined
          // in a class file
          argumentPositionNullness[i] =
              Nullness.paramHasNullableAnnotation(methodSymbol, i, config)
                  ? Nullness.NULLABLE
                  : ((config.isJSpecifyMode()
                          && (tree instanceof MethodInvocationTree || tree instanceof NewClassTree))
                      ? genericsChecks.getGenericParameterNullnessAtInvocation(
                          i, methodSymbol, tree, state)
                      : Nullness.NONNULL);
        }
      }
      if (config.isJSpecifyMode()) {
        genericsChecks.compareGenericTypeParameterNullabilityForCall(methodSymbol, tree, state);
        if (!methodSymbol.getTypeParameters().isEmpty()) {
          genericsChecks.checkGenericMethodCallTypeArguments(tree, state);
        }
      }
    }

    // Allow handlers to override the list of non-null argument positions
    @Nullable Nullness[] finalArgumentPositionNullness =
        handler.onOverrideMethodInvocationParametersNullability(
            state.context, methodSymbol, isMethodAnnotated, argumentPositionNullness);

    // now actually check the arguments
    // NOTE: the case of an invocation on a possibly-null reference
    // is handled by matchMemberSelect()
    invArgs.forEach(
        (actual, argPos, formalParamType, varArgsPassedAsArray) -> {
          if (argPos >= formalParams.size()) {
            // extra varargs argument; nullness info stored in last position
            argPos = finalArgumentPositionNullness.length - 1;
          }
          boolean argIsNonNull =
              Objects.equals(Nullness.NONNULL, finalArgumentPositionNullness[argPos]);
          boolean mayActualBeNull = false;
          if (varArgsPassedAsArray) {
            // This is the case where an array is explicitly passed in the position of the
            // varargs parameter
            // Only check for a nullable varargs array if the method is annotated, or a @NonNull
            // restrictive annotation is present in legacy mode (as previously the annotation
            // was applied to both the array itself and the elements), or a JetBrains @NotNull
            // declaration annotation is present (due to
            // https://github.com/uber/NullAway/issues/720)
            VarSymbol formalParamSymbol = formalParams.get(formalParams.size() - 1);
            boolean checkForNullableVarargsArray =
                isMethodAnnotated
                    || (config.isLegacyAnnotationLocation() && argIsNonNull)
                    || NullabilityUtil.hasJetBrainsNotNullDeclarationAnnotation(formalParamSymbol);
            if (checkForNullableVarargsArray) {
              // If varargs array itself is not @Nullable, cannot pass @Nullable array
              if (!Nullness.varargsArrayIsNullable(formalParams.get(argPos), config)) {
                mayActualBeNull = mayBeNullExpr(state, actual);
              }
            }
          } else {
            if (!argIsNonNull) {
              // argument can be @Nullable, so nothing to check
              return;
            }
            mayActualBeNull = mayBeNullExpr(state, actual);
          }
          if (mayActualBeNull) {
            String message =
                "passing @Nullable parameter '"
                    + state.getSourceForNode(actual)
                    + "' where @NonNull is required";
            ErrorMessage errorMessage = new ErrorMessage(MessageTypes.PASS_NULLABLE, message);
            state.reportMatch(
                errorBuilder.createErrorDescriptionForNullAssignment(
                    errorMessage,
                    actual,
                    buildDescription(actual),
                    state,
                    formalParams.get(argPos)));
          }
        });
    // Check for @NonNull being passed to castToNonNull (if configured)
    return checkCastToNonNullTakesNullable(tree, state, methodSymbol, actualParams);
  }

  private Description checkCastToNonNullTakesNullable(
      Tree tree,
      VisitorState state,
      Symbol.MethodSymbol methodSymbol,
      List<? extends ExpressionTree> actualParams) {
    String qualifiedName =
        ASTHelpers.enclosingClass(methodSymbol) + "." + methodSymbol.getSimpleName().toString();
    Integer castToNonNullPosition;
    if (qualifiedName.equals(config.getCastToNonNullMethod())
        && methodSymbol.getParameters().size() == 1) {
      // castToNonNull method passed to CLI config, it acts as a cast-to-non-null on its first
      // argument. Since this is a single argument method, we skip further querying of handlers.
      castToNonNullPosition = 0;
    } else {
      castToNonNullPosition =
          handler.castToNonNullArgumentPositionsForMethod(
              actualParams, null, new MethodAnalysisContext(this, state, methodSymbol));
    }
    if (castToNonNullPosition != null) {
      ExpressionTree actual = actualParams.get(castToNonNullPosition);
      TreePath enclosingMethodOrLambda =
          NullabilityUtil.findEnclosingMethodOrLambdaOrInitializer(state.getPath());
      boolean isInitializer;
      if (enclosingMethodOrLambda == null) {
        throw new RuntimeException("no enclosing method, lambda or initializer!");
      } else if (enclosingMethodOrLambda.getLeaf() instanceof LambdaExpressionTree) {
        isInitializer = false;
      } else if (enclosingMethodOrLambda.getLeaf() instanceof MethodTree) {
        MethodTree enclosingMethod = (MethodTree) enclosingMethodOrLambda.getLeaf();
        isInitializer = isInitializerMethod(state, ASTHelpers.getSymbol(enclosingMethod));
      } else {
        // Initializer block
        isInitializer = true;
      }
      if (!isInitializer && !isCallToUnmarkedMethod(actual) && !mayBeNullExpr(state, actual)) {
        String message =
            "passing known @NonNull parameter '"
                + state.getSourceForNode(actual)
                + "' to CastToNonNullMethod ("
                + qualifiedName
                + ") at position "
                + castToNonNullPosition
                + ". This method argument should only take values that NullAway considers @Nullable "
                + "at the invocation site, but which are known not to be null at runtime.";
        return errorBuilder.createErrorDescription(
            new ErrorMessage(MessageTypes.CAST_TO_NONNULL_ARG_NONNULL, message),
            // The Tree passed as suggestTree is the expression being cast
            // to avoid recomputing the arg index:
            actual,
            buildDescription(tree),
            state,
            null);
      }
    }
    return Description.NO_MATCH;
  }

  /**
   * check that all @NonNull fields of the class are properly initialized
   *
   * @param tree the class
   * @param state visitor state
   */
  private void checkFieldInitialization(ClassTree tree, VisitorState state) {
    FieldInitEntities entities = collectEntities(tree, state);
    Symbol.ClassSymbol classSymbol = ASTHelpers.getSymbol(tree);
    class2Entities.put(classSymbol, entities);
    // set of all non-null instance fields f such that *some* constructor does not initialize f
    ImmutableSet<Symbol> notInitializedInConstructors;
    SetMultimap<MethodTree, Symbol> constructorInitInfo;
    if (entities.constructors().isEmpty()) {
      constructorInitInfo = null;
      notInitializedInConstructors = entities.nonnullInstanceFields();
    } else {
      constructorInitInfo = checkConstructorInitialization(entities, state);
      notInitializedInConstructors = ImmutableSet.copyOf(constructorInitInfo.values());
    }
    // Filter out final fields, since javac will already check initialization
    notInitializedInConstructors =
        ImmutableSet.copyOf(
            Sets.filter(
                notInitializedInConstructors,
                symbol -> !symbol.getModifiers().contains(Modifier.FINAL)));
    class2ConstructorUninit.putAll(classSymbol, notInitializedInConstructors);
    Set<Symbol> notInitializedAtAll =
        notAssignedInAnyInitializer(entities, notInitializedInConstructors, state);
    SetMultimap<Element, Element> errorFieldsForInitializer = LinkedHashMultimap.create();
    // non-null if we have a single initializer method
    Symbol.MethodSymbol singleInitializerMethod = null;
    if (entities.instanceInitializerMethods().size() == 1) {
      singleInitializerMethod =
          ASTHelpers.getSymbol(entities.instanceInitializerMethods().iterator().next());
    }
    for (Symbol uninitField : notInitializedAtAll) {
      if (errorBuilder.symbolHasSuppressWarningsAnnotation(
          uninitField, INITIALIZATION_CHECK_NAME)) {
        continue;
      }
      if (singleInitializerMethod != null) {
        // report it on the initializer
        errorFieldsForInitializer.put(singleInitializerMethod, uninitField);
      } else if (constructorInitInfo == null) {
        // report it on the field, except in the case where the class is externalInit and
        // we have no initializer methods
        if (!(symbolHasExternalInitAnnotation(classSymbol)
            && entities.instanceInitializerMethods().isEmpty())) {
          errorBuilder.reportInitErrorOnField(
              uninitField, state, buildDescription(getTreesInstance(state).getTree(uninitField)));
        }
      } else {
        // report it on each constructor that does not initialize it
        for (MethodTree methodTree : constructorInitInfo.keySet()) {
          Set<Symbol> uninitFieldsForConstructor = constructorInitInfo.get(methodTree);
          if (uninitFieldsForConstructor.contains(uninitField)) {
            errorFieldsForInitializer.put(ASTHelpers.getSymbol(methodTree), uninitField);
          }
        }
      }
    }
    for (Element constructorElement : errorFieldsForInitializer.keySet()) {
      errorBuilder.reportInitializerError(
          (Symbol.MethodSymbol) constructorElement,
          errMsgForInitializer(errorFieldsForInitializer.get(constructorElement), state),
          state,
          buildDescription(getTreesInstance(state).getTree(constructorElement)));
    }
    // For static fields
    Set<Symbol> notInitializedStaticFields = notInitializedStatic(entities, state);
    for (Symbol uninitSField : notInitializedStaticFields) {
      // Always report it on the field for static fields (can't do @SuppressWarnings on a static
      // initialization block
      // anyways).
      errorBuilder.reportInitErrorOnField(
          uninitSField, state, buildDescription(getTreesInstance(state).getTree(uninitSField)));
    }
  }

  /**
   * @param entities relevant entities from class
   * @param notInitializedInConstructors those fields not initialized in some constructor
   * @param state visitor state
   * @return those fields from notInitializedInConstructors that are not initialized in any
   *     initializer method
   */
  private Set<Symbol> notAssignedInAnyInitializer(
      FieldInitEntities entities, Set<Symbol> notInitializedInConstructors, VisitorState state) {
    Trees trees = getTreesInstance(state);
    Symbol.ClassSymbol classSymbol = entities.classSymbol();
    ImmutableSet.Builder<Element> initInSomeInitializerBuilder = ImmutableSet.builder();
    for (MethodTree initMethodTree : entities.instanceInitializerMethods()) {
      if (initMethodTree.getBody() == null) {
        continue;
      }
      addInitializedFieldsForBlock(
          state,
          trees,
          classSymbol,
          initInSomeInitializerBuilder,
          initMethodTree.getBody(),
          new TreePath(state.getPath(), initMethodTree));
    }
    for (BlockTree block : entities.instanceInitializerBlocks()) {
      addInitializedFieldsForBlock(
          state,
          trees,
          classSymbol,
          initInSomeInitializerBuilder,
          block,
          new TreePath(state.getPath(), block));
    }
    Set<Symbol> result = new LinkedHashSet<>();
    ImmutableSet<Element> initInSomeInitializer = initInSomeInitializerBuilder.build();
    for (Symbol fieldSymbol : notInitializedInConstructors) {
      if (!initInSomeInitializer.contains(fieldSymbol)) {
        result.add(fieldSymbol);
      }
    }
    return result;
  }

  private void addInitializedFieldsForBlock(
      VisitorState state,
      Trees trees,
      Symbol.ClassSymbol classSymbol,
      ImmutableSet.Builder<Element> initInSomeInitializerBuilder,
      BlockTree block,
      TreePath path) {
    AccessPathNullnessAnalysis nullnessAnalysis = getNullnessAnalysis(state);
    Set<Element> nonnullAtExit =
        nullnessAnalysis.getNonnullFieldsOfReceiverAtExit(path, state.context);
    initInSomeInitializerBuilder.addAll(nonnullAtExit);
    Set<Element> safeInitMethods = getSafeInitMethods(block, classSymbol, state);
    addGuaranteedNonNullFromInvokes(
        state, trees, safeInitMethods, nullnessAnalysis, initInSomeInitializerBuilder);
  }

  /**
   * @param entities field init info
   * @param state visitor state
   * @return a map from each constructor C to the nonnull fields that C does *not* initialize
   */
  private SetMultimap<MethodTree, Symbol> checkConstructorInitialization(
      FieldInitEntities entities, VisitorState state) {
    SetMultimap<MethodTree, Symbol> result = LinkedHashMultimap.create();
    ImmutableSet<Symbol> nonnullInstanceFields = entities.nonnullInstanceFields();
    Trees trees = getTreesInstance(state);
    boolean isExternalInitClass = symbolHasExternalInitAnnotation(entities.classSymbol());
    for (MethodTree constructor : entities.constructors()) {
      if (constructorInvokesAnother(constructor, state)) {
        continue;
      }
      if (constructor.getParameters().size() == 0
          && (isExternalInitClass
              || symbolHasExternalInitAnnotation(ASTHelpers.getSymbol(constructor)))) {
        // external framework initializes fields in this case
        continue;
      }
      ImmutableSet<Element> guaranteedNonNull =
          guaranteedNonNullForConstructor(entities, state, trees, constructor);
      for (Symbol fieldSymbol : nonnullInstanceFields) {
        if (!guaranteedNonNull.contains(fieldSymbol)) {
          result.put(constructor, fieldSymbol);
        }
      }
    }
    return result;
  }

  private boolean symbolHasExternalInitAnnotation(Symbol symbol) {
    return StreamSupport.stream(
            NullabilityUtil.getAllAnnotations(symbol, config).spliterator(), false)
        .map((anno) -> anno.getAnnotationType().toString())
        .anyMatch(config::isExternalInitClassAnnotation);
  }

  private ImmutableSet<Element> guaranteedNonNullForConstructor(
      FieldInitEntities entities, VisitorState state, Trees trees, MethodTree constructor) {
    Set<Element> safeInitMethods =
        getSafeInitMethods(constructor.getBody(), entities.classSymbol(), state);
    AccessPathNullnessAnalysis nullnessAnalysis = getNullnessAnalysis(state);
    ImmutableSet.Builder<Element> guaranteedNonNullBuilder = ImmutableSet.builder();
    guaranteedNonNullBuilder.addAll(
        nullnessAnalysis.getNonnullFieldsOfReceiverAtExit(
            new TreePath(state.getPath(), constructor), state.context));
    addGuaranteedNonNullFromInvokes(
        state, trees, safeInitMethods, nullnessAnalysis, guaranteedNonNullBuilder);
    return guaranteedNonNullBuilder.build();
  }

  /** does the constructor invoke another constructor in the same class via this(...)? */
  private boolean constructorInvokesAnother(MethodTree constructor, VisitorState state) {
    BlockTree body = constructor.getBody();
    List<? extends StatementTree> statements = body.getStatements();
    if (statements.size() > 0) {
      StatementTree statementTree = statements.get(0);
      if (isThisCall(statementTree, state)) {
        return true;
      }
    }
    return false;
  }

  private Set<Symbol> notInitializedStatic(FieldInitEntities entities, VisitorState state) {
    ImmutableSet<Symbol> nonNullStaticFields = entities.nonnullStaticFields();
    Set<Element> initializedInStaticInitializers = new LinkedHashSet<Element>();
    AccessPathNullnessAnalysis nullnessAnalysis = getNullnessAnalysis(state);
    for (BlockTree initializer : entities.staticInitializerBlocks()) {
      Set<Element> nonnullAtExit =
          nullnessAnalysis.getNonnullStaticFieldsAtExit(
              new TreePath(state.getPath(), initializer), state.context);
      initializedInStaticInitializers.addAll(nonnullAtExit);
    }
    for (MethodTree initializerMethod : entities.staticInitializerMethods()) {
      Set<Element> nonnullAtExit =
          nullnessAnalysis.getNonnullStaticFieldsAtExit(
              new TreePath(state.getPath(), initializerMethod), state.context);
      initializedInStaticInitializers.addAll(nonnullAtExit);
    }
    Set<Symbol> notInitializedStaticFields = new LinkedHashSet<Symbol>();
    for (Symbol field : nonNullStaticFields) {
      if (!initializedInStaticInitializers.contains(field)) {
        notInitializedStaticFields.add(field);
      }
    }
    return notInitializedStaticFields;
  }

  private void addGuaranteedNonNullFromInvokes(
      VisitorState state,
      Trees trees,
      Set<Element> safeInitMethods,
      AccessPathNullnessAnalysis nullnessAnalysis,
      ImmutableSet.Builder<Element> guaranteedNonNullBuilder) {
    for (Element invoked : safeInitMethods) {
      Tree invokedTree = trees.getTree(invoked);
      guaranteedNonNullBuilder.addAll(
          nullnessAnalysis.getNonnullFieldsOfReceiverAtExit(
              new TreePath(state.getPath(), invokedTree), state.context));
    }
  }

  /**
   * @param blockTree block of statements
   * @param state visitor state
   * @return Elements of safe init methods that are invoked as top-level statements in the method
   */
  private Set<Element> getSafeInitMethods(
      BlockTree blockTree, Symbol.ClassSymbol classSymbol, VisitorState state) {
    Set<Element> result = new LinkedHashSet<>();
    List<? extends StatementTree> statements = blockTree.getStatements();
    for (StatementTree stmt : statements) {
      Element privMethodElem = getInvokeOfSafeInitMethod(stmt, classSymbol, state);
      if (privMethodElem != null) {
        result.add(privMethodElem);
      }
      // Hack: If we see a try{...}finally{...} statement, without a catch, we consider the methods
      // inside both blocks
      // as "top level" for the purposes of finding initialization methods. Any exception happening
      // there is also an
      // exception of the full method.
      if (stmt instanceof TryTree) {
        TryTree tryTree = (TryTree) stmt;
        if (tryTree.getCatches().size() == 0) {
          if (tryTree.getBlock() != null) {
            result.addAll(getSafeInitMethods(tryTree.getBlock(), classSymbol, state));
          }
          if (tryTree.getFinallyBlock() != null) {
            result.addAll(getSafeInitMethods(tryTree.getFinallyBlock(), classSymbol, state));
          }
        }
      }
    }
    return result;
  }

  /**
   * A safe init method is an instance method that is either private or final (so no overriding is
   * possible)
   *
   * @param stmt the statement
   * @param enclosingClassSymbol symbol for enclosing constructor / initializer
   * @param state visitor state
   * @return element of safe init function if stmt invokes that function; null otherwise
   */
  private @Nullable Element getInvokeOfSafeInitMethod(
      StatementTree stmt, Symbol.ClassSymbol enclosingClassSymbol, VisitorState state) {
    Matcher<ExpressionTree> invokeMatcher =
        (expressionTree, s) -> {
          if (!(expressionTree instanceof MethodInvocationTree)) {
            return false;
          }
          MethodInvocationTree methodInvocationTree = (MethodInvocationTree) expressionTree;
          Symbol.MethodSymbol symbol = ASTHelpers.getSymbol(methodInvocationTree);
          Set<Modifier> modifiers = symbol.getModifiers();
          Set<Modifier> classModifiers = enclosingClassSymbol.getModifiers();
          if ((symbol.isPrivate()
                  || modifiers.contains(Modifier.FINAL)
                  || classModifiers.contains(Modifier.FINAL))
              && !symbol.isStatic()
              && !modifiers.contains(Modifier.NATIVE)) {
            // check it's the same class (could be an issue with inner classes)
            if (castToNonNull(ASTHelpers.enclosingClass(symbol)).equals(enclosingClassSymbol)) {
              // make sure the receiver is 'this'
              ExpressionTree receiver = ASTHelpers.getReceiver(expressionTree);
              return receiver == null || isThisIdentifier(receiver);
            }
          }
          return false;
        };
    if (stmt instanceof ExpressionStatementTree) {
      ExpressionTree expression = ((ExpressionStatementTree) stmt).getExpression();
      if (invokeMatcher.matches(expression, state)) {
        return ASTHelpers.getSymbol(expression);
      }
    }
    return null;
  }

  private boolean isThisCall(StatementTree statementTree, VisitorState state) {
    if (statementTree instanceof ExpressionStatementTree) {
      ExpressionTree expression = ((ExpressionStatementTree) statementTree).getExpression();
      return Matchers.methodInvocation(THIS_MATCHER).matches(expression, state);
    }
    return false;
  }

  private FieldInitEntities collectEntities(ClassTree tree, VisitorState state) {
    Symbol.ClassSymbol classSymbol = ASTHelpers.getSymbol(tree);
    Set<Symbol> nonnullInstanceFields = new LinkedHashSet<>();
    Set<Symbol> nonnullStaticFields = new LinkedHashSet<>();
    List<BlockTree> instanceInitializerBlocks = new ArrayList<>();
    List<BlockTree> staticInitializerBlocks = new ArrayList<>();
    Set<MethodTree> constructors = new LinkedHashSet<>();
    Set<MethodTree> instanceInitializerMethods = new LinkedHashSet<>();
    Set<MethodTree> staticInitializerMethods = new LinkedHashSet<>();

    // we assume getMembers() returns members in the same order as the declarations
    for (Tree memberTree : tree.getMembers()) {
      if (TreeUtils.isClassTree(memberTree)) {
        // do nothing
        continue;
      }
      switch (memberTree.getKind()) {
        case METHOD:
          // check if it is a constructor or an @Initializer method
          MethodTree methodTree = (MethodTree) memberTree;
          Symbol.MethodSymbol symbol = ASTHelpers.getSymbol(methodTree);
          if (isConstructor(methodTree)) {
            constructors.add(methodTree);
          } else if (isInitializerMethod(state, symbol)) {
            if (symbol.isStatic()) {
              staticInitializerMethods.add(methodTree);
            } else {
              instanceInitializerMethods.add(methodTree);
            }
          }
          break;
        case VARIABLE:
          // field declaration
          VariableTree varTree = (VariableTree) memberTree;
          Symbol fieldSymbol = ASTHelpers.getSymbol(varTree);
          if (fieldSymbol.type.isPrimitive()
              || skipFieldInitializationCheckingDueToAnnotation(fieldSymbol)) {
            continue;
          }
          if (varTree.getInitializer() != null) {
            // note that we check that the initializer does the right thing in
            // matchVariable()
            continue;
          }
          if (isStatic(fieldSymbol)) {
            nonnullStaticFields.add(fieldSymbol);
          } else {
            nonnullInstanceFields.add(fieldSymbol);
          }
          break;
        case BLOCK:
          // initializer block
          BlockTree blockTree = (BlockTree) memberTree;
          if (blockTree.isStatic()) {
            staticInitializerBlocks.add(blockTree);
          } else {
            instanceInitializerBlocks.add(blockTree);
          }
          break;
        default:
          throw new RuntimeException(
              memberTree.getKind().toString() + " " + state.getSourceForNode(memberTree));
      }
    }

    return FieldInitEntities.create(
        classSymbol,
        ImmutableSet.copyOf(nonnullInstanceFields),
        ImmutableSet.copyOf(nonnullStaticFields),
        ImmutableList.copyOf(instanceInitializerBlocks),
        ImmutableList.copyOf(staticInitializerBlocks),
        ImmutableSet.copyOf(constructors),
        ImmutableSet.copyOf(instanceInitializerMethods),
        ImmutableSet.copyOf(staticInitializerMethods));
  }

  private boolean isConstructor(MethodTree methodTree) {
    return ASTHelpers.getSymbol(methodTree).isConstructor()
        && !ASTHelpers.isGeneratedConstructor(methodTree);
  }

  private boolean isInitializerMethod(VisitorState state, Symbol.MethodSymbol symbol) {
    if (hasDirectAnnotationWithSimpleName(symbol, "Initializer")
        || config.isKnownInitializerMethod(symbol)) {
      return true;
    }
    for (AnnotationMirror anno : symbol.getAnnotationMirrors()) {
      String annoTypeStr = anno.getAnnotationType().toString();
      if (config.isInitializerMethodAnnotation(annoTypeStr)) {
        return true;
      }
    }
    Symbol.MethodSymbol closestOverriddenMethod =
        NullabilityUtil.getClosestOverriddenMethod(symbol, state.getTypes());
    if (closestOverriddenMethod == null) {
      return false;
    }
    return isInitializerMethod(state, closestOverriddenMethod);
  }

  /**
   * Checks if the field has an annotation indicating that we should skip initialization checking
   *
   * @param fieldSymbol the field symbol
   * @return true if the field has an annotation indicating that we should skip initialization
   */
  private boolean skipFieldInitializationCheckingDueToAnnotation(Symbol fieldSymbol) {
    return NullabilityUtil.getAllAnnotations(fieldSymbol, config)
        .map(anno -> anno.getAnnotationType().toString())
        .anyMatch(config::isExcludedFieldAnnotation);
  }

  // classSymbol must be a top-level class
  private boolean isExcludedClass(Symbol.ClassSymbol classSymbol) {
    String className = classSymbol.getQualifiedName().toString();
    if (config.isExcludedClass(className)) {
      return true;
    }
    if (!codeAnnotationInfo.isClassNullAnnotated(classSymbol, config, handler)) {
      return true;
    }
    // check annotations
    ImmutableSet<String> excludedClassAnnotations = config.getExcludedClassAnnotations();
    return classSymbol.getAnnotationMirrors().stream()
        .map(anno -> anno.getAnnotationType().toString())
        .anyMatch(excludedClassAnnotations::contains);
  }

  private boolean mayBeNullExpr(VisitorState state, ExpressionTree expr) {
    expr = stripParensAndCasts(expr);
    if (ASTHelpers.constValue(expr) != null) {
      // This should include literals such as "true" or a string
      // obviously not null
      return false;
    }
    // return early for expressions that no handler overrides and will not need dataflow analysis
    switch (expr.getKind()) {
      case NULL_LITERAL:
        // obviously null
        return true;
      case NEW_CLASS:
      case NEW_ARRAY:
      case ARRAY_TYPE:
      // Lambdas may return null, but the lambda literal itself should not be null
      case LAMBDA_EXPRESSION:
      // These cannot be null; the compiler would catch it
      case MEMBER_REFERENCE:
      // result of compound assignment cannot be null
      case MULTIPLY_ASSIGNMENT:
      case DIVIDE_ASSIGNMENT:
      case REMAINDER_ASSIGNMENT:
      case PLUS_ASSIGNMENT:
      case MINUS_ASSIGNMENT:
      case LEFT_SHIFT_ASSIGNMENT:
      case RIGHT_SHIFT_ASSIGNMENT:
      case UNSIGNED_RIGHT_SHIFT_ASSIGNMENT:
      case AND_ASSIGNMENT:
      case XOR_ASSIGNMENT:
      case OR_ASSIGNMENT:
      // rest are for auto-boxing
      case PLUS:
      case MINUS:
      case MULTIPLY:
      case DIVIDE:
      case REMAINDER:
      case CONDITIONAL_AND:
      case CONDITIONAL_OR:
      case BITWISE_COMPLEMENT:
      case LOGICAL_COMPLEMENT:
      case INSTANCE_OF:
      case PREFIX_INCREMENT:
      case PREFIX_DECREMENT:
      case POSTFIX_DECREMENT:
      case POSTFIX_INCREMENT:
      case EQUAL_TO:
      case NOT_EQUAL_TO:
      case GREATER_THAN:
      case GREATER_THAN_EQUAL:
      case LESS_THAN:
      case LESS_THAN_EQUAL:
      case UNARY_MINUS:
      case UNARY_PLUS:
      case AND:
      case OR:
      case XOR:
      case LEFT_SHIFT:
      case RIGHT_SHIFT:
      case UNSIGNED_RIGHT_SHIFT:
        // clearly not null
        return false;
      default:
        break;
    }
    // the logic here is to avoid doing dataflow analysis whenever possible
    Symbol exprSymbol = ASTHelpers.getSymbol(expr);
    boolean exprMayBeNull;
    switch (expr.getKind()) {
      case ARRAY_ACCESS:
        // Outside JSpecify mode, we assume array contents are always non-null
        exprMayBeNull = false;
        if (config.isJSpecifyMode()) {
          // In JSpecify mode, we check if the array element type is nullable
          ArrayAccessTree arrayAccess = (ArrayAccessTree) expr;
          ExpressionTree arrayExpr = arrayAccess.getExpression();
          Symbol arraySymbol = ASTHelpers.getSymbol(arrayExpr);
          if (arraySymbol != null) {
            exprMayBeNull = NullabilityUtil.isArrayElementNullable(arraySymbol, config);
          }
        }
        break;
      case MEMBER_SELECT:
        if (exprSymbol == null) {
          throw new IllegalStateException(
              "unexpected null symbol for dereference expression " + state.getSourceForNode(expr));
        }
        exprMayBeNull =
            NullabilityUtil.mayBeNullFieldFromType(exprSymbol, config, handler, codeAnnotationInfo);
        break;
      case IDENTIFIER:
        if (exprSymbol == null) {
          throw new IllegalStateException(
              "unexpected null symbol for identifier " + state.getSourceForNode(expr));
        }
        if (exprSymbol.getKind() == ElementKind.FIELD) {
          exprMayBeNull =
              NullabilityUtil.mayBeNullFieldFromType(
                  exprSymbol, config, handler, codeAnnotationInfo);
        } else {
          // rely on dataflow analysis for local variables
          exprMayBeNull = true;
        }
        break;
      case METHOD_INVOCATION:
        if (!(exprSymbol instanceof Symbol.MethodSymbol)) {
          throw new IllegalStateException(
              "unexpected symbol "
                  + exprSymbol
                  + " for method invocation "
                  + state.getSourceForNode(expr));
        }
        exprMayBeNull =
            mayBeNullMethodCall(
                (Symbol.MethodSymbol) exprSymbol, (MethodInvocationTree) expr, state);
        break;
      case CONDITIONAL_EXPRESSION:
      case ASSIGNMENT:
        exprMayBeNull = true;
        break;
      default:
        // match switch expressions by comparing strings, so the code compiles on JDK versions < 12
        if (expr.getKind().name().equals("SWITCH_EXPRESSION")) {
          exprMayBeNull = true;
        } else {
          throw new RuntimeException(
              "whoops, better handle " + expr.getKind() + " " + state.getSourceForNode(expr));
        }
    }
    exprMayBeNull = handler.onOverrideMayBeNullExpr(this, expr, exprSymbol, state, exprMayBeNull);
    return exprMayBeNull && nullnessFromDataflow(state, expr);
  }

  private boolean mayBeNullMethodCall(
      Symbol.MethodSymbol exprSymbol, MethodInvocationTree invocationTree, VisitorState state) {
    if (codeAnnotationInfo.isSymbolUnannotated(exprSymbol, config, handler)) {
      return false;
    }
    if (Nullness.hasNullableAnnotation(exprSymbol, config)) {
      return true;
    }
    // NOTE: we cannot rely on state.getPath() here to get a TreePath to the invocation, since
    // sometimes the invocation is a sub-node of the leaf of the path.  So, here if inference runs,
    // it will do so without an assignment context.  If this becomes a problem, we can revisit
    if (config.isJSpecifyMode()
        && genericsChecks
            .getGenericReturnNullnessAtInvocation(exprSymbol, invocationTree, null, state)
            .equals(Nullness.NULLABLE)) {
      return true;
    }
    return false;
  }

  public boolean nullnessFromDataflow(VisitorState state, ExpressionTree expr) {
    Nullness nullness =
        getNullnessAnalysis(state).getNullness(new TreePath(state.getPath(), expr), state.context);
    if (nullness == null) {
      // this may be unsound, like for field initializers
      // figure out if we care
      return false;
    }
    return NullabilityUtil.nullnessToBool(nullness);
  }

  public AccessPathNullnessAnalysis getNullnessAnalysis(VisitorState state) {
    return AccessPathNullnessAnalysis.instance(state, this);
  }

  private Description matchDereference(
      ExpressionTree baseExpression, ExpressionTree derefExpression, VisitorState state) {
    Symbol baseExpressionSymbol = ASTHelpers.getSymbol(baseExpression);
    // Note that a null dereference is possible even if baseExpressionSymbol is null,
    // e.g., in cases where baseExpression contains conditional logic (like a ternary
    // expression, or a switch expression in JDK 12+)
    if (baseExpressionSymbol != null) {
      if (baseExpressionSymbol.type.isPrimitive()
          || baseExpressionSymbol.getKind() == ElementKind.PACKAGE
          || ElementUtils.isTypeElement(baseExpressionSymbol)
          || baseExpressionSymbol.getKind() == ElementKind.TYPE_PARAMETER) {
        // we know we don't have a null dereference here
        return Description.NO_MATCH;
      }
    }
    if (mayBeNullExpr(state, baseExpression)) {
      String message =
          "dereferenced expression " + state.getSourceForNode(baseExpression) + " is @Nullable";
      ErrorMessage errorMessage = new ErrorMessage(MessageTypes.DEREFERENCE_NULLABLE, message);

      return errorBuilder.createErrorDescriptionForNullAssignment(
          errorMessage, baseExpression, buildDescription(derefExpression), state, null);
    }

    Optional<ErrorMessage> handlerErrorMessage =
        handler.onExpressionDereference(derefExpression, baseExpression, state);
    if (handlerErrorMessage.isPresent()) {
      return errorBuilder.createErrorDescriptionForNullAssignment(
          handlerErrorMessage.get(),
          derefExpression,
          buildDescription(derefExpression),
          state,
          null);
    }

    return Description.NO_MATCH;
  }

  private static boolean isThisIdentifier(ExpressionTree expressionTree) {
    return expressionTree instanceof IdentifierTree
        && ((IdentifierTree) expressionTree).getName().toString().equals("this");
  }

  private static boolean isThisIdentifierMatcher(
      ExpressionTree expressionTree, VisitorState state) {
    return isThisIdentifier(expressionTree);
  }

  public ErrorBuilder getErrorBuilder() {
    return errorBuilder;
  }

  /**
   * strip out enclosing parentheses, type casts and Nullchk operators.
   *
   * @param expr a potentially parenthesised expression.
   * @return the same expression without parentheses.
   */
  private static ExpressionTree stripParensAndCasts(ExpressionTree expr) {
    boolean someChange = true;
    while (someChange) {
      someChange = false;
      if (expr instanceof ParenthesizedTree) {
        expr = ((ParenthesizedTree) expr).getExpression();
        someChange = true;
      }
      if (expr instanceof TypeCastTree) {
        expr = ((TypeCastTree) expr).getExpression();
        someChange = true;
      }

      // Strips Nullchk operator
      if (expr.getKind().equals(OTHER) && expr instanceof JCTree.JCUnary) {
        expr = ((JCTree.JCUnary) expr).getExpression();
        someChange = true;
      }
    }
    return expr;
  }

  /**
   * Returns the computed nullness information from an expression. If none is available, it returns
   * Nullable.
   *
   * <p>Computed information can be added by handlers or by the core, and should supersede that
   * comming from annotations.
   *
   * <p>The default value of an expression without additional computed nullness information is
   * always Nullable, since this method should only be called when the fact that the expression is
   * NonNull is not clear from looking at annotations.
   *
   * @param e an expression
   * @return computed nullness for e, if any, else Nullable
   */
  public Nullness getComputedNullness(ExpressionTree e) {
    return computedNullnessMap.getOrDefault(e, Nullness.NULLABLE);
  }

  /**
   * Add computed nullness information to an expression.
   *
   * <p>Used by handlers to communicate that an expression should has a more precise nullness than
   * what is known from source annotations.
   *
   * @param e any expression in the AST.
   * @param nullness the added nullness information.
   */
  public void setComputedNullness(ExpressionTree e, Nullness nullness) {
    computedNullnessMap.put(e, nullness);
  }

  @AutoValue
  abstract static class FieldInitEntities {

    static FieldInitEntities create(
        Symbol.ClassSymbol classSymbol,
        Set<Symbol> nonnullInstanceFields,
        Set<Symbol> nonnullStaticFields,
        List<BlockTree> instanceInitializerBlocks,
        List<BlockTree> staticInitializerBlocks,
        Set<MethodTree> constructors,
        Set<MethodTree> instanceInitializerMethods,
        Set<MethodTree> staticInitializerMethods) {
      return new AutoValue_NullAway_FieldInitEntities(
          classSymbol,
          ImmutableSet.copyOf(nonnullInstanceFields),
          ImmutableSet.copyOf(nonnullStaticFields),
          ImmutableList.copyOf(instanceInitializerBlocks),
          ImmutableList.copyOf(staticInitializerBlocks),
          ImmutableSet.copyOf(constructors),
          ImmutableSet.copyOf(instanceInitializerMethods),
          ImmutableSet.copyOf(staticInitializerMethods));
    }

    /** Returns symbol for class. */
    abstract Symbol.ClassSymbol classSymbol();

    /**
     * Returns <code>@NonNull</code> instance fields that are not directly initialized at
     * declaration.
     */
    abstract ImmutableSet<Symbol> nonnullInstanceFields();

    /**
     * Returns <code>@NonNull</code> static fields that are not directly initialized at declaration.
     */
    abstract ImmutableSet<Symbol> nonnullStaticFields();

    /**
     * Returns the list of instance initializer blocks (e.g. blocks of the form `class X { { //Code
     * } } ), in the order in which they appear in the class.
     */
    abstract ImmutableList<BlockTree> instanceInitializerBlocks();

    /**
     * Returns the list of static initializer blocks (e.g. blocks of the form `class X { static {
     * //Code } } ), in the order in which they appear in the class.
     */
    abstract ImmutableList<BlockTree> staticInitializerBlocks();

    /** Returns constructors in the class. */
    abstract ImmutableSet<MethodTree> constructors();

    /**
     * Returns the list of non-static (instance) initializer methods. This includes methods
     * annotated @Initializer, as well as those specified by -XepOpt:NullAway:KnownInitializers or
     * annotated with annotations passed to -XepOpt:NullAway:CustomInitializerAnnotations.
     */
    abstract ImmutableSet<MethodTree> instanceInitializerMethods();

    /**
     * Returns the list of static initializer methods. This includes static methods
     * annotated @Initializer, as well as those specified by -XepOpt:NullAway:KnownInitializers or
     * annotated with annotations passed to -XepOpt:NullAway:CustomInitializerAnnotations.
     */
    abstract ImmutableSet<MethodTree> staticInitializerMethods();
  }
}<|MERGE_RESOLUTION|>--- conflicted
+++ resolved
@@ -846,16 +846,10 @@
         } else if (config.isJSpecifyMode()) {
           // Check if the parameter type is a type variable and the corresponding generic type
           // argument is @Nullable
-<<<<<<< HEAD
-          if (memberReferenceTree != null) {
-            // For a method reference, we get generic type arguments from the javac's inferred type
-            // for the tree, which seems to properly preserve type-use annotations
-            // TODO this is wrong!!!  only works in some contexts.  we need our own logic
-=======
           if (memberReferenceTree != null || lambdaExpressionTree != null) {
             // For a method reference or lambda, we get generic type arguments from the javac's
             // inferred type for the tree, which seems to properly preserve type-use annotations
->>>>>>> d3726ead
+            // TODO this is wrong!!!  only works in some contexts.  we need our own logic
             paramNullness =
                 genericsChecks.getGenericMethodParameterNullness(
                     i,
