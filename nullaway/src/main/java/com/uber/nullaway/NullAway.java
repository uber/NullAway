--- conflicted
+++ resolved
@@ -727,18 +727,12 @@
             Nullness.paramHasNullableAnnotation(overriddenMethod, i, config)
                 ? Nullness.NULLABLE
                 : (config.isJSpecifyMode()
-<<<<<<< HEAD
-                    ? new GenericsChecks(state, config, this)
-                        .getGenericMethodParameterNullness(
-                            i, overriddenMethod, overridingParamSymbols.get(i).owner.owner)
-=======
                     ? GenericsChecks.getGenericMethodParameterNullness(
                         i,
                         overriddenMethod,
-                        overridingParamSymbols.get(i).owner.owner.type,
+                        overridingParamSymbols.get(i).owner.owner,
                         state,
                         config)
->>>>>>> 05933410
                     : Nullness.NONNULL);
       }
     }
@@ -933,7 +927,7 @@
       if (config.isJSpecifyMode()) {
         overriddenMethodReturnNullness =
             GenericsChecks.getGenericMethodReturnTypeNullness(
-                overriddenMethod, overridingMethod.owner.type, state, config);
+                overriddenMethod, overridingMethod.owner, state, config);
       } else {
         overriddenMethodReturnNullness = Nullness.NONNULL;
       }
