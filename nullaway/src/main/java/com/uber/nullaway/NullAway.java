/*
 * Copyright (c) 2017 Uber Technologies, Inc.
 *
 * Permission is hereby granted, free of charge, to any person obtaining a copy
 * of this software and associated documentation files (the "Software"), to deal
 * in the Software without restriction, including without limitation the rights
 * to use, copy, modify, merge, publish, distribute, sublicense, and/or sell
 * copies of the Software, and to permit persons to whom the Software is
 * furnished to do so, subject to the following conditions:
 *
 * The above copyright notice and this permission notice shall be included in
 * all copies or substantial portions of the Software.
 *
 * THE SOFTWARE IS PROVIDED "AS IS", WITHOUT WARRANTY OF ANY KIND, EXPRESS OR
 * IMPLIED, INCLUDING BUT NOT LIMITED TO THE WARRANTIES OF MERCHANTABILITY,
 * FITNESS FOR A PARTICULAR PURPOSE AND NONINFRINGEMENT. IN NO EVENT SHALL THE
 * AUTHORS OR COPYRIGHT HOLDERS BE LIABLE FOR ANY CLAIM, DAMAGES OR OTHER
 * LIABILITY, WHETHER IN AN ACTION OF CONTRACT, TORT OR OTHERWISE, ARISING FROM,
 * OUT OF OR IN CONNECTION WITH THE SOFTWARE OR THE USE OR OTHER DEALINGS IN
 * THE SOFTWARE.
 */

package com.uber.nullaway;

import static com.google.errorprone.BugPattern.SeverityLevel.WARNING;
import static com.sun.source.tree.Tree.Kind.EXPRESSION_STATEMENT;
import static com.sun.source.tree.Tree.Kind.IDENTIFIER;
import static com.sun.source.tree.Tree.Kind.OTHER;
import static com.sun.source.tree.Tree.Kind.PARENTHESIZED;
import static com.sun.source.tree.Tree.Kind.TYPE_CAST;
import static com.uber.nullaway.ErrorBuilder.errMsgForInitializer;
import static com.uber.nullaway.NullabilityUtil.castToNonNull;

import com.google.auto.service.AutoService;
import com.google.auto.value.AutoValue;
import com.google.common.base.Preconditions;
import com.google.common.collect.ImmutableList;
import com.google.common.collect.ImmutableMultimap;
import com.google.common.collect.ImmutableSet;
import com.google.common.collect.LinkedHashMultimap;
import com.google.common.collect.Multimap;
import com.google.common.collect.SetMultimap;
import com.google.common.collect.Sets;
import com.google.errorprone.BugPattern;
import com.google.errorprone.ErrorProneFlags;
import com.google.errorprone.VisitorState;
import com.google.errorprone.bugpatterns.BugChecker;
import com.google.errorprone.matchers.Description;
import com.google.errorprone.matchers.Matcher;
import com.google.errorprone.matchers.Matchers;
import com.google.errorprone.suppliers.Suppliers;
import com.google.errorprone.util.ASTHelpers;
import com.sun.source.tree.ArrayAccessTree;
import com.sun.source.tree.AssignmentTree;
import com.sun.source.tree.BinaryTree;
import com.sun.source.tree.BlockTree;
import com.sun.source.tree.ClassTree;
import com.sun.source.tree.CompoundAssignmentTree;
import com.sun.source.tree.ConditionalExpressionTree;
import com.sun.source.tree.EnhancedForLoopTree;
import com.sun.source.tree.ExpressionStatementTree;
import com.sun.source.tree.ExpressionTree;
import com.sun.source.tree.ForLoopTree;
import com.sun.source.tree.IdentifierTree;
import com.sun.source.tree.IfTree;
import com.sun.source.tree.LambdaExpressionTree;
import com.sun.source.tree.MemberReferenceTree;
import com.sun.source.tree.MemberSelectTree;
import com.sun.source.tree.MethodInvocationTree;
import com.sun.source.tree.MethodTree;
import com.sun.source.tree.NewClassTree;
import com.sun.source.tree.ParameterizedTypeTree;
import com.sun.source.tree.ParenthesizedTree;
import com.sun.source.tree.ReturnTree;
import com.sun.source.tree.StatementTree;
import com.sun.source.tree.SwitchTree;
import com.sun.source.tree.Tree;
import com.sun.source.tree.TryTree;
import com.sun.source.tree.TypeCastTree;
import com.sun.source.tree.UnaryTree;
import com.sun.source.tree.VariableTree;
import com.sun.source.tree.WhileLoopTree;
import com.sun.source.util.TreePath;
import com.sun.source.util.Trees;
import com.sun.tools.javac.code.Symbol;
import com.sun.tools.javac.code.Symbol.ClassSymbol;
import com.sun.tools.javac.code.Symbol.VarSymbol;
import com.sun.tools.javac.code.Type;
import com.sun.tools.javac.processing.JavacProcessingEnvironment;
import com.sun.tools.javac.tree.JCTree;
import com.uber.nullaway.ErrorMessage.MessageTypes;
import com.uber.nullaway.dataflow.AccessPathNullnessAnalysis;
import com.uber.nullaway.dataflow.EnclosingEnvironmentNullness;
import com.uber.nullaway.handlers.Handler;
import com.uber.nullaway.handlers.Handlers;
import java.util.ArrayList;
import java.util.LinkedHashMap;
import java.util.LinkedHashSet;
import java.util.List;
import java.util.Map;
import java.util.Objects;
import java.util.Optional;
import java.util.Set;
import java.util.function.Predicate;
import java.util.stream.Collectors;
import java.util.stream.StreamSupport;
import javax.annotation.Nullable;
import javax.inject.Inject;
import javax.lang.model.element.AnnotationMirror;
import javax.lang.model.element.Element;
import javax.lang.model.element.ElementKind;
import javax.lang.model.element.Modifier;
import javax.lang.model.element.NestingKind;
import javax.lang.model.type.TypeKind;
import org.checkerframework.nullaway.dataflow.cfg.node.MethodInvocationNode;
import org.checkerframework.nullaway.javacutil.ElementUtils;
import org.checkerframework.nullaway.javacutil.TreeUtils;

/**
 * Checker for nullability errors. It assumes that any field, method parameter, or return type that
 * may be null is annotated with {@link Nullable}, and then checks the following rules:
 *
 * <ul>
 *   <li>no assignment of a nullable expression into a non-null field
 *   <li>no passing a nullable expression into a non-null parameter
 *   <li>no returning a nullable expression from a method with non-null return type
 *   <li>no field access or method invocation on an expression that is nullable
 * </ul>
 *
 * <p>This checker also detects errors related to field initialization. For any @NonNull instance
 * field <code>f</code>, this checker ensures that at least one of the following cases holds:
 *
 * <ol>
 *   <li><code>f</code> is directly initialized at its declaration
 *   <li><code>f</code> is always initialized in all constructors
 *   <li><code>f</code> is always initialized in some method annotated with @Initializer
 * </ol>
 *
 * <p>For any @NonNull static field <code>f</code>, this checker ensures that at least one of the
 * following cases holds:
 *
 * <ol>
 *   <li><code>f</code> is directly initialized at its declaration
 *   <li><code>f</code> is always initialized in some static initializer block
 * </ol>
 */
@AutoService(BugChecker.class)
@BugPattern(
    name = "NullAway",
    altNames = {"CheckNullabilityTypes"},
    summary = "Nullability type error.",
    tags = BugPattern.StandardTags.LIKELY_ERROR,
    severity = WARNING)
@SuppressWarnings("BugPatternNaming") // remove once we require EP 2.11+
public class NullAway extends BugChecker
    implements BugChecker.MethodInvocationTreeMatcher,
        BugChecker.AssignmentTreeMatcher,
        BugChecker.MemberSelectTreeMatcher,
        BugChecker.ArrayAccessTreeMatcher,
        BugChecker.ReturnTreeMatcher,
        BugChecker.ClassTreeMatcher,
        BugChecker.MethodTreeMatcher,
        BugChecker.VariableTreeMatcher,
        BugChecker.NewClassTreeMatcher,
        BugChecker.BinaryTreeMatcher,
        BugChecker.UnaryTreeMatcher,
        BugChecker.ConditionalExpressionTreeMatcher,
        BugChecker.IfTreeMatcher,
        BugChecker.WhileLoopTreeMatcher,
        BugChecker.ForLoopTreeMatcher,
        BugChecker.EnhancedForLoopTreeMatcher,
        BugChecker.LambdaExpressionTreeMatcher,
        BugChecker.IdentifierTreeMatcher,
        BugChecker.MemberReferenceTreeMatcher,
        BugChecker.CompoundAssignmentTreeMatcher,
        BugChecker.SwitchTreeMatcher,
        BugChecker.TypeCastTreeMatcher,
        BugChecker.ParameterizedTypeTreeMatcher {

  static final String INITIALIZATION_CHECK_NAME = "NullAway.Init";
  static final String OPTIONAL_CHECK_NAME = "NullAway.Optional";
  // Unmatched, used for when we only want full checker suppressions to work
  static final String CORE_CHECK_NAME = "NullAway.<core>";

  private static final Matcher<ExpressionTree> THIS_MATCHER = NullAway::isThisIdentifierMatcher;

  private final Predicate<MethodInvocationNode> nonAnnotatedMethod;

  /**
   * Possible levels of null-marking / annotatedness for a class. This may be set to FULLY_MARKED or
   * FULLY_UNMARKED optimistically but then adjusted to PARTIALLY_MARKED later based on annotations
   * within the class; see {@link #matchClass(ClassTree, VisitorState)}
   */
  private enum NullMarking {
    /** full class is annotated for nullness checking */
    FULLY_MARKED,
    /** full class is unannotated */
    FULLY_UNMARKED,
    /**
     * class has a mix of annotatedness, depending on presence of {@link
     * org.jspecify.annotations.NullMarked} annotations
     */
    PARTIALLY_MARKED
  }

  /**
   * Null-marking level for the current top-level class. The initial value of this field doesn't
   * matter, as it will be set appropriately in {@link #matchClass(ClassTree, VisitorState)}
   */
  private NullMarking nullMarkingForTopLevelClass = NullMarking.FULLY_MARKED;

  /**
   * We store the CodeAnnotationInfo object in a field for convenience; it is initialized in {@link
   * #matchClass(ClassTree, VisitorState)}
   */
  // suppress initialization warning rather than casting everywhere; we know matchClass() will
  // always be called before the field gets dereferenced
  @SuppressWarnings("NullAway.Init")
  private CodeAnnotationInfo codeAnnotationInfo;

  private final Config config;

  private final ErrorBuilder errorBuilder;

  /**
   * The handler passed to our analysis (usually a {@code CompositeHandler} including handlers for
   * various APIs.
   */
  private final Handler handler;

  /**
   * entities relevant to field initialization per class. cached for performance. nulled out in
   * {@link #matchClass(ClassTree, VisitorState)}
   */
  private final Map<Symbol.ClassSymbol, FieldInitEntities> class2Entities = new LinkedHashMap<>();

  /**
   * fields not initialized by constructors, per class. cached for performance. nulled out in {@link
   * #matchClass(ClassTree, VisitorState)}
   */
  private final SetMultimap<Symbol.ClassSymbol, Symbol> class2ConstructorUninit =
      LinkedHashMultimap.create();

  /**
   * maps each top-level initialization member (constructor, init block, field decl with initializer
   * expression) to the set of @NonNull fields known to be initialized before that member executes.
   *
   * <p>cached for performance. nulled out in {@link #matchClass(ClassTree, VisitorState)}
   */
  private final Map<Symbol.ClassSymbol, Multimap<Tree, Element>> initTree2PrevFieldInit =
      new LinkedHashMap<>();

  /**
   * dynamically computer/overriden nullness facts for certain expressions, such as specific method
   * calls where we can infer a more precise set of facts than those given by the method's
   * annotations.
   */
  private final Map<ExpressionTree, Nullness> computedNullnessMap = new LinkedHashMap<>();

  /**
   * Used to check if a symbol represents a module in {@link #matchMemberSelect(MemberSelectTree,
   * VisitorState)}. We need to use reflection to preserve compatibility with Java 8.
   *
   * <p>TODO remove this once NullAway requires JDK 11
   */
  @Nullable private final Class<?> moduleElementClass;

  /**
   * Error Prone requires us to have an empty constructor for each Plugin, in addition to the
   * constructor taking an ErrorProneFlags object. This constructor should not be used anywhere
   * else. Checker objects constructed with this constructor will fail with IllegalStateException if
   * ever used for analysis.
   */
  public NullAway() {
    config = new DummyOptionsConfig();
    handler = Handlers.buildEmpty();
    nonAnnotatedMethod = this::isMethodUnannotated;
    errorBuilder = new ErrorBuilder(config, "", ImmutableSet.of());
    moduleElementClass = null;
  }

  @Inject // For future Error Prone versions in which checkers are loaded using Guice
  public NullAway(ErrorProneFlags flags) {
    config = new ErrorProneCLIFlagsConfig(flags);
    handler = Handlers.buildDefault(config);
    nonAnnotatedMethod = this::isMethodUnannotated;
    errorBuilder = new ErrorBuilder(config, canonicalName(), allNames());
    Class<?> moduleElementClass = null;
    try {
      moduleElementClass =
          getClass().getClassLoader().loadClass("javax.lang.model.element.ModuleElement");
    } catch (ClassNotFoundException e) {
      // can occur pre JDK 11
    }
    this.moduleElementClass = moduleElementClass;
  }

  private boolean isMethodUnannotated(MethodInvocationNode invocationNode) {
    return invocationNode == null
        || codeAnnotationInfo.isSymbolUnannotated(
            ASTHelpers.getSymbol(invocationNode.getTree()), config);
  }

  private boolean withinAnnotatedCode(VisitorState state) {
    switch (nullMarkingForTopLevelClass) {
      case FULLY_MARKED:
        return true;
      case FULLY_UNMARKED:
        return false;
      case PARTIALLY_MARKED:
        return checkMarkingForPath(state);
    }
    // unreachable but needed to make code compile
    throw new IllegalStateException("unexpected marking state " + nullMarkingForTopLevelClass);
  }

  private boolean checkMarkingForPath(VisitorState state) {
    TreePath path = state.getPath();
    Tree currentTree = path.getLeaf();
    // Find the closest class or method symbol, since those are the only ones we have code
    // annotation info for.
    // For the purposes of determining whether we are inside annotated code or not, when matching
    // a class its enclosing class is itself (otherwise we might not process initialization for
    // top-level classes in general, or @NullMarked inner classes), same for the enclosing method of
    // a method.
    // We use instanceof, since there are multiple Kind's which represent ClassTree's: ENUM,
    // INTERFACE, etc, and we are actually interested in all of them.
    while (!(currentTree instanceof ClassTree || currentTree instanceof MethodTree)) {
      path = path.getParentPath();
      if (path == null) {
        // Not within a class or method (e.g. the package identifier or an import statement)
        return false;
      }
      currentTree = path.getLeaf();
    }
    Symbol enclosingMarkableSymbol = ASTHelpers.getSymbol(currentTree);
    if (enclosingMarkableSymbol == null) {
      return false;
    }
    return !codeAnnotationInfo.isSymbolUnannotated(enclosingMarkableSymbol, config);
  }

  @Override
  public String linkUrl() {
    // add a space to make it clickable from iTerm
    return config.getErrorURL() + " ";
  }

  /**
   * We are trying to see if (1) we are in a method guaranteed to return something non-null, and (2)
   * this return statement can return something null.
   */
  @Override
  public Description matchReturn(ReturnTree tree, VisitorState state) {
    if (!withinAnnotatedCode(state)) {
      return Description.NO_MATCH;
    }
    handler.onMatchReturn(this, tree, state);
    ExpressionTree retExpr = tree.getExpression();
    // let's do quick checks on returned expression first
    if (retExpr == null) {
      return Description.NO_MATCH;
    }
    // now let's check the enclosing method
    TreePath enclosingMethodOrLambda =
        NullabilityUtil.findEnclosingMethodOrLambdaOrInitializer(state.getPath());
    if (enclosingMethodOrLambda == null) {
      throw new RuntimeException("no enclosing method, lambda or initializer!");
    }
    if (!(enclosingMethodOrLambda.getLeaf() instanceof MethodTree
        || enclosingMethodOrLambda.getLeaf() instanceof LambdaExpressionTree)) {
      throw new RuntimeException(
          "return statement outside of a method or lambda! (e.g. in an initializer block)");
    }
    Tree leaf = enclosingMethodOrLambda.getLeaf();
    Symbol.MethodSymbol methodSymbol;
    if (leaf instanceof MethodTree) {
      MethodTree enclosingMethod = (MethodTree) leaf;
      methodSymbol = ASTHelpers.getSymbol(enclosingMethod);
    } else {
      // we have a lambda
      methodSymbol =
          NullabilityUtil.getFunctionalInterfaceMethod(
              (LambdaExpressionTree) leaf, state.getTypes());
    }
    return checkReturnExpression(tree, retExpr, methodSymbol, state);
  }

  @Override
  public Description matchMethodInvocation(MethodInvocationTree tree, VisitorState state) {
    if (!withinAnnotatedCode(state)) {
      return Description.NO_MATCH;
    }
    final Symbol.MethodSymbol methodSymbol = ASTHelpers.getSymbol(tree);
    if (methodSymbol == null) {
      throw new RuntimeException("not expecting unresolved method here");
    }
    handler.onMatchMethodInvocation(this, tree, state, methodSymbol);
    // assuming this list does not include the receiver
    List<? extends ExpressionTree> actualParams = tree.getArguments();
    return handleInvocation(tree, state, methodSymbol, actualParams);
  }

  @Override
  public Description matchNewClass(NewClassTree tree, VisitorState state) {
    if (!withinAnnotatedCode(state)) {
      return Description.NO_MATCH;
    }
    Symbol.MethodSymbol methodSymbol = ASTHelpers.getSymbol(tree);
    if (methodSymbol == null) {
      throw new RuntimeException("not expecting unresolved method here");
    }
    List<? extends ExpressionTree> actualParams = tree.getArguments();
    if (tree.getClassBody() != null && actualParams.size() > 0) {
      // passing parameters to constructor of anonymous class
      // this constructor just invokes the constructor of the superclass, and
      // in the AST does not have the parameter nullability annotations from the superclass.
      // so, treat as if the superclass constructor is being invoked directly
      // see https://github.com/uber/NullAway/issues/102
      methodSymbol = getSymbolOfSuperConstructor(methodSymbol, state);
    }
    return handleInvocation(tree, state, methodSymbol, actualParams);
  }

  /**
   * Updates the {@link EnclosingEnvironmentNullness} with an entry for lambda or anonymous class,
   * capturing nullability info for locals just before the declaration of the entity
   *
   * @param treePath either a lambda or a local / anonymous class, identified by its tree path
   * @param state visitor state
   */
  private void updateEnvironmentMapping(TreePath treePath, VisitorState state) {
    AccessPathNullnessAnalysis analysis = getNullnessAnalysis(state);
    // two notes:
    // 1. we are free to take local variable information from the program point before
    // the lambda / class declaration as only effectively final variables can be accessed
    // from the nested scope, so the program point doesn't matter
    // 2. we keep info on all locals rather than just effectively final ones for simplicity
    EnclosingEnvironmentNullness.instance(state.context)
        .addEnvironmentMapping(
            treePath.getLeaf(), analysis.getNullnessInfoBeforeNewContext(treePath, state, handler));
  }

  private Symbol.MethodSymbol getSymbolOfSuperConstructor(
      Symbol.MethodSymbol anonClassConstructorSymbol, VisitorState state) {
    // get the statements in the body of the anonymous class constructor
    List<? extends StatementTree> statements =
        getTreesInstance(state).getTree(anonClassConstructorSymbol).getBody().getStatements();
    // there should be exactly one statement, which is an invocation of the super constructor
    if (statements.size() == 1) {
      StatementTree stmt = statements.get(0);
      if (stmt instanceof ExpressionStatementTree) {
        ExpressionTree expression = ((ExpressionStatementTree) stmt).getExpression();
        if (expression instanceof MethodInvocationTree) {
          return ASTHelpers.getSymbol((MethodInvocationTree) expression);
        }
      }
    }
    throw new IllegalStateException("unexpected anonymous class constructor body " + statements);
  }

  @Override
  public Description matchAssignment(AssignmentTree tree, VisitorState state) {
    if (!withinAnnotatedCode(state)) {
      return Description.NO_MATCH;
    }
    Type lhsType = ASTHelpers.getType(tree.getVariable());
    if (lhsType != null && lhsType.isPrimitive()) {
      doUnboxingCheck(state, tree.getExpression());
    }
    // generics check
    if (lhsType != null && lhsType.getTypeArguments().length() > 0) {
      new GenericsChecks(state, config, this).checkTypeParameterNullnessForAssignability(tree);
    }

    Symbol assigned = ASTHelpers.getSymbol(tree.getVariable());
    if (assigned == null || assigned.getKind() != ElementKind.FIELD) {
      // not a field of nullable type
      return Description.NO_MATCH;
    }

    if (Nullness.hasNullableAnnotation(assigned, config)) {
      // field already annotated
      return Description.NO_MATCH;
    }
    ExpressionTree expression = tree.getExpression();
    if (mayBeNullExpr(state, expression)) {
      String message = "assigning @Nullable expression to @NonNull field";
      return errorBuilder.createErrorDescriptionForNullAssignment(
          new ErrorMessage(MessageTypes.ASSIGN_FIELD_NULLABLE, message),
          expression,
          buildDescription(tree),
          state,
          ASTHelpers.getSymbol(tree.getVariable()));
    }
    handler.onNonNullFieldAssignment(assigned, getNullnessAnalysis(state), state);
    return Description.NO_MATCH;
  }

  @Override
  public Description matchCompoundAssignment(CompoundAssignmentTree tree, VisitorState state) {
    if (!withinAnnotatedCode(state)) {
      return Description.NO_MATCH;
    }
    Type lhsType = ASTHelpers.getType(tree.getVariable());
    Type stringType = Suppliers.STRING_TYPE.get(state);
    if (lhsType != null && !state.getTypes().isSameType(lhsType, stringType)) {
      // both LHS and RHS could get unboxed
      doUnboxingCheck(state, tree.getVariable(), tree.getExpression());
    }
    return Description.NO_MATCH;
  }

  @Override
  public Description matchArrayAccess(ArrayAccessTree tree, VisitorState state) {
    if (!withinAnnotatedCode(state)) {
      return Description.NO_MATCH;
    }
    Description description = matchDereference(tree.getExpression(), tree, state);
    // also check for unboxing of array index expression
    doUnboxingCheck(state, tree.getIndex());
    return description;
  }

  @Override
  public Description matchMemberSelect(MemberSelectTree tree, VisitorState state) {
    if (!withinAnnotatedCode(state)) {
      return Description.NO_MATCH;
    }
    Symbol symbol = ASTHelpers.getSymbol(tree);
    // Some checks for cases where we know this cannot be a null dereference.  The tree's symbol may
    // be null in cases where the tree represents part of a package name, e.g., in the package
    // declaration in a class, or in a requires clause in a module-info.java file; it should never
    // be null for a real field dereference or method call
    if (symbol == null
        || symbol.getSimpleName().toString().equals("class")
        || symbol.isEnum()
        || isModuleSymbol(symbol)) {
      return Description.NO_MATCH;
    }

    Description badDeref = matchDereference(tree.getExpression(), tree, state);
    if (!badDeref.equals(Description.NO_MATCH)) {
      return badDeref;
    }
    // if we're accessing a field of this, make sure we're not reading the field before init
    if (tree.getExpression() instanceof IdentifierTree
        && ((IdentifierTree) tree.getExpression()).getName().toString().equals("this")) {
      return checkForReadBeforeInit(tree, state);
    }
    return Description.NO_MATCH;
  }

  /**
   * Checks if {@code symbol} represents a JDK 9+ module using reflection.
   *
   * <p>TODO just check using instanceof once NullAway requires JDK 11
   */
  private boolean isModuleSymbol(Symbol symbol) {
    return moduleElementClass != null && moduleElementClass.isAssignableFrom(symbol.getClass());
  }

  /**
   * Look for @NullMarked or @NullUnmarked annotations at the method level and adjust our scan for
   * annotated code accordingly (fast scan for a fully annotated/unannotated top-level class or
   * slower scan for mixed nullmarkedness code).
   */
  private void checkForMethodNullMarkedness(MethodTree tree, VisitorState state) {
    boolean markedMethodInUnmarkedContext = false;
    Symbol.MethodSymbol methodSymbol = ASTHelpers.getSymbol(tree);
    switch (nullMarkingForTopLevelClass) {
      case FULLY_MARKED:
        if (ASTHelpers.hasDirectAnnotationWithSimpleName(
            methodSymbol, NullabilityUtil.NULLUNMARKED_SIMPLE_NAME)) {
          nullMarkingForTopLevelClass = NullMarking.PARTIALLY_MARKED;
        }
        break;
      case FULLY_UNMARKED:
        if (ASTHelpers.hasDirectAnnotationWithSimpleName(
            methodSymbol, NullabilityUtil.NULLMARKED_SIMPLE_NAME)) {
          nullMarkingForTopLevelClass = NullMarking.PARTIALLY_MARKED;
          markedMethodInUnmarkedContext = true;
        }
        break;
      case PARTIALLY_MARKED:
        if (ASTHelpers.hasDirectAnnotationWithSimpleName(
            methodSymbol, NullabilityUtil.NULLMARKED_SIMPLE_NAME)) {
          // We still care here if this is a transition between @NullUnmarked and @NullMarked code,
          // within partially marked code, see checks below for markedMethodInUnmarkedContext.
          if (!codeAnnotationInfo.isClassNullAnnotated(methodSymbol.enclClass(), config)) {
            markedMethodInUnmarkedContext = true;
          }
        }
        break;
    }
    if (markedMethodInUnmarkedContext) {
      // If this is a @NullMarked method of a @NullUnmarked local or anonymous class, we need to set
      // its environment mapping, since we skipped it during matchClass.
      TreePath pathToEnclosingClass =
          ASTHelpers.findPathFromEnclosingNodeToTopLevel(state.getPath(), ClassTree.class);
      ClassTree enclosingClass = (ClassTree) pathToEnclosingClass.getLeaf();
      if (enclosingClass == null) {
        return;
      }
      NestingKind nestingKind = ASTHelpers.getSymbol(enclosingClass).getNestingKind();
      if (nestingKind.equals(NestingKind.LOCAL) || nestingKind.equals(NestingKind.ANONYMOUS)) {
        updateEnvironmentMapping(pathToEnclosingClass, state);
      }
    }
  }

  @Override
  public Description matchMethod(MethodTree tree, VisitorState state) {
    checkForMethodNullMarkedness(tree, state);
    if (!withinAnnotatedCode(state)) {
      return Description.NO_MATCH;
    }
    // if the method is overriding some other method,
    // check that nullability annotations are consistent with
    // overridden method (if overridden method is in an annotated
    // package)
    Symbol.MethodSymbol methodSymbol = ASTHelpers.getSymbol(tree);
    handler.onMatchMethod(this, tree, state, methodSymbol);
    boolean isOverriding = ASTHelpers.hasAnnotation(methodSymbol, "java.lang.Override", state);
    boolean exhaustiveOverride = config.exhaustiveOverride();
    if (isOverriding || !exhaustiveOverride) {
      Symbol.MethodSymbol closestOverriddenMethod =
          NullabilityUtil.getClosestOverriddenMethod(methodSymbol, state.getTypes());
      if (closestOverriddenMethod != null) {
        if (config.isJSpecifyMode()) {
          new GenericsChecks(state, config, this)
              .checkTypeParameterNullnessForMethodOverriding(
                  tree, methodSymbol, closestOverriddenMethod);
        }
        return checkOverriding(closestOverriddenMethod, methodSymbol, null, state);
      }
    }
    return Description.NO_MATCH;
  }

  @Override
  public Description matchSwitch(SwitchTree tree, VisitorState state) {
    if (!withinAnnotatedCode(state)) {
      return Description.NO_MATCH;
    }

    ExpressionTree switchSelectorExpression = tree.getExpression();
    // For a statement `switch (e) { ... }`, javac returns `(e)` as the selector expression.  We
    // strip the outermost parentheses for a nicer-looking error message.
    if (switchSelectorExpression instanceof ParenthesizedTree) {
      switchSelectorExpression = ((ParenthesizedTree) switchSelectorExpression).getExpression();
    }

    if (mayBeNullExpr(state, switchSelectorExpression)) {
      final String message =
          "switch expression " + state.getSourceForNode(switchSelectorExpression) + " is @Nullable";
      ErrorMessage errorMessage =
          new ErrorMessage(MessageTypes.SWITCH_EXPRESSION_NULLABLE, message);

      return errorBuilder.createErrorDescription(
          errorMessage,
          switchSelectorExpression,
          buildDescription(switchSelectorExpression),
          state,
          null);
    }

    return Description.NO_MATCH;
  }

  @Override
  public Description matchTypeCast(TypeCastTree tree, VisitorState state) {
    if (!withinAnnotatedCode(state)) {
      return Description.NO_MATCH;
    }
    Type castExprType = ASTHelpers.getType(tree);
    if (castExprType != null && castExprType.isPrimitive()) {
      // casting to a primitive type performs unboxing
      doUnboxingCheck(state, tree.getExpression());
    }
    return Description.NO_MATCH;
  }

  @Override
  public Description matchParameterizedType(ParameterizedTypeTree tree, VisitorState state) {
    if (!withinAnnotatedCode(state)) {
      return Description.NO_MATCH;
    }
    GenericsChecks.checkInstantiationForParameterizedTypedTree(tree, state, this, config);
    return Description.NO_MATCH;
  }

  /**
   * checks that an overriding method does not override a {@code @Nullable} parameter with a
   * {@code @NonNull} parameter
   *
   * @param overridingParamSymbols parameters of the overriding method
   * @param overriddenMethod method being overridden
   * @param lambdaExpressionTree if the overriding method is a lambda, the {@link
   *     LambdaExpressionTree}; otherwise {@code null}
   * @param memberReferenceTree if the overriding method is a member reference (which "overrides" a
   *     functional interface method), the {@link MemberReferenceTree}; otherwise {@code null}
   * @return discovered error, or {@link Description#NO_MATCH} if no error
   */
  private Description checkParamOverriding(
      List<VarSymbol> overridingParamSymbols,
      Symbol.MethodSymbol overriddenMethod,
      @Nullable LambdaExpressionTree lambdaExpressionTree,
      @Nullable MemberReferenceTree memberReferenceTree,
      VisitorState state) {
    com.sun.tools.javac.util.List<VarSymbol> superParamSymbols = overriddenMethod.getParameters();
    final boolean unboundMemberRef =
        (memberReferenceTree != null)
            && ((JCTree.JCMemberReference) memberReferenceTree).kind.isUnbound();
    final boolean isOverriddenMethodAnnotated =
        !codeAnnotationInfo.isSymbolUnannotated(overriddenMethod, config);

    // Get argument nullability for the overridden method.  If overriddenMethodArgNullnessMap[i] is
    // null, parameter i is treated as unannotated.
    Nullness[] overriddenMethodArgNullnessMap = new Nullness[superParamSymbols.size()];

    // Collect @Nullable params of overridden method iff the overridden method is in annotated code
    // (otherwise, whether we acknowledge @Nullable in unannotated code or not depends on the
    // -XepOpt:NullAway:AcknowledgeRestrictiveAnnotations flag and its handler).
    if (isOverriddenMethodAnnotated) {
      for (int i = 0; i < superParamSymbols.size(); i++) {
        overriddenMethodArgNullnessMap[i] =
            Nullness.paramHasNullableAnnotation(overriddenMethod, i, config)
                ? Nullness.NULLABLE
                : (config.isJSpecifyMode()
                    ? new GenericsChecks(state, config, this)
                        .getGenericMethodParameterNullness(
                            i, overriddenMethod, overridingParamSymbols.get(i).owner.owner.type)
                    : Nullness.NONNULL);
      }
    }

    // Check handlers for any further/overriding nullness information
    overriddenMethodArgNullnessMap =
        handler.onOverrideMethodInvocationParametersNullability(
            state.context,
            overriddenMethod,
            isOverriddenMethodAnnotated,
            overriddenMethodArgNullnessMap);

    // If we have an unbound method reference, the first parameter of the overridden method must be
    // @NonNull, as this parameter will be used as a method receiver inside the generated lambda.
    // e.g. String::length is implemented as (@NonNull s -> s.length()) when used as a
    // SomeFunc<String> and thus incompatible with, for example, SomeFunc.apply(@Nullable T).
    if (unboundMemberRef && Objects.equals(overriddenMethodArgNullnessMap[0], Nullness.NULLABLE)) {
      String message =
          "unbound instance method reference cannot be used, as first parameter of "
              + "functional interface method "
              + ASTHelpers.enclosingClass(overriddenMethod)
              + "."
              + overriddenMethod.toString()
              + " is @Nullable";
      return errorBuilder.createErrorDescription(
          new ErrorMessage(MessageTypes.WRONG_OVERRIDE_PARAM, message),
          buildDescription(memberReferenceTree),
          state,
          null);
    }

    // for unbound member references, we need to adjust parameter indices by 1 when matching with
    // overridden method
    final int startParam = unboundMemberRef ? 1 : 0;

    for (int i = 0; i < superParamSymbols.size(); i++) {
      if (!Objects.equals(overriddenMethodArgNullnessMap[i], Nullness.NULLABLE)) {
        // No need to check, unless the argument of the overridden method is effectively @Nullable,
        // in which case it can't be overridding a @NonNull arg.
        continue;
      }
      int methodParamInd = i - startParam;
      VarSymbol paramSymbol = overridingParamSymbols.get(methodParamInd);
      // in the case where we have a parameter of a lambda expression, we do
      // *not* force the parameter to be annotated with @Nullable; instead we "inherit"
      // nullability from the corresponding functional interface method.
      // So, we report an error if the @Nullable annotation is missing *and*
      // we don't have a lambda with implicitly typed parameters
      boolean implicitlyTypedLambdaParam =
          lambdaExpressionTree != null
              && NullabilityUtil.lambdaParamIsImplicitlyTyped(
                  lambdaExpressionTree.getParameters().get(methodParamInd));
      if (!Nullness.hasNullableAnnotation(paramSymbol, config) && !implicitlyTypedLambdaParam) {
        final String message =
            "parameter "
                + paramSymbol.name.toString()
                + (memberReferenceTree != null ? " of referenced method" : "")
                + " is @NonNull, but parameter in "
                + ((lambdaExpressionTree != null || memberReferenceTree != null)
                    ? "functional interface "
                    : "superclass ")
                + "method "
                + ASTHelpers.enclosingClass(overriddenMethod)
                + "."
                + overriddenMethod.toString()
                + " is @Nullable";
        Tree errorTree;
        if (memberReferenceTree != null) {
          errorTree = memberReferenceTree;
        } else {
          errorTree = getTreesInstance(state).getTree(paramSymbol);
        }
        return errorBuilder.createErrorDescription(
            new ErrorMessage(MessageTypes.WRONG_OVERRIDE_PARAM, message),
            buildDescription(errorTree),
            state,
            paramSymbol);
      }
    }
    return Description.NO_MATCH;
  }

  static Trees getTreesInstance(VisitorState state) {
    return Trees.instance(JavacProcessingEnvironment.instance(state.context));
  }

  private Nullness getMethodReturnNullness(
      Symbol.MethodSymbol methodSymbol, VisitorState state, Nullness defaultForUnannotated) {
    final boolean isMethodAnnotated = !codeAnnotationInfo.isSymbolUnannotated(methodSymbol, config);
    Nullness methodReturnNullness =
        defaultForUnannotated; // Permissive default for unannotated code.
    if (isMethodAnnotated) {
      methodReturnNullness =
          Nullness.hasNullableAnnotation(methodSymbol, config)
              ? Nullness.NULLABLE
              : Nullness.NONNULL;
    }
    return handler.onOverrideMethodReturnNullability(
        methodSymbol, state, isMethodAnnotated, methodReturnNullness);
  }

  private Description checkReturnExpression(
      Tree tree, ExpressionTree retExpr, Symbol.MethodSymbol methodSymbol, VisitorState state) {
    Type returnType = methodSymbol.getReturnType();
    if (returnType.isPrimitive()) {
      // check for unboxing
      doUnboxingCheck(state, retExpr);
      return Description.NO_MATCH;
    }
    if (ASTHelpers.isSameType(returnType, Suppliers.JAVA_LANG_VOID_TYPE.get(state), state)) {
      // Temporarily treat a Void return type as if it were @Nullable Void.  Change this once
      // we are confident that all use cases can be type checked reasonably (may require generics
      // support)
      return Description.NO_MATCH;
    }
    if (getMethodReturnNullness(methodSymbol, state, Nullness.NULLABLE).equals(Nullness.NULLABLE)) {
      return Description.NO_MATCH;
    }
    if (mayBeNullExpr(state, retExpr)) {
      return errorBuilder.createErrorDescriptionForNullAssignment(
          new ErrorMessage(
              MessageTypes.RETURN_NULLABLE,
              "returning @Nullable expression from method with @NonNull return type"),
          retExpr,
          buildDescription(tree),
          state,
          methodSymbol);
    }
    new GenericsChecks(state, config, this)
        .checkTypeParameterNullnessForFunctionReturnType(retExpr, methodSymbol);
    return Description.NO_MATCH;
  }

  @Override
  public Description matchLambdaExpression(LambdaExpressionTree tree, VisitorState state) {
    if (!withinAnnotatedCode(state)) {
      return Description.NO_MATCH;
    }
    Symbol.MethodSymbol funcInterfaceMethod =
        NullabilityUtil.getFunctionalInterfaceMethod(tree, state.getTypes());
    // we need to update environment mapping before running the handler, as some handlers
    // (like Rx nullability) run dataflow analysis
    updateEnvironmentMapping(state.getPath(), state);
    handler.onMatchLambdaExpression(this, tree, state, funcInterfaceMethod);
    if (codeAnnotationInfo.isSymbolUnannotated(funcInterfaceMethod, config)) {
      return Description.NO_MATCH;
    }
    Description description =
        checkParamOverriding(
            tree.getParameters().stream().map(ASTHelpers::getSymbol).collect(Collectors.toList()),
            funcInterfaceMethod,
            tree,
            null,
            state);
    if (description != Description.NO_MATCH) {
      return description;
    }
    // if the body has a return statement, that gets checked in matchReturn().  We need this code
    // for lambdas with expression bodies
    if (tree.getBodyKind() == LambdaExpressionTree.BodyKind.EXPRESSION
        && funcInterfaceMethod.getReturnType().getKind() != TypeKind.VOID) {
      ExpressionTree resExpr = (ExpressionTree) tree.getBody();
      return checkReturnExpression(tree, resExpr, funcInterfaceMethod, state);
    }
    return Description.NO_MATCH;
  }

  /**
   * for method references, we check that the referenced method correctly overrides the
   * corresponding functional interface method
   */
  @Override
  public Description matchMemberReference(MemberReferenceTree tree, VisitorState state) {
    if (!withinAnnotatedCode(state)) {
      return Description.NO_MATCH;
    }
    Symbol.MethodSymbol referencedMethod = ASTHelpers.getSymbol(tree);
    Symbol.MethodSymbol funcInterfaceSymbol =
        NullabilityUtil.getFunctionalInterfaceMethod(tree, state.getTypes());
    handler.onMatchMethodReference(this, tree, state, referencedMethod);
    return checkOverriding(funcInterfaceSymbol, referencedMethod, tree, state);
  }

  /**
   * check that nullability annotations of an overriding method are consistent with those in the
   * overridden method (both return and parameters)
   *
   * @param overriddenMethod method being overridden
   * @param overridingMethod overriding method
   * @param memberReferenceTree if override is via a method reference, the relevant {@link
   *     MemberReferenceTree}; otherwise {@code null}. If non-null, overridingTree is the AST of the
   *     referenced method
   * @param state visitor state.
   * @return discovered error, or {@link Description#NO_MATCH} if no error
   */
  private Description checkOverriding(
      Symbol.MethodSymbol overriddenMethod,
      Symbol.MethodSymbol overridingMethod,
      @Nullable MemberReferenceTree memberReferenceTree,
      VisitorState state) {
<<<<<<< HEAD
    final boolean isOverriddenMethodAnnotated =
        !codeAnnotationInfo.isSymbolUnannotated(overriddenMethod, config);
    Nullness overriddenMethodReturnNullness =
        Nullness.NULLABLE; // Permissive default for unannotated code.
    if (isOverriddenMethodAnnotated && !Nullness.hasNullableAnnotation(overriddenMethod, config)) {
      if (config.isJSpecifyMode()) {
        overriddenMethodReturnNullness =
            GenericsChecks.getGenericMethodReturnTypeNullness(
                overriddenMethod, overridingMethod.owner.type, state, config);
      } else {
        overriddenMethodReturnNullness = Nullness.NONNULL;
      }
    }
    overriddenMethodReturnNullness =
        handler.onOverrideMethodInvocationReturnNullability(
            overriddenMethod, state, isOverriddenMethodAnnotated, overriddenMethodReturnNullness);
    // if the super method returns nonnull,
    // overriding method better not return nullable
    if (overriddenMethodReturnNullness.equals(Nullness.NONNULL)) {
      final boolean isOverridingMethodAnnotated =
          !codeAnnotationInfo.isSymbolUnannotated(overridingMethod, config);
      // Note that, for the overriding method, the permissive default is non-null.
      Nullness overridingMethodReturnNullness = Nullness.NONNULL;
      if (isOverridingMethodAnnotated && Nullness.hasNullableAnnotation(overridingMethod, config)) {
        overridingMethodReturnNullness = Nullness.NULLABLE;
      }
      // We must once again check the handler chain, to allow it to update nullability of the
      // overriding method
      // (e.g. through AcknowledgeRestrictiveAnnotations=true)
      overridingMethodReturnNullness =
          handler.onOverrideMethodInvocationReturnNullability(
              overridingMethod, state, isOverridingMethodAnnotated, overridingMethodReturnNullness);
      if (overridingMethodReturnNullness.equals(Nullness.NULLABLE)
          && (memberReferenceTree == null
              || getComputedNullness(memberReferenceTree).equals(Nullness.NULLABLE))) {
        String message;
        if (memberReferenceTree != null) {
          message =
              "referenced method returns @Nullable, but functional interface method "
                  + ASTHelpers.enclosingClass(overriddenMethod)
                  + "."
                  + overriddenMethod.toString()
                  + " returns @NonNull";

        } else {
          message =
              "method returns @Nullable, but superclass method "
                  + ASTHelpers.enclosingClass(overriddenMethod)
                  + "."
                  + overriddenMethod.toString()
                  + " returns @NonNull";
        }
=======
    // if the super method returns nonnull, overriding method better not return nullable
    // Note that, for the overriding method, the permissive default is non-null,
    // but it's nullable for the overridden one.
    if (getMethodReturnNullness(overriddenMethod, state, Nullness.NULLABLE).equals(Nullness.NONNULL)
        && getMethodReturnNullness(overridingMethod, state, Nullness.NONNULL)
            .equals(Nullness.NULLABLE)
        && (memberReferenceTree == null
            || getComputedNullness(memberReferenceTree).equals(Nullness.NULLABLE))) {
      String message;
      if (memberReferenceTree != null) {
        message =
            "referenced method returns @Nullable, but functional interface method "
                + ASTHelpers.enclosingClass(overriddenMethod)
                + "."
                + overriddenMethod.toString()
                + " returns @NonNull";
>>>>>>> d09ff9b9

      } else {
        message =
            "method returns @Nullable, but superclass method "
                + ASTHelpers.enclosingClass(overriddenMethod)
                + "."
                + overriddenMethod.toString()
                + " returns @NonNull";
      }

      Tree errorTree =
          memberReferenceTree != null
              ? memberReferenceTree
              : getTreesInstance(state).getTree(overridingMethod);
      return errorBuilder.createErrorDescription(
          new ErrorMessage(MessageTypes.WRONG_OVERRIDE_RETURN, message),
          buildDescription(errorTree),
          state,
          overriddenMethod);
    }
    // if any parameter in the super method is annotated @Nullable,
    // overriding method cannot assume @Nonnull
    return checkParamOverriding(
        overridingMethod.getParameters(), overriddenMethod, null, memberReferenceTree, state);
  }

  @Override
  public Description matchIdentifier(IdentifierTree tree, VisitorState state) {
    if (!withinAnnotatedCode(state)) {
      return Description.NO_MATCH;
    }
    return checkForReadBeforeInit(tree, state);
  }

  private Description checkForReadBeforeInit(ExpressionTree tree, VisitorState state) {
    // do a bunch of filtering.  first, filter out anything outside an initializer
    TreePath path = state.getPath();
    TreePath enclosingBlockPath;
    if (config.assertsEnabled()) {
      enclosingBlockPath = NullabilityUtil.findEnclosingMethodOrLambdaOrInitializer(path);
    } else {
      enclosingBlockPath =
          NullabilityUtil.findEnclosingMethodOrLambdaOrInitializer(
              path, ImmutableSet.of(Tree.Kind.ASSERT));
    }
    if (enclosingBlockPath == null) {
      // is this possible?
      return Description.NO_MATCH;
    }
    if (!config.assertsEnabled()
        && enclosingBlockPath.getLeaf().getKind().equals(Tree.Kind.ASSERT)) {
      return Description.NO_MATCH;
    }
    if (!relevantInitializerMethodOrBlock(enclosingBlockPath, state)) {
      return Description.NO_MATCH;
    }

    // now, make sure we have a field read
    Symbol symbol = ASTHelpers.getSymbol(tree);
    if (symbol == null) {
      return Description.NO_MATCH;
    }
    if (!symbol.getKind().equals(ElementKind.FIELD)) {
      return Description.NO_MATCH;
    }

    // for static fields, make sure the enclosing init is a static method or block
    @SuppressWarnings("ASTHelpersSuggestions") // remove once we require EP 2.16 or greater
    boolean isStatic = symbol.isStatic();
    if (isStatic) {
      Tree enclosing = enclosingBlockPath.getLeaf();
      if (enclosing instanceof MethodTree
          && !ASTHelpers.getSymbol((MethodTree) enclosing).isStatic()) {
        return Description.NO_MATCH;
      } else if (enclosing instanceof BlockTree && !((BlockTree) enclosing).isStatic()) {
        return Description.NO_MATCH;
      }
    }
    if (okToReadBeforeInitialized(path, state)) {
      // writing the field, not reading it
      return Description.NO_MATCH;
    }

    // check that the field might actually be problematic to read
    FieldInitEntities entities =
        castToNonNull(class2Entities.get(enclosingClassSymbol(enclosingBlockPath)));
    if (!(entities.nonnullInstanceFields().contains(symbol)
        || entities.nonnullStaticFields().contains(symbol))) {
      // field is either nullable or initialized at declaration
      return Description.NO_MATCH;
    }
    if (errorBuilder.symbolHasSuppressWarningsAnnotation(symbol, INITIALIZATION_CHECK_NAME)) {
      // also suppress checking read before init, as we may not find explicit initialization
      return Description.NO_MATCH;
    }
    return checkPossibleUninitFieldRead(tree, state, symbol, path, enclosingBlockPath);
  }

  private Symbol.ClassSymbol enclosingClassSymbol(TreePath enclosingBlockPath) {
    Tree leaf = enclosingBlockPath.getLeaf();
    if (leaf instanceof BlockTree) {
      // parent must be a ClassTree
      Tree parent = enclosingBlockPath.getParentPath().getLeaf();
      return ASTHelpers.getSymbol((ClassTree) parent);
    } else {
      return castToNonNull(ASTHelpers.enclosingClass(ASTHelpers.getSymbol(leaf)));
    }
  }

  private boolean relevantInitializerMethodOrBlock(
      TreePath enclosingBlockPath, VisitorState state) {
    Tree methodLambdaOrBlock = enclosingBlockPath.getLeaf();
    if (methodLambdaOrBlock instanceof LambdaExpressionTree) {
      return false;
    } else if (methodLambdaOrBlock instanceof MethodTree) {
      MethodTree methodTree = (MethodTree) methodLambdaOrBlock;
      if (isConstructor(methodTree) && !constructorInvokesAnother(methodTree, state)) {
        return true;
      }

      final Symbol.ClassSymbol enclClassSymbol = enclosingClassSymbol(enclosingBlockPath);

      // Checking for initialization is only meaningful if the full class is null-annotated, which
      // might not be the case with @NullMarked methods inside @NullUnmarked classes (note that,
      // in those cases, we won't even have a populated class2Entities map). We skip this check if
      // we are not inside a @NullMarked/annotated *class*:
      if (nullMarkingForTopLevelClass == NullMarking.PARTIALLY_MARKED
          && !codeAnnotationInfo.isClassNullAnnotated(enclClassSymbol, config)) {
        return false;
      }

      if (ASTHelpers.getSymbol(methodTree).isStatic()) {
        Set<MethodTree> staticInitializerMethods =
            castToNonNull(class2Entities.get(enclClassSymbol)).staticInitializerMethods();
        return staticInitializerMethods.size() == 1
            && staticInitializerMethods.contains(methodTree);
      } else {
        Set<MethodTree> instanceInitializerMethods =
            castToNonNull(class2Entities.get(enclClassSymbol)).instanceInitializerMethods();
        return instanceInitializerMethods.size() == 1
            && instanceInitializerMethods.contains(methodTree);
      }
    } else {
      // initializer or field declaration
      return true;
    }
  }

  private Description checkPossibleUninitFieldRead(
      ExpressionTree tree,
      VisitorState state,
      Symbol symbol,
      TreePath path,
      TreePath enclosingBlockPath) {
    if (!fieldInitializedByPreviousInitializer(symbol, enclosingBlockPath, state)
        && !fieldAlwaysInitializedBeforeRead(symbol, path, state, enclosingBlockPath)) {
      ErrorMessage errorMessage =
          new ErrorMessage(
              MessageTypes.NONNULL_FIELD_READ_BEFORE_INIT,
              "read of @NonNull field " + symbol + " before initialization");
      return errorBuilder.createErrorDescription(errorMessage, buildDescription(tree), state, null);
    } else {
      return Description.NO_MATCH;
    }
  }

  /**
   * @param symbol the field being read
   * @param pathToRead TreePath to the read operation
   * @param state visitor state
   * @param enclosingBlockPath TreePath to enclosing initializer block
   * @return true if within the initializer, the field is always initialized before the read
   *     operation, false otherwise
   */
  private boolean fieldAlwaysInitializedBeforeRead(
      Symbol symbol, TreePath pathToRead, VisitorState state, TreePath enclosingBlockPath) {
    AccessPathNullnessAnalysis nullnessAnalysis = getNullnessAnalysis(state);
    Set<Element> nonnullFields;
    @SuppressWarnings("ASTHelpersSuggestions") // remove once we require EP 2.16 or greater
    boolean isStatic = symbol.isStatic();
    if (isStatic) {
      nonnullFields = nullnessAnalysis.getNonnullStaticFieldsBefore(pathToRead, state.context);
    } else {
      nonnullFields = new LinkedHashSet<>();
      nonnullFields.addAll(
          nullnessAnalysis.getNonnullFieldsOfReceiverBefore(pathToRead, state.context));
      nonnullFields.addAll(safeInitByCalleeBefore(pathToRead, state, enclosingBlockPath));
    }
    return nonnullFields.contains(symbol);
  }

  /**
   * computes those fields always initialized by callee safe init methods before a read operation
   * (pathToRead) is invoked. See <a
   * href="https://github.com/uber/NullAway/wiki/Error-Messages#initializer-method-does-not-guarantee-nonnull-field-is-initialized--nonnull-field--not-initialized">the
   * docs</a> for what is considered a safe initializer method.
   */
  private ImmutableSet<Element> safeInitByCalleeBefore(
      TreePath pathToRead, VisitorState state, TreePath enclosingBlockPath) {
    Set<Element> safeInitMethods = new LinkedHashSet<>();
    Tree enclosingBlockOrMethod = enclosingBlockPath.getLeaf();
    if (enclosingBlockOrMethod instanceof VariableTree) {
      return ImmutableSet.of();
    }
    ImmutableSet.Builder<Element> resultBuilder = ImmutableSet.builder();
    BlockTree blockTree =
        enclosingBlockOrMethod instanceof BlockTree
            ? (BlockTree) enclosingBlockOrMethod
            : ((MethodTree) enclosingBlockOrMethod).getBody();
    List<? extends StatementTree> statements = blockTree.getStatements();
    Tree readExprTree = pathToRead.getLeaf();
    int readStartPos = getStartPos((JCTree) readExprTree);
    TreePath classTreePath = enclosingBlockPath;
    // look for the parent ClassTree node, which represents the enclosing class / enum / interface
    while (!(classTreePath.getLeaf() instanceof ClassTree)) {
      classTreePath = classTreePath.getParentPath();
      if (classTreePath == null) {
        throw new IllegalStateException(
            "could not find enclosing class / enum / interface for "
                + state.getSourceForNode(enclosingBlockPath.getLeaf()));
      }
    }
    Symbol.ClassSymbol classSymbol = ASTHelpers.getSymbol((ClassTree) classTreePath.getLeaf());
    for (int i = 0; i < statements.size(); i++) {
      StatementTree curStmt = statements.get(i);
      if (getStartPos((JCTree) curStmt) <= readStartPos) {
        Element privMethodElem = getInvokeOfSafeInitMethod(curStmt, classSymbol, state);
        if (privMethodElem != null) {
          safeInitMethods.add(privMethodElem);
        }
        // Hack: Handling try{...}finally{...} statement, see getSafeInitMethods
        if (curStmt.getKind().equals(Tree.Kind.TRY)) {
          TryTree tryTree = (TryTree) curStmt;
          // ToDo: Should we check initialization inside tryTree.getResources ? What is the scope of
          // that initialization?
          if (tryTree.getCatches().size() == 0) {
            if (tryTree.getBlock() != null) {
              resultBuilder.addAll(
                  safeInitByCalleeBefore(
                      pathToRead, state, new TreePath(enclosingBlockPath, tryTree.getBlock())));
            }
            if (tryTree.getFinallyBlock() != null) {
              resultBuilder.addAll(
                  safeInitByCalleeBefore(
                      pathToRead,
                      state,
                      new TreePath(enclosingBlockPath, tryTree.getFinallyBlock())));
            }
          }
        }
      }
    }
    addGuaranteedNonNullFromInvokes(
        state, getTreesInstance(state), safeInitMethods, getNullnessAnalysis(state), resultBuilder);
    return resultBuilder.build();
  }

  private int getStartPos(JCTree tree) {
    return tree.pos().getStartPosition();
  }

  /**
   * @param fieldSymbol the field
   * @param initTreePath TreePath to the initializer method / block
   * @param state visitor state
   * @return true if the field is always initialized (by some other initializer) before the
   *     initializer corresponding to initTreePath executes
   */
  private boolean fieldInitializedByPreviousInitializer(
      Symbol fieldSymbol, TreePath initTreePath, VisitorState state) {
    TreePath enclosingClassPath = initTreePath.getParentPath();
    ClassTree enclosingClass = (ClassTree) enclosingClassPath.getLeaf();
    ClassSymbol classSymbol = ASTHelpers.getSymbol(enclosingClass);
    Multimap<Tree, Element> tree2Init =
        initTree2PrevFieldInit.computeIfAbsent(
            classSymbol, sym -> computeTree2Init(enclosingClassPath, state));
    return tree2Init.containsEntry(initTreePath.getLeaf(), fieldSymbol);
  }

  /**
   * @param enclosingClassPath TreePath to class
   * @param state visitor state
   * @return a map from each initializer <em>i</em> to the fields known to be initialized before
   *     <em>i</em> executes
   */
  private Multimap<Tree, Element> computeTree2Init(
      TreePath enclosingClassPath, VisitorState state) {
    ClassTree enclosingClass = (ClassTree) enclosingClassPath.getLeaf();
    ImmutableMultimap.Builder<Tree, Element> builder = ImmutableMultimap.builder();
    // NOTE: this set includes both instance and static fields
    Set<Element> initThusFar = new LinkedHashSet<>();
    Set<MethodTree> constructors = new LinkedHashSet<>();
    AccessPathNullnessAnalysis nullnessAnalysis = getNullnessAnalysis(state);
    // NOTE: we assume the members are returned in their syntactic order.  This has held
    // true in our testing
    for (Tree memberTree : enclosingClass.getMembers()) {
      if (memberTree instanceof VariableTree || memberTree instanceof BlockTree) {
        // putAll does not keep a reference to initThusFar, so we don't need to make a copy here
        builder.putAll(memberTree, initThusFar);
      }
      if (memberTree instanceof BlockTree) {
        BlockTree blockTree = (BlockTree) memberTree;
        // add whatever gets initialized here
        TreePath memberPath = new TreePath(enclosingClassPath, memberTree);
        if (blockTree.isStatic()) {
          initThusFar.addAll(
              nullnessAnalysis.getNonnullStaticFieldsAtExit(memberPath, state.context));
        } else {
          initThusFar.addAll(
              nullnessAnalysis.getNonnullFieldsOfReceiverAtExit(memberPath, state.context));
        }
      }
      if (memberTree instanceof MethodTree) {
        MethodTree methodTree = (MethodTree) memberTree;
        if (isConstructor(methodTree)) {
          constructors.add(methodTree);
        }
      }
    }
    // all the initializer blocks have run before any code inside a constructor
    constructors.stream().forEach((c) -> builder.putAll(c, initThusFar));
    Symbol.ClassSymbol classSymbol = ASTHelpers.getSymbol(enclosingClass);
    FieldInitEntities entities = castToNonNull(class2Entities.get(classSymbol));
    if (entities.instanceInitializerMethods().size() == 1) {
      MethodTree initMethod = entities.instanceInitializerMethods().iterator().next();
      // collect the fields that may not be initialized by *some* constructor NC
      Set<Symbol> constructorUninitSymbols = class2ConstructorUninit.get(classSymbol);
      // fields initialized after constructors is initThusFar + (nonNullFields - constructorUninit)
      Sets.SetView<Element> initAfterConstructors =
          Sets.union(
              initThusFar,
              Sets.difference(entities.nonnullInstanceFields(), constructorUninitSymbols));
      builder.putAll(initMethod, initAfterConstructors);
    }
    if (entities.staticInitializerMethods().size() == 1) {
      MethodTree staticInitMethod = entities.staticInitializerMethods().iterator().next();
      // constructors aren't relevant here; just use initThusFar
      builder.putAll(staticInitMethod, initThusFar);
    }
    return builder.build();
  }

  /**
   * @param path tree path to read operation
   * @param state the current VisitorState
   * @return true if it is permissible to perform this read before the field has been initialized,
   *     false otherwise
   */
  private boolean okToReadBeforeInitialized(TreePath path, VisitorState state) {
    TreePath parentPath = path.getParentPath();
    Tree leaf = path.getLeaf();
    Tree parent = parentPath.getLeaf();
    if (parent instanceof AssignmentTree) {
      // ok if it's actually a write
      AssignmentTree assignment = (AssignmentTree) parent;
      return assignment.getVariable().equals(leaf);
    } else if (parent instanceof BinaryTree) {
      // ok if we're comparing to null
      BinaryTree binaryTree = (BinaryTree) parent;
      Tree.Kind kind = binaryTree.getKind();
      if (kind.equals(Tree.Kind.EQUAL_TO) || kind.equals(Tree.Kind.NOT_EQUAL_TO)) {
        ExpressionTree left = binaryTree.getLeftOperand();
        ExpressionTree right = binaryTree.getRightOperand();
        return (left.equals(leaf) && right.getKind().equals(Tree.Kind.NULL_LITERAL))
            || (right.equals(leaf) && left.getKind().equals(Tree.Kind.NULL_LITERAL));
      }
    } else if (parent instanceof MethodInvocationTree) {
      // ok if it's invoking castToNonNull and the read is the argument
      MethodInvocationTree methodInvoke = (MethodInvocationTree) parent;
      Symbol.MethodSymbol methodSymbol = ASTHelpers.getSymbol(methodInvoke);
      String qualifiedName =
          ASTHelpers.enclosingClass(methodSymbol) + "." + methodSymbol.getSimpleName().toString();
      List<? extends ExpressionTree> arguments = methodInvoke.getArguments();
      Integer castToNonNullArg;
      if (qualifiedName.equals(config.getCastToNonNullMethod())
          && methodSymbol.getParameters().size() == 1) {
        castToNonNullArg = 0;
      } else {
        castToNonNullArg =
            handler.castToNonNullArgumentPositionsForMethod(
                this, state, methodSymbol, arguments, null);
      }
      if (castToNonNullArg != null && leaf.equals(arguments.get(castToNonNullArg))) {
        return true;
      }
      return false;
    }
    return false;
  }

  @Override
  public Description matchVariable(VariableTree tree, VisitorState state) {
    if (!withinAnnotatedCode(state)) {
      return Description.NO_MATCH;
    }
    VarSymbol symbol = ASTHelpers.getSymbol(tree);
    if (tree.getInitializer() != null) {
      new GenericsChecks(state, config, this).checkTypeParameterNullnessForAssignability(tree);
    }

    if (symbol.type.isPrimitive() && tree.getInitializer() != null) {
      doUnboxingCheck(state, tree.getInitializer());
    }
    if (!symbol.getKind().equals(ElementKind.FIELD)) {
      return Description.NO_MATCH;
    }
    ExpressionTree initializer = tree.getInitializer();
    if (initializer != null) {
      if (!symbol.type.isPrimitive() && !skipDueToFieldAnnotation(symbol)) {
        if (mayBeNullExpr(state, initializer)) {
          final ErrorMessage errorMessage =
              new ErrorMessage(
                  MessageTypes.ASSIGN_FIELD_NULLABLE,
                  "assigning @Nullable expression to @NonNull field");
          return errorBuilder.createErrorDescriptionForNullAssignment(
              errorMessage, initializer, buildDescription(tree), state, symbol);
        }
      }
    }
    return Description.NO_MATCH;
  }

  /**
   * Check if an inner class's annotation means this Compilation Unit is partially annotated.
   *
   * <p>Returns true iff classSymbol has a direct @NullMarked or @NullUnmarked annotation which
   * differs from the {@link NullMarking} of the top-level class, meaning the compilation unit is
   * itself partially marked, and we need to switch to our slower mode for detecting whether we are
   * in unannotated code.
   *
   * @param classSymbol a ClassSymbol representing an inner class within the current compilation
   *     unit.
   * @return true iff this inner class is @NullMarked and the top-level class unmarked or vice
   *     versa.
   */
  private boolean classAnnotationIntroducesPartialMarking(Symbol.ClassSymbol classSymbol) {
    return (nullMarkingForTopLevelClass == NullMarking.FULLY_UNMARKED
            && ASTHelpers.hasDirectAnnotationWithSimpleName(
                classSymbol, NullabilityUtil.NULLMARKED_SIMPLE_NAME))
        || (nullMarkingForTopLevelClass == NullMarking.FULLY_MARKED
            && ASTHelpers.hasDirectAnnotationWithSimpleName(
                classSymbol, NullabilityUtil.NULLUNMARKED_SIMPLE_NAME));
  }

  @Override
  public Description matchClass(ClassTree tree, VisitorState state) {
    // Ensure codeAnnotationInfo is initialized here since it requires access to the Context,
    // which is not available in the constructor
    if (codeAnnotationInfo == null) {
      codeAnnotationInfo = CodeAnnotationInfo.instance(state.context);
    }
    // Check if the class is excluded according to the filter
    // if so, set the flag to match within the class to false
    // NOTE: for this mechanism to work, we rely on the enclosing ClassTree
    // always being visited before code within that class.  We also
    // assume that a single checker object is not being
    // used from multiple threads
    // We don't want to update the flag for nested classes.
    // Ideally we would keep a stack of flags to handle nested types,
    // but this is not easy within the Error Prone APIs.
    // Instead, we use this flag as an optimization, skipping work if the
    // top-level class is to be skipped. If a nested class should be
    // skipped, we instead rely on last-minute suppression of the
    // error message, using the mechanism in
    // ErrorBuilder.hasPathSuppression(...)
    Symbol.ClassSymbol classSymbol = ASTHelpers.getSymbol(tree);
    NestingKind nestingKind = classSymbol.getNestingKind();
    if (!nestingKind.isNested()) {
      // Here we optimistically set the marking to either FULLY_UNMARKED or FULLY_MARKED.  If a
      // nested entity has a contradicting annotation, at that point we update the marking level to
      // PARTIALLY_MARKED, which will increase checking overhead for the remainder of the top-level
      // class
      nullMarkingForTopLevelClass =
          isExcludedClass(classSymbol) ? NullMarking.FULLY_UNMARKED : NullMarking.FULLY_MARKED;
      // since we are processing a new top-level class, invalidate any cached
      // results for previous classes
      handler.onMatchTopLevelClass(this, tree, state, classSymbol);
      getNullnessAnalysis(state).invalidateCaches();
      initTree2PrevFieldInit.clear();
      class2Entities.clear();
      class2ConstructorUninit.clear();
      computedNullnessMap.clear();
      EnclosingEnvironmentNullness.instance(state.context).clear();
    } else if (classAnnotationIntroducesPartialMarking(classSymbol)) {
      // Handle the case where the top-class is unannotated, but there is a @NullMarked annotation
      // on a nested class, or, conversely the top-level is annotated but there is a @NullUnmarked
      // annotation on a nested class.
      nullMarkingForTopLevelClass = NullMarking.PARTIALLY_MARKED;
    }
    if (withinAnnotatedCode(state)) {
      // we need to update the environment before checking field initialization, as the latter
      // may run dataflow analysis
      if (nestingKind.equals(NestingKind.LOCAL) || nestingKind.equals(NestingKind.ANONYMOUS)) {
        updateEnvironmentMapping(state.getPath(), state);
      }
      checkFieldInitialization(tree, state);
    }
    return Description.NO_MATCH;
  }

  // UNBOXING CHECKS

  @Override
  public Description matchBinary(BinaryTree tree, VisitorState state) {
    if (!withinAnnotatedCode(state)) {
      return Description.NO_MATCH;
    }
    // Perform unboxing checks on operands if needed
    Type binaryExprType = ASTHelpers.getType(tree);
    // If the type of the expression is not primitive, we do not need to do unboxing checks.  This
    // handles the case of `+` used for string concatenation
    if (binaryExprType == null || !binaryExprType.isPrimitive()) {
      return Description.NO_MATCH;
    }
    Tree.Kind kind = tree.getKind();
    ExpressionTree leftOperand = tree.getLeftOperand();
    ExpressionTree rightOperand = tree.getRightOperand();
    if (kind.equals(Tree.Kind.EQUAL_TO) || kind.equals(Tree.Kind.NOT_EQUAL_TO)) {
      // here we need a check if one operand is of primitive type and the other is not, as that will
      // cause unboxing of the non-primitive operand
      Type leftType = ASTHelpers.getType(leftOperand);
      Type rightType = ASTHelpers.getType(rightOperand);
      if (leftType == null || rightType == null) {
        return Description.NO_MATCH;
      }
      if (leftType.isPrimitive() && !rightType.isPrimitive()) {
        doUnboxingCheck(state, rightOperand);
      } else if (rightType.isPrimitive() && !leftType.isPrimitive()) {
        doUnboxingCheck(state, leftOperand);
      }
    } else {
      // in all other cases, both operands should be checked
      doUnboxingCheck(state, leftOperand, rightOperand);
    }
    return Description.NO_MATCH;
  }

  @Override
  public Description matchUnary(UnaryTree tree, VisitorState state) {
    if (withinAnnotatedCode(state)) {
      doUnboxingCheck(state, tree.getExpression());
    }
    return Description.NO_MATCH;
  }

  @Override
  public Description matchConditionalExpression(
      ConditionalExpressionTree tree, VisitorState state) {
    if (withinAnnotatedCode(state)) {
      new GenericsChecks(state, config, this)
          .checkTypeParameterNullnessForConditionalExpression(tree);
      doUnboxingCheck(state, tree.getCondition());
    }
    return Description.NO_MATCH;
  }

  @Override
  public Description matchIf(IfTree tree, VisitorState state) {
    if (withinAnnotatedCode(state)) {
      doUnboxingCheck(state, tree.getCondition());
    }
    return Description.NO_MATCH;
  }

  @Override
  public Description matchWhileLoop(WhileLoopTree tree, VisitorState state) {
    if (withinAnnotatedCode(state)) {
      doUnboxingCheck(state, tree.getCondition());
    }
    return Description.NO_MATCH;
  }

  @Override
  public Description matchForLoop(ForLoopTree tree, VisitorState state) {
    if (withinAnnotatedCode(state) && tree.getCondition() != null) {
      doUnboxingCheck(state, tree.getCondition());
    }
    return Description.NO_MATCH;
  }

  @Override
  public Description matchEnhancedForLoop(EnhancedForLoopTree tree, VisitorState state) {
    if (!withinAnnotatedCode(state)) {
      return Description.NO_MATCH;
    }
    ExpressionTree expr = tree.getExpression();
    final ErrorMessage errorMessage =
        new ErrorMessage(
            MessageTypes.DEREFERENCE_NULLABLE,
            "enhanced-for expression " + state.getSourceForNode(expr) + " is @Nullable");
    if (mayBeNullExpr(state, expr)) {
      return errorBuilder.createErrorDescription(errorMessage, buildDescription(expr), state, null);
    }
    return Description.NO_MATCH;
  }

  /**
   * Checks that all given expressions cannot be null, and for those that are {@code @Nullable},
   * reports an unboxing error.
   *
   * @param state the visitor state, used to report errors via {@link
   *     VisitorState#reportMatch(Description)}
   * @param expressions expressions to check
   */
  private void doUnboxingCheck(VisitorState state, ExpressionTree... expressions) {
    for (ExpressionTree tree : expressions) {
      Type type = ASTHelpers.getType(tree);
      if (type == null) {
        throw new RuntimeException("was not expecting null type");
      }
      if (!type.isPrimitive()) {
        if (mayBeNullExpr(state, tree)) {
          final ErrorMessage errorMessage =
              new ErrorMessage(MessageTypes.UNBOX_NULLABLE, "unboxing of a @Nullable value");
          state.reportMatch(
              errorBuilder.createErrorDescription(
                  errorMessage, buildDescription(tree), state, null));
        }
      }
    }
  }

  /**
   * handle either a method invocation or a 'new' invocation
   *
   * @param tree the corresponding MethodInvocationTree or NewClassTree
   * @param state visitor state
   * @param methodSymbol symbol for invoked method
   * @param actualParams parameters passed at call
   * @return description of error or NO_MATCH if no error
   */
  private Description handleInvocation(
      Tree tree,
      VisitorState state,
      Symbol.MethodSymbol methodSymbol,
      List<? extends ExpressionTree> actualParams) {
    List<VarSymbol> formalParams = methodSymbol.getParameters();

    if (formalParams.size() != actualParams.size()
        && !methodSymbol.isVarArgs()
        && !methodSymbol.isStatic()
        && methodSymbol.isConstructor()
        && methodSymbol.enclClass().isInner()) {
      // In special cases like one in issue #366
      // formal params and actual params do not match while using JDK11+
      // we bail out in this particular case
      return Description.NO_MATCH;
    }

    final boolean isMethodAnnotated = !codeAnnotationInfo.isSymbolUnannotated(methodSymbol, config);
    // If argumentPositionNullness[i] == null, parameter i is unannotated
    Nullness[] argumentPositionNullness = new Nullness[formalParams.size()];

    if (isMethodAnnotated) {
      // compute which arguments are @NonNull
      for (int i = 0; i < formalParams.size(); i++) {
        VarSymbol param = formalParams.get(i);
        if (param.type.isPrimitive()) {
          doUnboxingCheck(state, actualParams.get(i));
          argumentPositionNullness[i] = Nullness.NONNULL;
        } else if (ASTHelpers.isSameType(
            param.type, Suppliers.JAVA_LANG_VOID_TYPE.get(state), state)) {
          // Temporarily treat a Void argument type as if it were @Nullable Void. Handling of Void
          // without special-casing, as recommended by JSpecify might: a) require generics support
          // and, b) require checking that third-party libraries considered annotated adopt
          // JSpecify semantics.
          // See the suppression in https://github.com/uber/NullAway/pull/608 for an example of why
          // this is needed.
          argumentPositionNullness[i] = Nullness.NULLABLE;
        } else {
          // we need to call paramHasNullableAnnotation here since the invoked method may be defined
          // in a class file
          argumentPositionNullness[i] =
              Nullness.paramHasNullableAnnotation(methodSymbol, i, config)
                  ? Nullness.NULLABLE
                  : ((config.isJSpecifyMode() && tree instanceof MethodInvocationTree)
                      ? new GenericsChecks(state, config, this)
                          .getGenericParameterNullnessAtInvocation(
                              i, methodSymbol, (MethodInvocationTree) tree)
                      : Nullness.NONNULL);
        }
      }
      new GenericsChecks(state, config, this)
          .compareGenericTypeParameterNullabilityForCall(
              formalParams, actualParams, methodSymbol.isVarArgs());
    }

    // Allow handlers to override the list of non-null argument positions
    argumentPositionNullness =
        handler.onOverrideMethodInvocationParametersNullability(
            state.context, methodSymbol, isMethodAnnotated, argumentPositionNullness);

    // now actually check the arguments
    // NOTE: the case of an invocation on a possibly-null reference
    // is handled by matchMemberSelect()
    for (int argPos = 0; argPos < argumentPositionNullness.length; argPos++) {
      if (!Objects.equals(Nullness.NONNULL, argumentPositionNullness[argPos])) {
        continue;
      }
      ExpressionTree actual = null;
      boolean mayActualBeNull = false;
      if (argPos == formalParams.size() - 1 && methodSymbol.isVarArgs()) {
        // Check all vararg actual arguments for nullability
        if (actualParams.size() <= argPos) {
          continue;
        }
        for (ExpressionTree arg : actualParams.subList(argPos, actualParams.size())) {
          actual = arg;
          mayActualBeNull = mayBeNullExpr(state, actual);
          if (mayActualBeNull) {
            break;
          }
        }
      } else {
        actual = actualParams.get(argPos);
        mayActualBeNull = mayBeNullExpr(state, actual);
      }
      // This statement should be unreachable without assigning actual beforehand:
      Preconditions.checkNotNull(actual);
      // make sure we are passing a non-null value
      if (mayActualBeNull) {
        String message =
            "passing @Nullable parameter '"
                + state.getSourceForNode(actual)
                + "' where @NonNull is required";
        ErrorMessage errorMessage = new ErrorMessage(MessageTypes.PASS_NULLABLE, message);
        state.reportMatch(
            errorBuilder.createErrorDescriptionForNullAssignment(
                errorMessage, actual, buildDescription(actual), state, formalParams.get(argPos)));
      }
    }
    // Check for @NonNull being passed to castToNonNull (if configured)
    return checkCastToNonNullTakesNullable(tree, state, methodSymbol, actualParams);
  }

  private Description checkCastToNonNullTakesNullable(
      Tree tree,
      VisitorState state,
      Symbol.MethodSymbol methodSymbol,
      List<? extends ExpressionTree> actualParams) {
    String qualifiedName =
        ASTHelpers.enclosingClass(methodSymbol) + "." + methodSymbol.getSimpleName().toString();
    Integer castToNonNullPosition;
    if (qualifiedName.equals(config.getCastToNonNullMethod())
        && methodSymbol.getParameters().size() == 1) {
      // castToNonNull method passed to CLI config, it acts as a cast-to-non-null on its first
      // argument. Since this is a single argument method, we skip further querying of handlers.
      castToNonNullPosition = 0;
    } else {
      castToNonNullPosition =
          handler.castToNonNullArgumentPositionsForMethod(
              this, state, methodSymbol, actualParams, null);
    }
    if (castToNonNullPosition != null) {
      ExpressionTree actual = actualParams.get(castToNonNullPosition);
      TreePath enclosingMethodOrLambda =
          NullabilityUtil.findEnclosingMethodOrLambdaOrInitializer(state.getPath());
      boolean isInitializer;
      if (enclosingMethodOrLambda == null) {
        throw new RuntimeException("no enclosing method, lambda or initializer!");
      } else if (enclosingMethodOrLambda.getLeaf() instanceof LambdaExpressionTree) {
        isInitializer = false;
      } else if (enclosingMethodOrLambda.getLeaf() instanceof MethodTree) {
        MethodTree enclosingMethod = (MethodTree) enclosingMethodOrLambda.getLeaf();
        isInitializer = isInitializerMethod(state, ASTHelpers.getSymbol(enclosingMethod));
      } else {
        // Initializer block
        isInitializer = true;
      }
      if (!isInitializer && !mayBeNullExpr(state, actual)) {
        String message =
            "passing known @NonNull parameter '"
                + state.getSourceForNode(actual)
                + "' to CastToNonNullMethod ("
                + qualifiedName
                + ") at position "
                + castToNonNullPosition
                + ". This method argument should only take values that NullAway considers @Nullable "
                + "at the invocation site, but which are known not to be null at runtime.";
        return errorBuilder.createErrorDescription(
            new ErrorMessage(MessageTypes.CAST_TO_NONNULL_ARG_NONNULL, message),
            tree,
            buildDescription(tree),
            state,
            null);
      }
    }
    return Description.NO_MATCH;
  }

  /**
   * check that all @NonNull fields of the class are properly initialized
   *
   * @param tree the class
   * @param state visitor state
   */
  private void checkFieldInitialization(ClassTree tree, VisitorState state) {
    FieldInitEntities entities = collectEntities(tree, state);
    Symbol.ClassSymbol classSymbol = ASTHelpers.getSymbol(tree);
    class2Entities.put(classSymbol, entities);
    // set of all non-null instance fields f such that *some* constructor does not initialize f
    Set<Symbol> notInitializedInConstructors;
    SetMultimap<MethodTree, Symbol> constructorInitInfo;
    if (entities.constructors().isEmpty()) {
      constructorInitInfo = null;
      notInitializedInConstructors = entities.nonnullInstanceFields();
    } else {
      constructorInitInfo = checkConstructorInitialization(entities, state);
      notInitializedInConstructors = ImmutableSet.copyOf(constructorInitInfo.values());
    }
    // Filter out final fields, since javac will already check initialization
    notInitializedInConstructors =
        ImmutableSet.copyOf(
            Sets.filter(
                notInitializedInConstructors,
                symbol -> !symbol.getModifiers().contains(Modifier.FINAL)));
    class2ConstructorUninit.putAll(classSymbol, notInitializedInConstructors);
    Set<Symbol> notInitializedAtAll =
        notAssignedInAnyInitializer(entities, notInitializedInConstructors, state);
    SetMultimap<Element, Element> errorFieldsForInitializer = LinkedHashMultimap.create();
    // non-null if we have a single initializer method
    Symbol.MethodSymbol singleInitializerMethod = null;
    if (entities.instanceInitializerMethods().size() == 1) {
      singleInitializerMethod =
          ASTHelpers.getSymbol(entities.instanceInitializerMethods().iterator().next());
    }
    for (Symbol uninitField : notInitializedAtAll) {
      if (errorBuilder.symbolHasSuppressWarningsAnnotation(
          uninitField, INITIALIZATION_CHECK_NAME)) {
        continue;
      }
      if (singleInitializerMethod != null) {
        // report it on the initializer
        errorFieldsForInitializer.put(singleInitializerMethod, uninitField);
      } else if (constructorInitInfo == null) {
        // report it on the field, except in the case where the class is externalInit and
        // we have no initializer methods
        if (!(symbolHasExternalInitAnnotation(classSymbol)
            && entities.instanceInitializerMethods().isEmpty())) {
          errorBuilder.reportInitErrorOnField(
              uninitField, state, buildDescription(getTreesInstance(state).getTree(uninitField)));
        }
      } else {
        // report it on each constructor that does not initialize it
        for (MethodTree methodTree : constructorInitInfo.keySet()) {
          Set<Symbol> uninitFieldsForConstructor = constructorInitInfo.get(methodTree);
          if (uninitFieldsForConstructor.contains(uninitField)) {
            errorFieldsForInitializer.put(ASTHelpers.getSymbol(methodTree), uninitField);
          }
        }
      }
    }
    for (Element constructorElement : errorFieldsForInitializer.keySet()) {
      ImmutableList<Symbol> fieldSymbols =
          errorFieldsForInitializer.get(constructorElement).stream()
              .map(element -> ASTHelpers.getSymbol(getTreesInstance(state).getTree(element)))
              .collect(ImmutableList.toImmutableList());

      errorBuilder.reportInitializerError(
          (Symbol.MethodSymbol) constructorElement,
          errMsgForInitializer(errorFieldsForInitializer.get(constructorElement), state),
          state,
          buildDescription(getTreesInstance(state).getTree(constructorElement)),
          fieldSymbols);
    }
    // For static fields
    Set<Symbol> notInitializedStaticFields = notInitializedStatic(entities, state);
    for (Symbol uninitSField : notInitializedStaticFields) {
      // Always report it on the field for static fields (can't do @SuppressWarnings on a static
      // initialization block
      // anyways).
      errorBuilder.reportInitErrorOnField(
          uninitSField, state, buildDescription(getTreesInstance(state).getTree(uninitSField)));
    }
  }

  /**
   * @param entities relevant entities from class
   * @param notInitializedInConstructors those fields not initialized in some constructor
   * @param state visitor state
   * @return those fields from notInitializedInConstructors that are not initialized in any
   *     initializer method
   */
  private Set<Symbol> notAssignedInAnyInitializer(
      FieldInitEntities entities, Set<Symbol> notInitializedInConstructors, VisitorState state) {
    Trees trees = getTreesInstance(state);
    Symbol.ClassSymbol classSymbol = entities.classSymbol();
    ImmutableSet.Builder<Element> initInSomeInitializerBuilder = ImmutableSet.builder();
    for (MethodTree initMethodTree : entities.instanceInitializerMethods()) {
      if (initMethodTree.getBody() == null) {
        continue;
      }
      addInitializedFieldsForBlock(
          state,
          trees,
          classSymbol,
          initInSomeInitializerBuilder,
          initMethodTree.getBody(),
          new TreePath(state.getPath(), initMethodTree));
    }
    for (BlockTree block : entities.instanceInitializerBlocks()) {
      addInitializedFieldsForBlock(
          state,
          trees,
          classSymbol,
          initInSomeInitializerBuilder,
          block,
          new TreePath(state.getPath(), block));
    }
    Set<Symbol> result = new LinkedHashSet<>();
    ImmutableSet<Element> initInSomeInitializer = initInSomeInitializerBuilder.build();
    for (Symbol fieldSymbol : notInitializedInConstructors) {
      if (!initInSomeInitializer.contains(fieldSymbol)) {
        result.add(fieldSymbol);
      }
    }
    return result;
  }

  private void addInitializedFieldsForBlock(
      VisitorState state,
      Trees trees,
      Symbol.ClassSymbol classSymbol,
      ImmutableSet.Builder<Element> initInSomeInitializerBuilder,
      BlockTree block,
      TreePath path) {
    AccessPathNullnessAnalysis nullnessAnalysis = getNullnessAnalysis(state);
    Set<Element> nonnullAtExit =
        nullnessAnalysis.getNonnullFieldsOfReceiverAtExit(path, state.context);
    initInSomeInitializerBuilder.addAll(nonnullAtExit);
    Set<Element> safeInitMethods = getSafeInitMethods(block, classSymbol, state);
    addGuaranteedNonNullFromInvokes(
        state, trees, safeInitMethods, nullnessAnalysis, initInSomeInitializerBuilder);
  }

  /**
   * @param entities field init info
   * @param state visitor state
   * @return a map from each constructor C to the nonnull fields that C does *not* initialize
   */
  private SetMultimap<MethodTree, Symbol> checkConstructorInitialization(
      FieldInitEntities entities, VisitorState state) {
    SetMultimap<MethodTree, Symbol> result = LinkedHashMultimap.create();
    Set<Symbol> nonnullInstanceFields = entities.nonnullInstanceFields();
    Trees trees = getTreesInstance(state);
    boolean isExternalInitClass = symbolHasExternalInitAnnotation(entities.classSymbol());
    for (MethodTree constructor : entities.constructors()) {
      if (constructorInvokesAnother(constructor, state)) {
        continue;
      }
      if (constructor.getParameters().size() == 0
          && (isExternalInitClass
              || symbolHasExternalInitAnnotation(ASTHelpers.getSymbol(constructor)))) {
        // external framework initializes fields in this case
        continue;
      }
      Set<Element> guaranteedNonNull =
          guaranteedNonNullForConstructor(entities, state, trees, constructor);
      for (Symbol fieldSymbol : nonnullInstanceFields) {
        if (!guaranteedNonNull.contains(fieldSymbol)) {
          result.put(constructor, fieldSymbol);
        }
      }
    }
    return result;
  }

  private boolean symbolHasExternalInitAnnotation(Symbol symbol) {
    return StreamSupport.stream(NullabilityUtil.getAllAnnotations(symbol).spliterator(), false)
        .map((anno) -> anno.getAnnotationType().toString())
        .anyMatch(config::isExternalInitClassAnnotation);
  }

  private ImmutableSet<Element> guaranteedNonNullForConstructor(
      FieldInitEntities entities, VisitorState state, Trees trees, MethodTree constructor) {
    Set<Element> safeInitMethods =
        getSafeInitMethods(constructor.getBody(), entities.classSymbol(), state);
    AccessPathNullnessAnalysis nullnessAnalysis = getNullnessAnalysis(state);
    ImmutableSet.Builder<Element> guaranteedNonNullBuilder = ImmutableSet.builder();
    guaranteedNonNullBuilder.addAll(
        nullnessAnalysis.getNonnullFieldsOfReceiverAtExit(
            new TreePath(state.getPath(), constructor), state.context));
    addGuaranteedNonNullFromInvokes(
        state, trees, safeInitMethods, nullnessAnalysis, guaranteedNonNullBuilder);
    return guaranteedNonNullBuilder.build();
  }

  /** does the constructor invoke another constructor in the same class via this(...)? */
  private boolean constructorInvokesAnother(MethodTree constructor, VisitorState state) {
    BlockTree body = constructor.getBody();
    List<? extends StatementTree> statements = body.getStatements();
    if (statements.size() > 0) {
      StatementTree statementTree = statements.get(0);
      if (isThisCall(statementTree, state)) {
        return true;
      }
    }
    return false;
  }

  private Set<Symbol> notInitializedStatic(FieldInitEntities entities, VisitorState state) {
    Set<Symbol> nonNullStaticFields = entities.nonnullStaticFields();
    Set<Element> initializedInStaticInitializers = new LinkedHashSet<Element>();
    AccessPathNullnessAnalysis nullnessAnalysis = getNullnessAnalysis(state);
    for (BlockTree initializer : entities.staticInitializerBlocks()) {
      Set<Element> nonnullAtExit =
          nullnessAnalysis.getNonnullStaticFieldsAtExit(
              new TreePath(state.getPath(), initializer), state.context);
      initializedInStaticInitializers.addAll(nonnullAtExit);
    }
    for (MethodTree initializerMethod : entities.staticInitializerMethods()) {
      Set<Element> nonnullAtExit =
          nullnessAnalysis.getNonnullStaticFieldsAtExit(
              new TreePath(state.getPath(), initializerMethod), state.context);
      initializedInStaticInitializers.addAll(nonnullAtExit);
    }
    Set<Symbol> notInitializedStaticFields = new LinkedHashSet<Symbol>();
    for (Symbol field : nonNullStaticFields) {
      if (!initializedInStaticInitializers.contains(field)) {
        notInitializedStaticFields.add(field);
      }
    }
    return notInitializedStaticFields;
  }

  private void addGuaranteedNonNullFromInvokes(
      VisitorState state,
      Trees trees,
      Set<Element> safeInitMethods,
      AccessPathNullnessAnalysis nullnessAnalysis,
      ImmutableSet.Builder<Element> guaranteedNonNullBuilder) {
    for (Element invoked : safeInitMethods) {
      Tree invokedTree = trees.getTree(invoked);
      guaranteedNonNullBuilder.addAll(
          nullnessAnalysis.getNonnullFieldsOfReceiverAtExit(
              new TreePath(state.getPath(), invokedTree), state.context));
    }
  }

  /**
   * @param blockTree block of statements
   * @param state visitor state
   * @return Elements of safe init methods that are invoked as top-level statements in the method
   */
  private Set<Element> getSafeInitMethods(
      BlockTree blockTree, Symbol.ClassSymbol classSymbol, VisitorState state) {
    Set<Element> result = new LinkedHashSet<>();
    List<? extends StatementTree> statements = blockTree.getStatements();
    for (StatementTree stmt : statements) {
      Element privMethodElem = getInvokeOfSafeInitMethod(stmt, classSymbol, state);
      if (privMethodElem != null) {
        result.add(privMethodElem);
      }
      // Hack: If we see a try{...}finally{...} statement, without a catch, we consider the methods
      // inside both blocks
      // as "top level" for the purposes of finding initialization methods. Any exception happening
      // there is also an
      // exception of the full method.
      if (stmt.getKind().equals(Tree.Kind.TRY)) {
        TryTree tryTree = (TryTree) stmt;
        if (tryTree.getCatches().size() == 0) {
          if (tryTree.getBlock() != null) {
            result.addAll(getSafeInitMethods(tryTree.getBlock(), classSymbol, state));
          }
          if (tryTree.getFinallyBlock() != null) {
            result.addAll(getSafeInitMethods(tryTree.getFinallyBlock(), classSymbol, state));
          }
        }
      }
    }
    return result;
  }

  /**
   * A safe init method is an instance method that is either private or final (so no overriding is
   * possible)
   *
   * @param stmt the statement
   * @param enclosingClassSymbol symbol for enclosing constructor / initializer
   * @param state visitor state
   * @return element of safe init function if stmt invokes that function; null otherwise
   */
  @Nullable
  private Element getInvokeOfSafeInitMethod(
      StatementTree stmt, final Symbol.ClassSymbol enclosingClassSymbol, VisitorState state) {
    Matcher<ExpressionTree> invokeMatcher =
        (expressionTree, s) -> {
          if (!(expressionTree instanceof MethodInvocationTree)) {
            return false;
          }
          MethodInvocationTree methodInvocationTree = (MethodInvocationTree) expressionTree;
          Symbol.MethodSymbol symbol = ASTHelpers.getSymbol(methodInvocationTree);
          Set<Modifier> modifiers = symbol.getModifiers();
          Set<Modifier> classModifiers = enclosingClassSymbol.getModifiers();
          if ((symbol.isPrivate()
                  || modifiers.contains(Modifier.FINAL)
                  || classModifiers.contains(Modifier.FINAL))
              && !symbol.isStatic()
              && !modifiers.contains(Modifier.NATIVE)) {
            // check it's the same class (could be an issue with inner classes)
            if (castToNonNull(ASTHelpers.enclosingClass(symbol)).equals(enclosingClassSymbol)) {
              // make sure the receiver is 'this'
              ExpressionTree receiver = ASTHelpers.getReceiver(expressionTree);
              return receiver == null || isThisIdentifier(receiver);
            }
          }
          return false;
        };
    if (stmt.getKind().equals(EXPRESSION_STATEMENT)) {
      ExpressionTree expression = ((ExpressionStatementTree) stmt).getExpression();
      if (invokeMatcher.matches(expression, state)) {
        return ASTHelpers.getSymbol(expression);
      }
    }
    return null;
  }

  private boolean isThisCall(StatementTree statementTree, VisitorState state) {
    if (statementTree.getKind().equals(EXPRESSION_STATEMENT)) {
      ExpressionTree expression = ((ExpressionStatementTree) statementTree).getExpression();
      return Matchers.methodInvocation(THIS_MATCHER).matches(expression, state);
    }
    return false;
  }

  private FieldInitEntities collectEntities(ClassTree tree, VisitorState state) {
    Symbol.ClassSymbol classSymbol = ASTHelpers.getSymbol(tree);
    Set<Symbol> nonnullInstanceFields = new LinkedHashSet<>();
    Set<Symbol> nonnullStaticFields = new LinkedHashSet<>();
    List<BlockTree> instanceInitializerBlocks = new ArrayList<>();
    List<BlockTree> staticInitializerBlocks = new ArrayList<>();
    Set<MethodTree> constructors = new LinkedHashSet<>();
    Set<MethodTree> instanceInitializerMethods = new LinkedHashSet<>();
    Set<MethodTree> staticInitializerMethods = new LinkedHashSet<>();

    // we assume getMembers() returns members in the same order as the declarations
    for (Tree memberTree : tree.getMembers()) {
      if (TreeUtils.isClassTree(memberTree)) {
        // do nothing
        continue;
      }
      switch (memberTree.getKind()) {
        case METHOD:
          // check if it is a constructor or an @Initializer method
          MethodTree methodTree = (MethodTree) memberTree;
          Symbol.MethodSymbol symbol = ASTHelpers.getSymbol(methodTree);
          if (isConstructor(methodTree)) {
            constructors.add(methodTree);
          } else if (isInitializerMethod(state, symbol)) {
            if (symbol.isStatic()) {
              staticInitializerMethods.add(methodTree);
            } else {
              instanceInitializerMethods.add(methodTree);
            }
          }
          break;
        case VARIABLE:
          // field declaration
          VariableTree varTree = (VariableTree) memberTree;
          Symbol fieldSymbol = ASTHelpers.getSymbol(varTree);
          if (fieldSymbol.type.isPrimitive() || skipDueToFieldAnnotation(fieldSymbol)) {
            continue;
          }
          if (varTree.getInitializer() != null) {
            // note that we check that the initializer does the right thing in
            // matchVariable()
            continue;
          }
          @SuppressWarnings("ASTHelpersSuggestions") // remove once we require EP 2.16 or greater
          boolean fieldIsStatic = fieldSymbol.isStatic();
          if (fieldIsStatic) {
            nonnullStaticFields.add(fieldSymbol);
          } else {
            nonnullInstanceFields.add(fieldSymbol);
          }
          break;
        case BLOCK:
          // initializer block
          BlockTree blockTree = (BlockTree) memberTree;
          if (blockTree.isStatic()) {
            staticInitializerBlocks.add(blockTree);
          } else {
            instanceInitializerBlocks.add(blockTree);
          }
          break;
        default:
          throw new RuntimeException(
              memberTree.getKind().toString() + " " + state.getSourceForNode(memberTree));
      }
    }

    return FieldInitEntities.create(
        classSymbol,
        ImmutableSet.copyOf(nonnullInstanceFields),
        ImmutableSet.copyOf(nonnullStaticFields),
        ImmutableList.copyOf(instanceInitializerBlocks),
        ImmutableList.copyOf(staticInitializerBlocks),
        ImmutableSet.copyOf(constructors),
        ImmutableSet.copyOf(instanceInitializerMethods),
        ImmutableSet.copyOf(staticInitializerMethods));
  }

  private boolean isConstructor(MethodTree methodTree) {
    return ASTHelpers.getSymbol(methodTree).isConstructor()
        && !ASTHelpers.isGeneratedConstructor(methodTree);
  }

  private boolean isInitializerMethod(VisitorState state, Symbol.MethodSymbol symbol) {
    if (ASTHelpers.hasDirectAnnotationWithSimpleName(symbol, "Initializer")
        || config.isKnownInitializerMethod(symbol)) {
      return true;
    }
    for (AnnotationMirror anno : symbol.getAnnotationMirrors()) {
      String annoTypeStr = anno.getAnnotationType().toString();
      if (config.isInitializerMethodAnnotation(annoTypeStr)) {
        return true;
      }
    }
    Symbol.MethodSymbol closestOverriddenMethod =
        NullabilityUtil.getClosestOverriddenMethod(symbol, state.getTypes());
    if (closestOverriddenMethod == null) {
      return false;
    }
    return isInitializerMethod(state, closestOverriddenMethod);
  }

  private boolean skipDueToFieldAnnotation(Symbol fieldSymbol) {
    return NullabilityUtil.getAllAnnotations(fieldSymbol)
        .map(anno -> anno.getAnnotationType().toString())
        .anyMatch(config::isExcludedFieldAnnotation);
  }

  // classSymbol must be a top-level class
  private boolean isExcludedClass(Symbol.ClassSymbol classSymbol) {
    String className = classSymbol.getQualifiedName().toString();
    if (config.isExcludedClass(className)) {
      return true;
    }
    if (!codeAnnotationInfo.isClassNullAnnotated(classSymbol, config)) {
      return true;
    }
    // check annotations
    ImmutableSet<String> excludedClassAnnotations = config.getExcludedClassAnnotations();
    return classSymbol.getAnnotationMirrors().stream()
        .map(anno -> anno.getAnnotationType().toString())
        .anyMatch(excludedClassAnnotations::contains);
  }

  private boolean mayBeNullExpr(VisitorState state, ExpressionTree expr) {
    expr = stripParensAndCasts(expr);
    if (ASTHelpers.constValue(expr) != null) {
      // This should include literals such as "true" or a string
      // obviously not null
      return false;
    }
    // return early for expressions that no handler overrides and will not need dataflow analysis
    switch (expr.getKind()) {
      case NULL_LITERAL:
        // obviously null
        return true;
      case ARRAY_ACCESS:
        // unsound!  we cannot check for nullness of array contents yet
      case NEW_CLASS:
      case NEW_ARRAY:
        // for string concatenation, auto-boxing
      case LAMBDA_EXPRESSION:
        // Lambdas may return null, but the lambda literal itself should not be null
      case MEMBER_REFERENCE:
        // These cannot be null; the compiler would catch it
      case MULTIPLY_ASSIGNMENT:
      case DIVIDE_ASSIGNMENT:
      case REMAINDER_ASSIGNMENT:
      case PLUS_ASSIGNMENT:
      case MINUS_ASSIGNMENT:
      case LEFT_SHIFT_ASSIGNMENT:
      case RIGHT_SHIFT_ASSIGNMENT:
      case UNSIGNED_RIGHT_SHIFT_ASSIGNMENT:
      case AND_ASSIGNMENT:
      case XOR_ASSIGNMENT:
      case OR_ASSIGNMENT:
        // result of compound assignment cannot be null
      case PLUS:
        // rest are for auto-boxing
      case MINUS:
      case MULTIPLY:
      case DIVIDE:
      case REMAINDER:
      case CONDITIONAL_AND:
      case CONDITIONAL_OR:
      case BITWISE_COMPLEMENT:
      case LOGICAL_COMPLEMENT:
      case INSTANCE_OF:
      case PREFIX_INCREMENT:
      case PREFIX_DECREMENT:
      case POSTFIX_DECREMENT:
      case POSTFIX_INCREMENT:
      case EQUAL_TO:
      case NOT_EQUAL_TO:
      case GREATER_THAN:
      case GREATER_THAN_EQUAL:
      case LESS_THAN:
      case LESS_THAN_EQUAL:
      case UNARY_MINUS:
      case UNARY_PLUS:
      case AND:
      case OR:
      case XOR:
      case LEFT_SHIFT:
      case RIGHT_SHIFT:
      case UNSIGNED_RIGHT_SHIFT:
        // clearly not null
        return false;
      default:
        break;
    }
    // the logic here is to avoid doing dataflow analysis whenever possible
    Symbol exprSymbol = ASTHelpers.getSymbol(expr);
    boolean exprMayBeNull;
    switch (expr.getKind()) {
      case MEMBER_SELECT:
        if (exprSymbol == null) {
          throw new IllegalStateException(
              "unexpected null symbol for dereference expression " + state.getSourceForNode(expr));
        }
        exprMayBeNull =
            NullabilityUtil.mayBeNullFieldFromType(exprSymbol, config, codeAnnotationInfo);
        break;
      case IDENTIFIER:
        if (exprSymbol == null) {
          throw new IllegalStateException(
              "unexpected null symbol for identifier " + state.getSourceForNode(expr));
        }
        if (exprSymbol.getKind() == ElementKind.FIELD) {
          exprMayBeNull =
              NullabilityUtil.mayBeNullFieldFromType(exprSymbol, config, codeAnnotationInfo);
        } else {
          // rely on dataflow analysis for local variables
          exprMayBeNull = true;
        }
        break;
      case METHOD_INVOCATION:
        if (!(exprSymbol instanceof Symbol.MethodSymbol)) {
          throw new IllegalStateException(
              "unexpected symbol "
                  + exprSymbol
                  + " for method invocation "
                  + state.getSourceForNode(expr));
        }
        exprMayBeNull = mayBeNullMethodCall((Symbol.MethodSymbol) exprSymbol);
        break;
      case CONDITIONAL_EXPRESSION:
      case ASSIGNMENT:
        exprMayBeNull = true;
        break;
      default:
        // match switch expressions by comparing strings, so the code compiles on JDK versions < 12
        if (expr.getKind().name().equals("SWITCH_EXPRESSION")) {
          exprMayBeNull = true;
        } else {
          throw new RuntimeException(
              "whoops, better handle " + expr.getKind() + " " + state.getSourceForNode(expr));
        }
    }
    exprMayBeNull = handler.onOverrideMayBeNullExpr(this, expr, exprSymbol, state, exprMayBeNull);
    return exprMayBeNull && nullnessFromDataflow(state, expr);
  }

  private boolean mayBeNullMethodCall(Symbol.MethodSymbol exprSymbol) {
    if (codeAnnotationInfo.isSymbolUnannotated(exprSymbol, config)) {
      return false;
    }
    return Nullness.hasNullableAnnotation(exprSymbol, config);
  }

  public boolean nullnessFromDataflow(VisitorState state, ExpressionTree expr) {
    Nullness nullness =
        getNullnessAnalysis(state).getNullness(new TreePath(state.getPath(), expr), state.context);
    if (nullness == null) {
      // this may be unsound, like for field initializers
      // figure out if we care
      return false;
    }
    return NullabilityUtil.nullnessToBool(nullness);
  }

  public AccessPathNullnessAnalysis getNullnessAnalysis(VisitorState state) {
    return AccessPathNullnessAnalysis.instance(state, nonAnnotatedMethod, config, this.handler);
  }

  private Description matchDereference(
      ExpressionTree baseExpression, ExpressionTree derefExpression, VisitorState state) {
    Symbol baseExpressionSymbol = ASTHelpers.getSymbol(baseExpression);
    // Note that a null dereference is possible even if baseExpressionSymbol is null,
    // e.g., in cases where baseExpression contains conditional logic (like a ternary
    // expression, or a switch expression in JDK 12+)
    if (baseExpressionSymbol != null) {
      if (baseExpressionSymbol.type.isPrimitive()
          || baseExpressionSymbol.getKind() == ElementKind.PACKAGE
          || ElementUtils.isTypeElement(baseExpressionSymbol)) {
        // we know we don't have a null dereference here
        return Description.NO_MATCH;
      }
    }
    if (mayBeNullExpr(state, baseExpression)) {
      final String message =
          "dereferenced expression " + state.getSourceForNode(baseExpression) + " is @Nullable";
      ErrorMessage errorMessage = new ErrorMessage(MessageTypes.DEREFERENCE_NULLABLE, message);

      return errorBuilder.createErrorDescriptionForNullAssignment(
          errorMessage, baseExpression, buildDescription(derefExpression), state, null);
    }

    Optional<ErrorMessage> handlerErrorMessage =
        handler.onExpressionDereference(derefExpression, baseExpression, state);
    if (handlerErrorMessage.isPresent()) {
      return errorBuilder.createErrorDescriptionForNullAssignment(
          handlerErrorMessage.get(),
          derefExpression,
          buildDescription(derefExpression),
          state,
          null);
    }

    return Description.NO_MATCH;
  }

  private static boolean isThisIdentifier(ExpressionTree expressionTree) {
    return expressionTree.getKind().equals(IDENTIFIER)
        && ((IdentifierTree) expressionTree).getName().toString().equals("this");
  }

  private static boolean isThisIdentifierMatcher(
      ExpressionTree expressionTree, VisitorState state) {
    return isThisIdentifier(expressionTree);
  }

  public ErrorBuilder getErrorBuilder() {
    return errorBuilder;
  }

  /**
   * strip out enclosing parentheses, type casts and Nullchk operators.
   *
   * @param expr a potentially parenthesised expression.
   * @return the same expression without parentheses.
   */
  private static ExpressionTree stripParensAndCasts(ExpressionTree expr) {
    boolean someChange = true;
    while (someChange) {
      someChange = false;
      if (expr.getKind().equals(PARENTHESIZED)) {
        expr = ((ParenthesizedTree) expr).getExpression();
        someChange = true;
      }
      if (expr.getKind().equals(TYPE_CAST)) {
        expr = ((TypeCastTree) expr).getExpression();
        someChange = true;
      }

      // Strips Nullchk operator
      if (expr.getKind().equals(OTHER) && expr instanceof JCTree.JCUnary) {
        expr = ((JCTree.JCUnary) expr).getExpression();
        someChange = true;
      }
    }
    return expr;
  }

  /**
   * Returns the computed nullness information from an expression. If none is available, it returns
   * Nullable.
   *
   * <p>Computed information can be added by handlers or by the core, and should supersede that
   * comming from annotations.
   *
   * <p>The default value of an expression without additional computed nullness information is
   * always Nullable, since this method should only be called when the fact that the expression is
   * NonNull is not clear from looking at annotations.
   *
   * @param e an expression
   * @return computed nullness for e, if any, else Nullable
   */
  public Nullness getComputedNullness(ExpressionTree e) {
    return computedNullnessMap.getOrDefault(e, Nullness.NULLABLE);
  }

  /**
   * Add computed nullness information to an expression.
   *
   * <p>Used by handlers to communicate that an expression should has a more precise nullness than
   * what is known from source annotations.
   *
   * @param e any expression in the AST.
   * @param nullness the added nullness information.
   */
  public void setComputedNullness(ExpressionTree e, Nullness nullness) {
    computedNullnessMap.put(e, nullness);
  }

  @AutoValue
  abstract static class FieldInitEntities {

    static FieldInitEntities create(
        Symbol.ClassSymbol classSymbol,
        Set<Symbol> nonnullInstanceFields,
        Set<Symbol> nonnullStaticFields,
        List<BlockTree> instanceInitializerBlocks,
        List<BlockTree> staticInitializerBlocks,
        Set<MethodTree> constructors,
        Set<MethodTree> instanceInitializerMethods,
        Set<MethodTree> staticInitializerMethods) {
      return new AutoValue_NullAway_FieldInitEntities(
          classSymbol,
          ImmutableSet.copyOf(nonnullInstanceFields),
          ImmutableSet.copyOf(nonnullStaticFields),
          ImmutableList.copyOf(instanceInitializerBlocks),
          ImmutableList.copyOf(staticInitializerBlocks),
          ImmutableSet.copyOf(constructors),
          ImmutableSet.copyOf(instanceInitializerMethods),
          ImmutableSet.copyOf(staticInitializerMethods));
    }

    /** Returns symbol for class. */
    abstract Symbol.ClassSymbol classSymbol();

    /**
     * Returns <code>@NonNull</code> instance fields that are not directly initialized at
     * declaration.
     */
    abstract ImmutableSet<Symbol> nonnullInstanceFields();

    /**
     * Returns <code>@NonNull</code> static fields that are not directly initialized at declaration.
     */
    abstract ImmutableSet<Symbol> nonnullStaticFields();

    /**
     * Returns the list of instance initializer blocks (e.g. blocks of the form `class X { { //Code
     * } } ), in the order in which they appear in the class.
     */
    abstract ImmutableList<BlockTree> instanceInitializerBlocks();

    /**
     * Returns the list of static initializer blocks (e.g. blocks of the form `class X { static {
     * //Code } } ), in the order in which they appear in the class.
     */
    abstract ImmutableList<BlockTree> staticInitializerBlocks();

    /** Returns constructors in the class. */
    abstract ImmutableSet<MethodTree> constructors();

    /**
     * Returns the list of non-static (instance) initializer methods. This includes methods
     * annotated @Initializer, as well as those specified by -XepOpt:NullAway:KnownInitializers or
     * annotated with annotations passed to -XepOpt:NullAway:CustomInitializerAnnotations.
     */
    abstract ImmutableSet<MethodTree> instanceInitializerMethods();

    /**
     * Returns the list of static initializer methods. This includes static methods
     * annotated @Initializer, as well as those specified by -XepOpt:NullAway:KnownInitializers or
     * annotated with annotations passed to -XepOpt:NullAway:CustomInitializerAnnotations.
     */
    abstract ImmutableSet<MethodTree> staticInitializerMethods();
  }
}<|MERGE_RESOLUTION|>--- conflicted
+++ resolved
@@ -931,64 +931,10 @@
       Symbol.MethodSymbol overridingMethod,
       @Nullable MemberReferenceTree memberReferenceTree,
       VisitorState state) {
-<<<<<<< HEAD
-    final boolean isOverriddenMethodAnnotated =
-        !codeAnnotationInfo.isSymbolUnannotated(overriddenMethod, config);
-    Nullness overriddenMethodReturnNullness =
-        Nullness.NULLABLE; // Permissive default for unannotated code.
-    if (isOverriddenMethodAnnotated && !Nullness.hasNullableAnnotation(overriddenMethod, config)) {
-      if (config.isJSpecifyMode()) {
-        overriddenMethodReturnNullness =
-            GenericsChecks.getGenericMethodReturnTypeNullness(
-                overriddenMethod, overridingMethod.owner.type, state, config);
-      } else {
-        overriddenMethodReturnNullness = Nullness.NONNULL;
-      }
-    }
-    overriddenMethodReturnNullness =
-        handler.onOverrideMethodInvocationReturnNullability(
-            overriddenMethod, state, isOverriddenMethodAnnotated, overriddenMethodReturnNullness);
-    // if the super method returns nonnull,
-    // overriding method better not return nullable
-    if (overriddenMethodReturnNullness.equals(Nullness.NONNULL)) {
-      final boolean isOverridingMethodAnnotated =
-          !codeAnnotationInfo.isSymbolUnannotated(overridingMethod, config);
-      // Note that, for the overriding method, the permissive default is non-null.
-      Nullness overridingMethodReturnNullness = Nullness.NONNULL;
-      if (isOverridingMethodAnnotated && Nullness.hasNullableAnnotation(overridingMethod, config)) {
-        overridingMethodReturnNullness = Nullness.NULLABLE;
-      }
-      // We must once again check the handler chain, to allow it to update nullability of the
-      // overriding method
-      // (e.g. through AcknowledgeRestrictiveAnnotations=true)
-      overridingMethodReturnNullness =
-          handler.onOverrideMethodInvocationReturnNullability(
-              overridingMethod, state, isOverridingMethodAnnotated, overridingMethodReturnNullness);
-      if (overridingMethodReturnNullness.equals(Nullness.NULLABLE)
-          && (memberReferenceTree == null
-              || getComputedNullness(memberReferenceTree).equals(Nullness.NULLABLE))) {
-        String message;
-        if (memberReferenceTree != null) {
-          message =
-              "referenced method returns @Nullable, but functional interface method "
-                  + ASTHelpers.enclosingClass(overriddenMethod)
-                  + "."
-                  + overriddenMethod.toString()
-                  + " returns @NonNull";
-
-        } else {
-          message =
-              "method returns @Nullable, but superclass method "
-                  + ASTHelpers.enclosingClass(overriddenMethod)
-                  + "."
-                  + overriddenMethod.toString()
-                  + " returns @NonNull";
-        }
-=======
     // if the super method returns nonnull, overriding method better not return nullable
     // Note that, for the overriding method, the permissive default is non-null,
     // but it's nullable for the overridden one.
-    if (getMethodReturnNullness(overriddenMethod, state, Nullness.NULLABLE).equals(Nullness.NONNULL)
+    if (overriddenMethodReturnsNonNull(overriddenMethod, overridingMethod.owner.type, state)
         && getMethodReturnNullness(overridingMethod, state, Nullness.NONNULL)
             .equals(Nullness.NULLABLE)
         && (memberReferenceTree == null
@@ -1001,8 +947,6 @@
                 + "."
                 + overriddenMethod.toString()
                 + " returns @NonNull";
->>>>>>> d09ff9b9
-
       } else {
         message =
             "method returns @Nullable, but superclass method "
@@ -1026,6 +970,21 @@
     // overriding method cannot assume @Nonnull
     return checkParamOverriding(
         overridingMethod.getParameters(), overriddenMethod, null, memberReferenceTree, state);
+  }
+
+  private boolean overriddenMethodReturnsNonNull(
+      Symbol.MethodSymbol overriddenMethod, Type overridingMethodType, VisitorState state) {
+    Nullness methodReturnNullness =
+        getMethodReturnNullness(overriddenMethod, state, Nullness.NULLABLE);
+    if (!methodReturnNullness.equals(Nullness.NONNULL)) {
+      return false;
+    }
+    // In JSpecify mode, for generic methods, we additionally need to check the return nullness
+    // using the type parameters from the type enclosing the overriding method
+    return !config.isJSpecifyMode()
+        || GenericsChecks.getGenericMethodReturnTypeNullness(
+                overriddenMethod, overridingMethodType, state, config)
+            .equals(Nullness.NONNULL);
   }
 
   @Override
