--- conflicted
+++ resolved
@@ -986,19 +986,12 @@
     }
     // In JSpecify mode, for generic methods, we additionally need to check the return nullness
     // using the type parameters from the type enclosing the overriding method
-<<<<<<< HEAD
-    return !config.isJSpecifyMode()
-        || GenericsChecks.getGenericMethodReturnTypeNullness(
-                overriddenMethod, enclosingSymbol, state, config)
-            .equals(Nullness.NONNULL);
-=======
     if (config.isJSpecifyMode()) {
       return GenericsChecks.getGenericMethodReturnTypeNullness(
-              overriddenMethod, overridingMethodType, state, config)
+              overriddenMethod, enclosingSymbol, state, config)
           .equals(Nullness.NONNULL);
     }
     return true;
->>>>>>> eefe6e2d
   }
 
   @Override
