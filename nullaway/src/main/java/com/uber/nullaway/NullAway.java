--- conflicted
+++ resolved
@@ -628,16 +628,10 @@
           NullabilityUtil.getClosestOverriddenMethod(methodSymbol, state.getTypes());
       if (closestOverriddenMethod != null) {
         if (config.isJSpecifyMode()) {
-<<<<<<< HEAD
+          // Check that any generic type parameters in the return type and parameter types are
+          // identical (invariant) across the overriding and overridden methods
           GenericsChecks.checkTypeParameterNullnessForMethodOverriding(
               tree, methodSymbol, closestOverriddenMethod, this, state);
-=======
-          // Check that any generic type parameters in the return type and parameter types are
-          // identical (invariant) across the overriding and overridden methods
-          new GenericsChecks(state, config, this)
-              .checkTypeParameterNullnessForMethodOverriding(
-                  tree, methodSymbol, closestOverriddenMethod);
->>>>>>> be06ff1a
         }
         return checkOverriding(closestOverriddenMethod, methodSymbol, null, state);
       }
