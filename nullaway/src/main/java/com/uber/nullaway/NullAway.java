/*
 * Copyright (c) 2017 Uber Technologies, Inc.
 *
 * Permission is hereby granted, free of charge, to any person obtaining a copy
 * of this software and associated documentation files (the "Software"), to deal
 * in the Software without restriction, including without limitation the rights
 * to use, copy, modify, merge, publish, distribute, sublicense, and/or sell
 * copies of the Software, and to permit persons to whom the Software is
 * furnished to do so, subject to the following conditions:
 *
 * The above copyright notice and this permission notice shall be included in
 * all copies or substantial portions of the Software.
 *
 * THE SOFTWARE IS PROVIDED "AS IS", WITHOUT WARRANTY OF ANY KIND, EXPRESS OR
 * IMPLIED, INCLUDING BUT NOT LIMITED TO THE WARRANTIES OF MERCHANTABILITY,
 * FITNESS FOR A PARTICULAR PURPOSE AND NONINFRINGEMENT. IN NO EVENT SHALL THE
 * AUTHORS OR COPYRIGHT HOLDERS BE LIABLE FOR ANY CLAIM, DAMAGES OR OTHER
 * LIABILITY, WHETHER IN AN ACTION OF CONTRACT, TORT OR OTHERWISE, ARISING FROM,
 * OUT OF OR IN CONNECTION WITH THE SOFTWARE OR THE USE OR OTHER DEALINGS IN
 * THE SOFTWARE.
 */

package com.uber.nullaway;

import static com.google.errorprone.BugPattern.SeverityLevel.WARNING;
import static com.sun.source.tree.Tree.Kind.EXPRESSION_STATEMENT;
import static com.sun.source.tree.Tree.Kind.IDENTIFIER;
import static com.sun.source.tree.Tree.Kind.OTHER;
import static com.sun.source.tree.Tree.Kind.PARENTHESIZED;
import static com.sun.source.tree.Tree.Kind.TYPE_CAST;
import static com.uber.nullaway.ErrorBuilder.errMsgForInitializer;
import static com.uber.nullaway.NullabilityUtil.castToNonNull;

import com.google.auto.service.AutoService;
import com.google.auto.value.AutoValue;
import com.google.common.base.Preconditions;
import com.google.common.collect.ImmutableList;
import com.google.common.collect.ImmutableMultimap;
import com.google.common.collect.ImmutableSet;
import com.google.common.collect.LinkedHashMultimap;
import com.google.common.collect.Multimap;
import com.google.common.collect.SetMultimap;
import com.google.common.collect.Sets;
import com.google.errorprone.BugPattern;
import com.google.errorprone.ErrorProneFlags;
import com.google.errorprone.VisitorState;
import com.google.errorprone.bugpatterns.BugChecker;
import com.google.errorprone.matchers.Description;
import com.google.errorprone.matchers.Matcher;
import com.google.errorprone.matchers.Matchers;
import com.google.errorprone.suppliers.Suppliers;
import com.google.errorprone.util.ASTHelpers;
import com.sun.source.tree.ArrayAccessTree;
import com.sun.source.tree.AssignmentTree;
import com.sun.source.tree.BinaryTree;
import com.sun.source.tree.BlockTree;
import com.sun.source.tree.ClassTree;
import com.sun.source.tree.CompoundAssignmentTree;
import com.sun.source.tree.ConditionalExpressionTree;
import com.sun.source.tree.EnhancedForLoopTree;
import com.sun.source.tree.ExpressionStatementTree;
import com.sun.source.tree.ExpressionTree;
import com.sun.source.tree.ForLoopTree;
import com.sun.source.tree.IdentifierTree;
import com.sun.source.tree.IfTree;
import com.sun.source.tree.LambdaExpressionTree;
import com.sun.source.tree.MemberReferenceTree;
import com.sun.source.tree.MemberSelectTree;
import com.sun.source.tree.MethodInvocationTree;
import com.sun.source.tree.MethodTree;
import com.sun.source.tree.NewClassTree;
import com.sun.source.tree.ParameterizedTypeTree;
import com.sun.source.tree.ParenthesizedTree;
import com.sun.source.tree.ReturnTree;
import com.sun.source.tree.StatementTree;
import com.sun.source.tree.SwitchTree;
import com.sun.source.tree.Tree;
import com.sun.source.tree.TryTree;
import com.sun.source.tree.TypeCastTree;
import com.sun.source.tree.UnaryTree;
import com.sun.source.tree.VariableTree;
import com.sun.source.tree.WhileLoopTree;
import com.sun.source.util.TreePath;
import com.sun.source.util.Trees;
import com.sun.tools.javac.code.Symbol;
import com.sun.tools.javac.code.Symbol.ClassSymbol;
import com.sun.tools.javac.code.Symbol.VarSymbol;
import com.sun.tools.javac.code.Type;
import com.sun.tools.javac.processing.JavacProcessingEnvironment;
import com.sun.tools.javac.tree.JCTree;
import com.uber.nullaway.ErrorMessage.MessageTypes;
import com.uber.nullaway.dataflow.AccessPathNullnessAnalysis;
import com.uber.nullaway.dataflow.EnclosingEnvironmentNullness;
import com.uber.nullaway.handlers.Handler;
import com.uber.nullaway.handlers.Handlers;
import java.util.ArrayList;
import java.util.LinkedHashMap;
import java.util.LinkedHashSet;
import java.util.List;
import java.util.Map;
import java.util.Objects;
import java.util.Optional;
import java.util.Set;
import java.util.function.Predicate;
import java.util.stream.Collectors;
import java.util.stream.StreamSupport;
import javax.annotation.Nullable;
import javax.inject.Inject;
import javax.lang.model.element.AnnotationMirror;
import javax.lang.model.element.Element;
import javax.lang.model.element.ElementKind;
import javax.lang.model.element.Modifier;
import javax.lang.model.element.NestingKind;
import javax.lang.model.type.TypeKind;
import org.checkerframework.nullaway.dataflow.cfg.node.MethodInvocationNode;
import org.checkerframework.nullaway.javacutil.ElementUtils;
import org.checkerframework.nullaway.javacutil.TreeUtils;

/**
 * Checker for nullability errors. It assumes that any field, method parameter, or return type that
 * may be null is annotated with {@link Nullable}, and then checks the following rules:
 *
 * <ul>
 *   <li>no assignment of a nullable expression into a non-null field
 *   <li>no passing a nullable expression into a non-null parameter
 *   <li>no returning a nullable expression from a method with non-null return type
 *   <li>no field access or method invocation on an expression that is nullable
 * </ul>
 *
 * <p>This checker also detects errors related to field initialization. For any @NonNull instance
 * field <code>f</code>, this checker ensures that at least one of the following cases holds:
 *
 * <ol>
 *   <li><code>f</code> is directly initialized at its declaration
 *   <li><code>f</code> is always initialized in all constructors
 *   <li><code>f</code> is always initialized in some method annotated with @Initializer
 * </ol>
 *
 * <p>For any @NonNull static field <code>f</code>, this checker ensures that at least one of the
 * following cases holds:
 *
 * <ol>
 *   <li><code>f</code> is directly initialized at its declaration
 *   <li><code>f</code> is always initialized in some static initializer block
 * </ol>
 */
@AutoService(BugChecker.class)
@BugPattern(
    name = "NullAway",
    altNames = {"CheckNullabilityTypes"},
    summary = "Nullability type error.",
    tags = BugPattern.StandardTags.LIKELY_ERROR,
    severity = WARNING)
@SuppressWarnings("BugPatternNaming") // remove once we require EP 2.11+
public class NullAway extends BugChecker
    implements BugChecker.MethodInvocationTreeMatcher,
        BugChecker.AssignmentTreeMatcher,
        BugChecker.MemberSelectTreeMatcher,
        BugChecker.ArrayAccessTreeMatcher,
        BugChecker.ReturnTreeMatcher,
        BugChecker.ClassTreeMatcher,
        BugChecker.MethodTreeMatcher,
        BugChecker.VariableTreeMatcher,
        BugChecker.NewClassTreeMatcher,
        BugChecker.BinaryTreeMatcher,
        BugChecker.UnaryTreeMatcher,
        BugChecker.ConditionalExpressionTreeMatcher,
        BugChecker.IfTreeMatcher,
        BugChecker.WhileLoopTreeMatcher,
        BugChecker.ForLoopTreeMatcher,
        BugChecker.EnhancedForLoopTreeMatcher,
        BugChecker.LambdaExpressionTreeMatcher,
        BugChecker.IdentifierTreeMatcher,
        BugChecker.MemberReferenceTreeMatcher,
        BugChecker.CompoundAssignmentTreeMatcher,
        BugChecker.SwitchTreeMatcher,
        BugChecker.TypeCastTreeMatcher,
        BugChecker.ParameterizedTypeTreeMatcher {

  static final String INITIALIZATION_CHECK_NAME = "NullAway.Init";
  static final String OPTIONAL_CHECK_NAME = "NullAway.Optional";
  // Unmatched, used for when we only want full checker suppressions to work
  static final String CORE_CHECK_NAME = "NullAway.<core>";

  private static final Matcher<ExpressionTree> THIS_MATCHER = NullAway::isThisIdentifierMatcher;

  private final Predicate<MethodInvocationNode> nonAnnotatedMethod;

  /**
   * Possible levels of null-marking / annotatedness for a class. This may be set to FULLY_MARKED or
   * FULLY_UNMARKED optimistically but then adjusted to PARTIALLY_MARKED later based on annotations
   * within the class; see {@link #matchClass(ClassTree, VisitorState)}
   */
  private enum NullMarking {
    /** full class is annotated for nullness checking */
    FULLY_MARKED,
    /** full class is unannotated */
    FULLY_UNMARKED,
    /**
     * class has a mix of annotatedness, depending on presence of {@link
     * org.jspecify.annotations.NullMarked} annotations
     */
    PARTIALLY_MARKED
  }

  /**
   * Null-marking level for the current top-level class. The initial value of this field doesn't
   * matter, as it will be set appropriately in {@link #matchClass(ClassTree, VisitorState)}
   */
  private NullMarking nullMarkingForTopLevelClass = NullMarking.FULLY_MARKED;

  /**
   * We store the CodeAnnotationInfo object in a field for convenience; it is initialized in {@link
   * #matchClass(ClassTree, VisitorState)}
   */
  // suppress initialization warning rather than casting everywhere; we know matchClass() will
  // always be called before the field gets dereferenced
  @SuppressWarnings("NullAway.Init")
  private CodeAnnotationInfo codeAnnotationInfo;

  private final Config config;

  private final ErrorBuilder errorBuilder;

  /**
   * The handler passed to our analysis (usually a {@code CompositeHandler} including handlers for
   * various APIs.
   */
  private final Handler handler;

  /**
   * entities relevant to field initialization per class. cached for performance. nulled out in
   * {@link #matchClass(ClassTree, VisitorState)}
   */
  private final Map<Symbol.ClassSymbol, FieldInitEntities> class2Entities = new LinkedHashMap<>();

  /**
   * fields not initialized by constructors, per class. cached for performance. nulled out in {@link
   * #matchClass(ClassTree, VisitorState)}
   */
  private final SetMultimap<Symbol.ClassSymbol, Symbol> class2ConstructorUninit =
      LinkedHashMultimap.create();

  /**
   * maps each top-level initialization member (constructor, init block, field decl with initializer
   * expression) to the set of @NonNull fields known to be initialized before that member executes.
   *
   * <p>cached for performance. nulled out in {@link #matchClass(ClassTree, VisitorState)}
   */
  private final Map<Symbol.ClassSymbol, Multimap<Tree, Element>> initTree2PrevFieldInit =
      new LinkedHashMap<>();

  /**
   * dynamically computer/overriden nullness facts for certain expressions, such as specific method
   * calls where we can infer a more precise set of facts than those given by the method's
   * annotations.
   */
  private final Map<ExpressionTree, Nullness> computedNullnessMap = new LinkedHashMap<>();

  /**
   * Used to check if a symbol represents a module in {@link #matchMemberSelect(MemberSelectTree,
   * VisitorState)}. We need to use reflection to preserve compatibility with Java 8.
   *
   * <p>TODO remove this once NullAway requires JDK 11
   */
  @Nullable private final Class<?> moduleElementClass;

  /**
   * Error Prone requires us to have an empty constructor for each Plugin, in addition to the
   * constructor taking an ErrorProneFlags object. This constructor should not be used anywhere
   * else. Checker objects constructed with this constructor will fail with IllegalStateException if
   * ever used for analysis.
   */
  public NullAway() {
    config = new DummyOptionsConfig();
    handler = Handlers.buildEmpty();
    nonAnnotatedMethod = this::isMethodUnannotated;
    errorBuilder = new ErrorBuilder(config, "", ImmutableSet.of());
    moduleElementClass = null;
  }

  @Inject // For future Error Prone versions in which checkers are loaded using Guice
  public NullAway(ErrorProneFlags flags) {
    config = new ErrorProneCLIFlagsConfig(flags);
    handler = Handlers.buildDefault(config);
    nonAnnotatedMethod = this::isMethodUnannotated;
    errorBuilder = new ErrorBuilder(config, canonicalName(), allNames());
    Class<?> moduleElementClass = null;
    try {
      moduleElementClass =
          getClass().getClassLoader().loadClass("javax.lang.model.element.ModuleElement");
    } catch (ClassNotFoundException e) {
      // can occur pre JDK 11
    }
    this.moduleElementClass = moduleElementClass;
  }

  private boolean isMethodUnannotated(MethodInvocationNode invocationNode) {
    return invocationNode == null
        || codeAnnotationInfo.isSymbolUnannotated(
            ASTHelpers.getSymbol(invocationNode.getTree()), config);
  }

  private boolean withinAnnotatedCode(VisitorState state) {
    switch (nullMarkingForTopLevelClass) {
      case FULLY_MARKED:
        return true;
      case FULLY_UNMARKED:
        return false;
      case PARTIALLY_MARKED:
        return checkMarkingForPath(state);
    }
    // unreachable but needed to make code compile
    throw new IllegalStateException("unexpected marking state " + nullMarkingForTopLevelClass);
  }

  private boolean checkMarkingForPath(VisitorState state) {
    TreePath path = state.getPath();
    Tree currentTree = path.getLeaf();
    // Find the closest class or method symbol, since those are the only ones we have code
    // annotation info for.
    // For the purposes of determining whether we are inside annotated code or not, when matching
    // a class its enclosing class is itself (otherwise we might not process initialization for
    // top-level classes in general, or @NullMarked inner classes), same for the enclosing method of
    // a method.
    // We use instanceof, since there are multiple Kind's which represent ClassTree's: ENUM,
    // INTERFACE, etc, and we are actually interested in all of them.
    while (!(currentTree instanceof ClassTree || currentTree instanceof MethodTree)) {
      path = path.getParentPath();
      if (path == null) {
        // Not within a class or method (e.g. the package identifier or an import statement)
        return false;
      }
      currentTree = path.getLeaf();
    }
    Symbol enclosingMarkableSymbol = ASTHelpers.getSymbol(currentTree);
    if (enclosingMarkableSymbol == null) {
      return false;
    }
    return !codeAnnotationInfo.isSymbolUnannotated(enclosingMarkableSymbol, config);
  }

  @Override
  public String linkUrl() {
    // add a space to make it clickable from iTerm
    return config.getErrorURL() + " ";
  }

  /**
   * We are trying to see if (1) we are in a method guaranteed to return something non-null, and (2)
   * this return statement can return something null.
   */
  @Override
  public Description matchReturn(ReturnTree tree, VisitorState state) {
    if (!withinAnnotatedCode(state)) {
      return Description.NO_MATCH;
    }
    handler.onMatchReturn(this, tree, state);
    ExpressionTree retExpr = tree.getExpression();
    // let's do quick checks on returned expression first
    if (retExpr == null) {
      return Description.NO_MATCH;
    }
    // now let's check the enclosing method
    TreePath enclosingMethodOrLambda =
        NullabilityUtil.findEnclosingMethodOrLambdaOrInitializer(state.getPath());
    if (enclosingMethodOrLambda == null) {
      throw new RuntimeException("no enclosing method, lambda or initializer!");
    }
    if (!(enclosingMethodOrLambda.getLeaf() instanceof MethodTree
        || enclosingMethodOrLambda.getLeaf() instanceof LambdaExpressionTree)) {
      throw new RuntimeException(
          "return statement outside of a method or lambda! (e.g. in an initializer block)");
    }
    Tree leaf = enclosingMethodOrLambda.getLeaf();
    Symbol.MethodSymbol methodSymbol;
    if (leaf instanceof MethodTree) {
      MethodTree enclosingMethod = (MethodTree) leaf;
      methodSymbol = ASTHelpers.getSymbol(enclosingMethod);
    } else {
      // we have a lambda
      methodSymbol =
          NullabilityUtil.getFunctionalInterfaceMethod(
              (LambdaExpressionTree) leaf, state.getTypes());
    }
    return checkReturnExpression(tree, retExpr, methodSymbol, state);
  }

  @Override
  public Description matchMethodInvocation(MethodInvocationTree tree, VisitorState state) {
    if (!withinAnnotatedCode(state)) {
      return Description.NO_MATCH;
    }
    final Symbol.MethodSymbol methodSymbol = ASTHelpers.getSymbol(tree);
    if (methodSymbol == null) {
      throw new RuntimeException("not expecting unresolved method here");
    }
    handler.onMatchMethodInvocation(this, tree, state, methodSymbol);
    // assuming this list does not include the receiver
    List<? extends ExpressionTree> actualParams = tree.getArguments();
    return handleInvocation(tree, state, methodSymbol, actualParams);
  }

  @Override
  public Description matchNewClass(NewClassTree tree, VisitorState state) {
    if (!withinAnnotatedCode(state)) {
      return Description.NO_MATCH;
    }
    Symbol.MethodSymbol methodSymbol = ASTHelpers.getSymbol(tree);
    if (methodSymbol == null) {
      throw new RuntimeException("not expecting unresolved method here");
    }
    List<? extends ExpressionTree> actualParams = tree.getArguments();
    if (tree.getClassBody() != null && actualParams.size() > 0) {
      // passing parameters to constructor of anonymous class
      // this constructor just invokes the constructor of the superclass, and
      // in the AST does not have the parameter nullability annotations from the superclass.
      // so, treat as if the superclass constructor is being invoked directly
      // see https://github.com/uber/NullAway/issues/102
      methodSymbol = getSymbolOfSuperConstructor(methodSymbol, state);
    }
    return handleInvocation(tree, state, methodSymbol, actualParams);
  }

  /**
   * Updates the {@link EnclosingEnvironmentNullness} with an entry for lambda or anonymous class,
   * capturing nullability info for locals just before the declaration of the entity
   *
   * @param treePath either a lambda or a local / anonymous class, identified by its tree path
   * @param state visitor state
   */
  private void updateEnvironmentMapping(TreePath treePath, VisitorState state) {
    AccessPathNullnessAnalysis analysis = getNullnessAnalysis(state);
    // two notes:
    // 1. we are free to take local variable information from the program point before
    // the lambda / class declaration as only effectively final variables can be accessed
    // from the nested scope, so the program point doesn't matter
    // 2. we keep info on all locals rather than just effectively final ones for simplicity
    EnclosingEnvironmentNullness.instance(state.context)
        .addEnvironmentMapping(
            treePath.getLeaf(), analysis.getNullnessInfoBeforeNewContext(treePath, state, handler));
  }

  private Symbol.MethodSymbol getSymbolOfSuperConstructor(
      Symbol.MethodSymbol anonClassConstructorSymbol, VisitorState state) {
    // get the statements in the body of the anonymous class constructor
    List<? extends StatementTree> statements =
        getTreesInstance(state).getTree(anonClassConstructorSymbol).getBody().getStatements();
    // there should be exactly one statement, which is an invocation of the super constructor
    if (statements.size() == 1) {
      StatementTree stmt = statements.get(0);
      if (stmt instanceof ExpressionStatementTree) {
        ExpressionTree expression = ((ExpressionStatementTree) stmt).getExpression();
        if (expression instanceof MethodInvocationTree) {
          return ASTHelpers.getSymbol((MethodInvocationTree) expression);
        }
      }
    }
    throw new IllegalStateException("unexpected anonymous class constructor body " + statements);
  }

  @Override
  public Description matchAssignment(AssignmentTree tree, VisitorState state) {
    if (!withinAnnotatedCode(state)) {
      return Description.NO_MATCH;
    }
    Type lhsType = ASTHelpers.getType(tree.getVariable());
    if (lhsType != null && lhsType.isPrimitive()) {
      doUnboxingCheck(state, tree.getExpression());
    }
    // generics check
    if (lhsType != null && lhsType.getTypeArguments().length() > 0) {
      GenericsChecks.checkTypeParameterNullnessForAssignability(tree, this, state);
    }

    Symbol assigned = ASTHelpers.getSymbol(tree.getVariable());
    if (assigned == null || assigned.getKind() != ElementKind.FIELD) {
      // not a field of nullable type
      return Description.NO_MATCH;
    }

    if (Nullness.hasNullableAnnotation(assigned, config)) {
      // field already annotated
      return Description.NO_MATCH;
    }
    ExpressionTree expression = tree.getExpression();
    if (mayBeNullExpr(state, expression)) {
      String message = "assigning @Nullable expression to @NonNull field";
      return errorBuilder.createErrorDescriptionForNullAssignment(
          new ErrorMessage(MessageTypes.ASSIGN_FIELD_NULLABLE, message),
          expression,
          buildDescription(tree),
          state,
          ASTHelpers.getSymbol(tree.getVariable()));
    }
    handler.onNonNullFieldAssignment(assigned, getNullnessAnalysis(state), state);
    return Description.NO_MATCH;
  }

  @Override
  public Description matchCompoundAssignment(CompoundAssignmentTree tree, VisitorState state) {
    if (!withinAnnotatedCode(state)) {
      return Description.NO_MATCH;
    }
    Type lhsType = ASTHelpers.getType(tree.getVariable());
    Type stringType = Suppliers.STRING_TYPE.get(state);
    if (lhsType != null && !state.getTypes().isSameType(lhsType, stringType)) {
      // both LHS and RHS could get unboxed
      doUnboxingCheck(state, tree.getVariable(), tree.getExpression());
    }
    return Description.NO_MATCH;
  }

  @Override
  public Description matchArrayAccess(ArrayAccessTree tree, VisitorState state) {
    if (!withinAnnotatedCode(state)) {
      return Description.NO_MATCH;
    }
    Description description = matchDereference(tree.getExpression(), tree, state);
    // also check for unboxing of array index expression
    doUnboxingCheck(state, tree.getIndex());
    return description;
  }

  @Override
  public Description matchMemberSelect(MemberSelectTree tree, VisitorState state) {
    if (!withinAnnotatedCode(state)) {
      return Description.NO_MATCH;
    }
    Symbol symbol = ASTHelpers.getSymbol(tree);
    // Some checks for cases where we know this cannot be a null dereference.  The tree's symbol may
    // be null in cases where the tree represents part of a package name, e.g., in the package
    // declaration in a class, or in a requires clause in a module-info.java file; it should never
    // be null for a real field dereference or method call
    if (symbol == null
        || symbol.getSimpleName().toString().equals("class")
        || symbol.isEnum()
        || isModuleSymbol(symbol)) {
      return Description.NO_MATCH;
    }

    Description badDeref = matchDereference(tree.getExpression(), tree, state);
    if (!badDeref.equals(Description.NO_MATCH)) {
      return badDeref;
    }
    // if we're accessing a field of this, make sure we're not reading the field before init
    if (tree.getExpression() instanceof IdentifierTree
        && ((IdentifierTree) tree.getExpression()).getName().toString().equals("this")) {
      return checkForReadBeforeInit(tree, state);
    }
    return Description.NO_MATCH;
  }

  /**
   * Checks if {@code symbol} represents a JDK 9+ module using reflection.
   *
   * <p>TODO just check using instanceof once NullAway requires JDK 11
   */
  private boolean isModuleSymbol(Symbol symbol) {
    return moduleElementClass != null && moduleElementClass.isAssignableFrom(symbol.getClass());
  }

  /**
   * Look for @NullMarked or @NullUnmarked annotations at the method level and adjust our scan for
   * annotated code accordingly (fast scan for a fully annotated/unannotated top-level class or
   * slower scan for mixed nullmarkedness code).
   */
  private void checkForMethodNullMarkedness(MethodTree tree, VisitorState state) {
    boolean markedMethodInUnmarkedContext = false;
    Symbol.MethodSymbol methodSymbol = ASTHelpers.getSymbol(tree);
    switch (nullMarkingForTopLevelClass) {
      case FULLY_MARKED:
        if (ASTHelpers.hasDirectAnnotationWithSimpleName(
            methodSymbol, NullabilityUtil.NULLUNMARKED_SIMPLE_NAME)) {
          nullMarkingForTopLevelClass = NullMarking.PARTIALLY_MARKED;
        }
        break;
      case FULLY_UNMARKED:
        if (ASTHelpers.hasDirectAnnotationWithSimpleName(
            methodSymbol, NullabilityUtil.NULLMARKED_SIMPLE_NAME)) {
          nullMarkingForTopLevelClass = NullMarking.PARTIALLY_MARKED;
          markedMethodInUnmarkedContext = true;
        }
        break;
      case PARTIALLY_MARKED:
        if (ASTHelpers.hasDirectAnnotationWithSimpleName(
            methodSymbol, NullabilityUtil.NULLMARKED_SIMPLE_NAME)) {
          // We still care here if this is a transition between @NullUnmarked and @NullMarked code,
          // within partially marked code, see checks below for markedMethodInUnmarkedContext.
          if (!codeAnnotationInfo.isClassNullAnnotated(methodSymbol.enclClass(), config)) {
            markedMethodInUnmarkedContext = true;
          }
        }
        break;
    }
    if (markedMethodInUnmarkedContext) {
      // If this is a @NullMarked method of a @NullUnmarked local or anonymous class, we need to set
      // its environment mapping, since we skipped it during matchClass.
      TreePath pathToEnclosingClass =
          ASTHelpers.findPathFromEnclosingNodeToTopLevel(state.getPath(), ClassTree.class);
      ClassTree enclosingClass = (ClassTree) pathToEnclosingClass.getLeaf();
      if (enclosingClass == null) {
        return;
      }
      NestingKind nestingKind = ASTHelpers.getSymbol(enclosingClass).getNestingKind();
      if (nestingKind.equals(NestingKind.LOCAL) || nestingKind.equals(NestingKind.ANONYMOUS)) {
        updateEnvironmentMapping(pathToEnclosingClass, state);
      }
    }
  }

  @Override
  public Description matchMethod(MethodTree tree, VisitorState state) {
    checkForMethodNullMarkedness(tree, state);
    if (!withinAnnotatedCode(state)) {
      return Description.NO_MATCH;
    }
    // if the method is overriding some other method,
    // check that nullability annotations are consistent with
    // overridden method (if overridden method is in an annotated
    // package)
    Symbol.MethodSymbol methodSymbol = ASTHelpers.getSymbol(tree);
    handler.onMatchMethod(this, tree, state, methodSymbol);
    boolean isOverriding = ASTHelpers.hasAnnotation(methodSymbol, "java.lang.Override", state);
    boolean exhaustiveOverride = config.exhaustiveOverride();
    if (isOverriding || !exhaustiveOverride) {
      Symbol.MethodSymbol closestOverriddenMethod =
          NullabilityUtil.getClosestOverriddenMethod(methodSymbol, state.getTypes());
      if (closestOverriddenMethod != null) {
        if (config.isJSpecifyMode()) {
          // Check that any generic type parameters in the return type and parameter types are
          // identical (invariant) across the overriding and overridden methods
          GenericsChecks.checkTypeParameterNullnessForMethodOverriding(
              tree, methodSymbol, closestOverriddenMethod, this, state);
        }
        return checkOverriding(closestOverriddenMethod, methodSymbol, null, state);
      }
    }
    return Description.NO_MATCH;
  }

  @Override
  public Description matchSwitch(SwitchTree tree, VisitorState state) {
    if (!withinAnnotatedCode(state)) {
      return Description.NO_MATCH;
    }

    ExpressionTree switchSelectorExpression = tree.getExpression();
    // For a statement `switch (e) { ... }`, javac returns `(e)` as the selector expression.  We
    // strip the outermost parentheses for a nicer-looking error message.
    if (switchSelectorExpression instanceof ParenthesizedTree) {
      switchSelectorExpression = ((ParenthesizedTree) switchSelectorExpression).getExpression();
    }

    if (mayBeNullExpr(state, switchSelectorExpression)) {
      final String message =
          "switch expression " + state.getSourceForNode(switchSelectorExpression) + " is @Nullable";
      ErrorMessage errorMessage =
          new ErrorMessage(MessageTypes.SWITCH_EXPRESSION_NULLABLE, message);

      return errorBuilder.createErrorDescription(
          errorMessage,
          switchSelectorExpression,
          buildDescription(switchSelectorExpression),
          state,
          null);
    }

    return Description.NO_MATCH;
  }

  @Override
  public Description matchTypeCast(TypeCastTree tree, VisitorState state) {
    if (!withinAnnotatedCode(state)) {
      return Description.NO_MATCH;
    }
    Type castExprType = ASTHelpers.getType(tree);
    if (castExprType != null && castExprType.isPrimitive()) {
      // casting to a primitive type performs unboxing
      doUnboxingCheck(state, tree.getExpression());
    }
    return Description.NO_MATCH;
  }

  @Override
  public Description matchParameterizedType(ParameterizedTypeTree tree, VisitorState state) {
    if (!withinAnnotatedCode(state)) {
      return Description.NO_MATCH;
    }
    GenericsChecks.checkInstantiationForParameterizedTypedTree(tree, state, this, config);
    return Description.NO_MATCH;
  }

  /**
   * checks that an overriding method does not override a {@code @Nullable} parameter with a
   * {@code @NonNull} parameter
   *
   * @param overridingParamSymbols parameters of the overriding method
   * @param overriddenMethod method being overridden
   * @param lambdaExpressionTree if the overriding method is a lambda, the {@link
   *     LambdaExpressionTree}; otherwise {@code null}
   * @param memberReferenceTree if the overriding method is a member reference (which "overrides" a
   *     functional interface method), the {@link MemberReferenceTree}; otherwise {@code null}
   * @return discovered error, or {@link Description#NO_MATCH} if no error
   */
  private Description checkParamOverriding(
      List<VarSymbol> overridingParamSymbols,
      Symbol.MethodSymbol overriddenMethod,
      @Nullable LambdaExpressionTree lambdaExpressionTree,
      @Nullable MemberReferenceTree memberReferenceTree,
      VisitorState state) {
    com.sun.tools.javac.util.List<VarSymbol> superParamSymbols = overriddenMethod.getParameters();
    final boolean unboundMemberRef =
        (memberReferenceTree != null)
            && ((JCTree.JCMemberReference) memberReferenceTree).kind.isUnbound();
    final boolean isOverriddenMethodAnnotated =
        !codeAnnotationInfo.isSymbolUnannotated(overriddenMethod, config);

    // Get argument nullability for the overridden method.  If overriddenMethodArgNullnessMap[i] is
    // null, parameter i is treated as unannotated.
    Nullness[] overriddenMethodArgNullnessMap = new Nullness[superParamSymbols.size()];

    // Collect @Nullable params of overridden method iff the overridden method is in annotated code
    // (otherwise, whether we acknowledge @Nullable in unannotated code or not depends on the
    // -XepOpt:NullAway:AcknowledgeRestrictiveAnnotations flag and its handler).
    if (isOverriddenMethodAnnotated) {
      for (int i = 0; i < superParamSymbols.size(); i++) {
        overriddenMethodArgNullnessMap[i] =
            Nullness.paramHasNullableAnnotation(overriddenMethod, i, config)
                ? Nullness.NULLABLE
                : (config.isJSpecifyMode()
                    ? GenericsChecks.getGenericMethodParameterNullness(
                        i,
                        overriddenMethod,
                        overridingParamSymbols.get(i).owner.owner,
                        state,
                        config)
                    : Nullness.NONNULL);
      }
    }

    // Check handlers for any further/overriding nullness information
    overriddenMethodArgNullnessMap =
        handler.onOverrideMethodInvocationParametersNullability(
            state.context,
            overriddenMethod,
            isOverriddenMethodAnnotated,
            overriddenMethodArgNullnessMap);

    // If we have an unbound method reference, the first parameter of the overridden method must be
    // @NonNull, as this parameter will be used as a method receiver inside the generated lambda.
    // e.g. String::length is implemented as (@NonNull s -> s.length()) when used as a
    // SomeFunc<String> and thus incompatible with, for example, SomeFunc.apply(@Nullable T).
    if (unboundMemberRef && Objects.equals(overriddenMethodArgNullnessMap[0], Nullness.NULLABLE)) {
      String message =
          "unbound instance method reference cannot be used, as first parameter of "
              + "functional interface method "
              + ASTHelpers.enclosingClass(overriddenMethod)
              + "."
              + overriddenMethod.toString()
              + " is @Nullable";
      return errorBuilder.createErrorDescription(
          new ErrorMessage(MessageTypes.WRONG_OVERRIDE_PARAM, message),
          buildDescription(memberReferenceTree),
          state,
          null);
    }

    // for unbound member references, we need to adjust parameter indices by 1 when matching with
    // overridden method
    final int startParam = unboundMemberRef ? 1 : 0;

    for (int i = 0; i < superParamSymbols.size(); i++) {
      if (!Objects.equals(overriddenMethodArgNullnessMap[i], Nullness.NULLABLE)) {
        // No need to check, unless the argument of the overridden method is effectively @Nullable,
        // in which case it can't be overridding a @NonNull arg.
        continue;
      }
      int methodParamInd = i - startParam;
      VarSymbol paramSymbol = overridingParamSymbols.get(methodParamInd);
      // in the case where we have a parameter of a lambda expression, we do
      // *not* force the parameter to be annotated with @Nullable; instead we "inherit"
      // nullability from the corresponding functional interface method.
      // So, we report an error if the @Nullable annotation is missing *and*
      // we don't have a lambda with implicitly typed parameters
      boolean implicitlyTypedLambdaParam =
          lambdaExpressionTree != null
              && NullabilityUtil.lambdaParamIsImplicitlyTyped(
                  lambdaExpressionTree.getParameters().get(methodParamInd));
      if (!Nullness.hasNullableAnnotation(paramSymbol, config) && !implicitlyTypedLambdaParam) {
        final String message =
            "parameter "
                + paramSymbol.name.toString()
                + (memberReferenceTree != null ? " of referenced method" : "")
                + " is @NonNull, but parameter in "
                + ((lambdaExpressionTree != null || memberReferenceTree != null)
                    ? "functional interface "
                    : "superclass ")
                + "method "
                + ASTHelpers.enclosingClass(overriddenMethod)
                + "."
                + overriddenMethod.toString()
                + " is @Nullable";
        Tree errorTree;
        if (memberReferenceTree != null) {
          errorTree = memberReferenceTree;
        } else {
          errorTree = getTreesInstance(state).getTree(paramSymbol);
        }
        return errorBuilder.createErrorDescription(
            new ErrorMessage(MessageTypes.WRONG_OVERRIDE_PARAM, message),
            buildDescription(errorTree),
            state,
            paramSymbol);
      }
    }
    return Description.NO_MATCH;
  }

  static Trees getTreesInstance(VisitorState state) {
    return Trees.instance(JavacProcessingEnvironment.instance(state.context));
  }

  private Nullness getMethodReturnNullness(
      Symbol.MethodSymbol methodSymbol, VisitorState state, Nullness defaultForUnannotated) {
    final boolean isMethodAnnotated = !codeAnnotationInfo.isSymbolUnannotated(methodSymbol, config);
    Nullness methodReturnNullness =
        defaultForUnannotated; // Permissive default for unannotated code.
    if (isMethodAnnotated) {
      methodReturnNullness =
          Nullness.hasNullableAnnotation(methodSymbol, config)
              ? Nullness.NULLABLE
              : Nullness.NONNULL;
    }
    return handler.onOverrideMethodReturnNullability(
        methodSymbol, state, isMethodAnnotated, methodReturnNullness);
  }

  private Description checkReturnExpression(
      Tree tree, ExpressionTree retExpr, Symbol.MethodSymbol methodSymbol, VisitorState state) {
    Type returnType = methodSymbol.getReturnType();
    if (returnType.isPrimitive()) {
      // check for unboxing
      doUnboxingCheck(state, retExpr);
      return Description.NO_MATCH;
    }
    if (ASTHelpers.isSameType(returnType, Suppliers.JAVA_LANG_VOID_TYPE.get(state), state)) {
      // Temporarily treat a Void return type as if it were @Nullable Void.  Change this once
      // we are confident that all use cases can be type checked reasonably (may require generics
      // support)
      return Description.NO_MATCH;
    }
    if (getMethodReturnNullness(methodSymbol, state, Nullness.NULLABLE).equals(Nullness.NULLABLE)) {
      return Description.NO_MATCH;
    }
    if (mayBeNullExpr(state, retExpr)) {
      return errorBuilder.createErrorDescriptionForNullAssignment(
          new ErrorMessage(
              MessageTypes.RETURN_NULLABLE,
              "returning @Nullable expression from method with @NonNull return type"),
          retExpr,
          buildDescription(tree),
          state,
          methodSymbol);
    }
    GenericsChecks.checkTypeParameterNullnessForFunctionReturnType(
        retExpr, methodSymbol, this, state);
    return Description.NO_MATCH;
  }

  @Override
  public Description matchLambdaExpression(LambdaExpressionTree tree, VisitorState state) {
    if (!withinAnnotatedCode(state)) {
      return Description.NO_MATCH;
    }
    Symbol.MethodSymbol funcInterfaceMethod =
        NullabilityUtil.getFunctionalInterfaceMethod(tree, state.getTypes());
    // we need to update environment mapping before running the handler, as some handlers
    // (like Rx nullability) run dataflow analysis
    updateEnvironmentMapping(state.getPath(), state);
    handler.onMatchLambdaExpression(this, tree, state, funcInterfaceMethod);
    if (codeAnnotationInfo.isSymbolUnannotated(funcInterfaceMethod, config)) {
      return Description.NO_MATCH;
    }
    Description description =
        checkParamOverriding(
            tree.getParameters().stream().map(ASTHelpers::getSymbol).collect(Collectors.toList()),
            funcInterfaceMethod,
            tree,
            null,
            state);
    if (description != Description.NO_MATCH) {
      return description;
    }
    // if the body has a return statement, that gets checked in matchReturn().  We need this code
    // for lambdas with expression bodies
    if (tree.getBodyKind() == LambdaExpressionTree.BodyKind.EXPRESSION
        && funcInterfaceMethod.getReturnType().getKind() != TypeKind.VOID) {
      ExpressionTree resExpr = (ExpressionTree) tree.getBody();
      return checkReturnExpression(tree, resExpr, funcInterfaceMethod, state);
    }
    return Description.NO_MATCH;
  }

  /**
   * for method references, we check that the referenced method correctly overrides the
   * corresponding functional interface method
   */
  @Override
  public Description matchMemberReference(MemberReferenceTree tree, VisitorState state) {
    if (!withinAnnotatedCode(state)) {
      return Description.NO_MATCH;
    }
    Symbol.MethodSymbol referencedMethod = ASTHelpers.getSymbol(tree);
    Symbol.MethodSymbol funcInterfaceSymbol =
        NullabilityUtil.getFunctionalInterfaceMethod(tree, state.getTypes());
    handler.onMatchMethodReference(this, tree, state, referencedMethod);
    return checkOverriding(funcInterfaceSymbol, referencedMethod, tree, state);
  }

  /**
   * check that nullability annotations of an overriding method are consistent with those in the
   * overridden method (both return and parameters)
   *
   * @param overriddenMethod method being overridden
   * @param overridingMethod overriding method
   * @param memberReferenceTree if override is via a method reference, the relevant {@link
   *     MemberReferenceTree}; otherwise {@code null}. If non-null, overridingTree is the AST of the
   *     referenced method
   * @param state visitor state.
   * @return discovered error, or {@link Description#NO_MATCH} if no error
   */
  private Description checkOverriding(
      Symbol.MethodSymbol overriddenMethod,
      Symbol.MethodSymbol overridingMethod,
      @Nullable MemberReferenceTree memberReferenceTree,
      VisitorState state) {
<<<<<<< HEAD
    final boolean isOverriddenMethodAnnotated =
        !codeAnnotationInfo.isSymbolUnannotated(overriddenMethod, config);
    Nullness overriddenMethodReturnNullness =
        Nullness.NULLABLE; // Permissive default for unannotated code.
    if (isOverriddenMethodAnnotated && !Nullness.hasNullableAnnotation(overriddenMethod, config)) {
      if (config.isJSpecifyMode()) {
        overriddenMethodReturnNullness =
            GenericsChecks.getGenericMethodReturnTypeNullness(
                overriddenMethod, overridingMethod.owner, state, config);
=======
    // if the super method returns nonnull, overriding method better not return nullable
    // Note that, for the overriding method, the permissive default is non-null,
    // but it's nullable for the overridden one.
    if (overriddenMethodReturnsNonNull(overriddenMethod, overridingMethod.owner.type, state)
        && getMethodReturnNullness(overridingMethod, state, Nullness.NONNULL)
            .equals(Nullness.NULLABLE)
        && (memberReferenceTree == null
            || getComputedNullness(memberReferenceTree).equals(Nullness.NULLABLE))) {
      String message;
      if (memberReferenceTree != null) {
        message =
            "referenced method returns @Nullable, but functional interface method "
                + ASTHelpers.enclosingClass(overriddenMethod)
                + "."
                + overriddenMethod.toString()
                + " returns @NonNull";
>>>>>>> 87d194a5
      } else {
        message =
            "method returns @Nullable, but superclass method "
                + ASTHelpers.enclosingClass(overriddenMethod)
                + "."
                + overriddenMethod.toString()
                + " returns @NonNull";
      }

      Tree errorTree =
          memberReferenceTree != null
              ? memberReferenceTree
              : getTreesInstance(state).getTree(overridingMethod);
      return errorBuilder.createErrorDescription(
          new ErrorMessage(MessageTypes.WRONG_OVERRIDE_RETURN, message),
          buildDescription(errorTree),
          state,
          overriddenMethod);
    }
    // if any parameter in the super method is annotated @Nullable,
    // overriding method cannot assume @Nonnull
    return checkParamOverriding(
        overridingMethod.getParameters(), overriddenMethod, null, memberReferenceTree, state);
  }

  private boolean overriddenMethodReturnsNonNull(
      Symbol.MethodSymbol overriddenMethod, Type overridingMethodType, VisitorState state) {
    Nullness methodReturnNullness =
        getMethodReturnNullness(overriddenMethod, state, Nullness.NULLABLE);
    if (!methodReturnNullness.equals(Nullness.NONNULL)) {
      return false;
    }
    // In JSpecify mode, for generic methods, we additionally need to check the return nullness
    // using the type parameters from the type enclosing the overriding method
    return !config.isJSpecifyMode()
        || GenericsChecks.getGenericMethodReturnTypeNullness(
                overriddenMethod, overridingMethodType, state, config)
            .equals(Nullness.NONNULL);
  }

  @Override
  public Description matchIdentifier(IdentifierTree tree, VisitorState state) {
    if (!withinAnnotatedCode(state)) {
      return Description.NO_MATCH;
    }
    return checkForReadBeforeInit(tree, state);
  }

  private Description checkForReadBeforeInit(ExpressionTree tree, VisitorState state) {
    // do a bunch of filtering.  first, filter out anything outside an initializer
    TreePath path = state.getPath();
    TreePath enclosingBlockPath;
    if (config.assertsEnabled()) {
      enclosingBlockPath = NullabilityUtil.findEnclosingMethodOrLambdaOrInitializer(path);
    } else {
      enclosingBlockPath =
          NullabilityUtil.findEnclosingMethodOrLambdaOrInitializer(
              path, ImmutableSet.of(Tree.Kind.ASSERT));
    }
    if (enclosingBlockPath == null) {
      // is this possible?
      return Description.NO_MATCH;
    }
    if (!config.assertsEnabled()
        && enclosingBlockPath.getLeaf().getKind().equals(Tree.Kind.ASSERT)) {
      return Description.NO_MATCH;
    }
    if (!relevantInitializerMethodOrBlock(enclosingBlockPath, state)) {
      return Description.NO_MATCH;
    }

    // now, make sure we have a field read
    Symbol symbol = ASTHelpers.getSymbol(tree);
    if (symbol == null) {
      return Description.NO_MATCH;
    }
    if (!symbol.getKind().equals(ElementKind.FIELD)) {
      return Description.NO_MATCH;
    }

    // for static fields, make sure the enclosing init is a static method or block
    @SuppressWarnings("ASTHelpersSuggestions") // remove once we require EP 2.16 or greater
    boolean isStatic = symbol.isStatic();
    if (isStatic) {
      Tree enclosing = enclosingBlockPath.getLeaf();
      if (enclosing instanceof MethodTree
          && !ASTHelpers.getSymbol((MethodTree) enclosing).isStatic()) {
        return Description.NO_MATCH;
      } else if (enclosing instanceof BlockTree && !((BlockTree) enclosing).isStatic()) {
        return Description.NO_MATCH;
      }
    }
    if (okToReadBeforeInitialized(path, state)) {
      // writing the field, not reading it
      return Description.NO_MATCH;
    }

    // check that the field might actually be problematic to read
    FieldInitEntities entities =
        castToNonNull(class2Entities.get(enclosingClassSymbol(enclosingBlockPath)));
    if (!(entities.nonnullInstanceFields().contains(symbol)
        || entities.nonnullStaticFields().contains(symbol))) {
      // field is either nullable or initialized at declaration
      return Description.NO_MATCH;
    }
    if (errorBuilder.symbolHasSuppressWarningsAnnotation(symbol, INITIALIZATION_CHECK_NAME)) {
      // also suppress checking read before init, as we may not find explicit initialization
      return Description.NO_MATCH;
    }
    return checkPossibleUninitFieldRead(tree, state, symbol, path, enclosingBlockPath);
  }

  private Symbol.ClassSymbol enclosingClassSymbol(TreePath enclosingBlockPath) {
    Tree leaf = enclosingBlockPath.getLeaf();
    if (leaf instanceof BlockTree) {
      // parent must be a ClassTree
      Tree parent = enclosingBlockPath.getParentPath().getLeaf();
      return ASTHelpers.getSymbol((ClassTree) parent);
    } else {
      return castToNonNull(ASTHelpers.enclosingClass(ASTHelpers.getSymbol(leaf)));
    }
  }

  private boolean relevantInitializerMethodOrBlock(
      TreePath enclosingBlockPath, VisitorState state) {
    Tree methodLambdaOrBlock = enclosingBlockPath.getLeaf();
    if (methodLambdaOrBlock instanceof LambdaExpressionTree) {
      return false;
    } else if (methodLambdaOrBlock instanceof MethodTree) {
      MethodTree methodTree = (MethodTree) methodLambdaOrBlock;
      if (isConstructor(methodTree) && !constructorInvokesAnother(methodTree, state)) {
        return true;
      }

      final Symbol.ClassSymbol enclClassSymbol = enclosingClassSymbol(enclosingBlockPath);

      // Checking for initialization is only meaningful if the full class is null-annotated, which
      // might not be the case with @NullMarked methods inside @NullUnmarked classes (note that,
      // in those cases, we won't even have a populated class2Entities map). We skip this check if
      // we are not inside a @NullMarked/annotated *class*:
      if (nullMarkingForTopLevelClass == NullMarking.PARTIALLY_MARKED
          && !codeAnnotationInfo.isClassNullAnnotated(enclClassSymbol, config)) {
        return false;
      }

      if (ASTHelpers.getSymbol(methodTree).isStatic()) {
        Set<MethodTree> staticInitializerMethods =
            castToNonNull(class2Entities.get(enclClassSymbol)).staticInitializerMethods();
        return staticInitializerMethods.size() == 1
            && staticInitializerMethods.contains(methodTree);
      } else {
        Set<MethodTree> instanceInitializerMethods =
            castToNonNull(class2Entities.get(enclClassSymbol)).instanceInitializerMethods();
        return instanceInitializerMethods.size() == 1
            && instanceInitializerMethods.contains(methodTree);
      }
    } else {
      // initializer or field declaration
      return true;
    }
  }

  private Description checkPossibleUninitFieldRead(
      ExpressionTree tree,
      VisitorState state,
      Symbol symbol,
      TreePath path,
      TreePath enclosingBlockPath) {
    if (!fieldInitializedByPreviousInitializer(symbol, enclosingBlockPath, state)
        && !fieldAlwaysInitializedBeforeRead(symbol, path, state, enclosingBlockPath)) {
      ErrorMessage errorMessage =
          new ErrorMessage(
              MessageTypes.NONNULL_FIELD_READ_BEFORE_INIT,
              "read of @NonNull field " + symbol + " before initialization");
      return errorBuilder.createErrorDescription(errorMessage, buildDescription(tree), state, null);
    } else {
      return Description.NO_MATCH;
    }
  }

  /**
   * @param symbol the field being read
   * @param pathToRead TreePath to the read operation
   * @param state visitor state
   * @param enclosingBlockPath TreePath to enclosing initializer block
   * @return true if within the initializer, the field is always initialized before the read
   *     operation, false otherwise
   */
  private boolean fieldAlwaysInitializedBeforeRead(
      Symbol symbol, TreePath pathToRead, VisitorState state, TreePath enclosingBlockPath) {
    AccessPathNullnessAnalysis nullnessAnalysis = getNullnessAnalysis(state);
    Set<Element> nonnullFields;
    @SuppressWarnings("ASTHelpersSuggestions") // remove once we require EP 2.16 or greater
    boolean isStatic = symbol.isStatic();
    if (isStatic) {
      nonnullFields = nullnessAnalysis.getNonnullStaticFieldsBefore(pathToRead, state.context);
    } else {
      nonnullFields = new LinkedHashSet<>();
      nonnullFields.addAll(
          nullnessAnalysis.getNonnullFieldsOfReceiverBefore(pathToRead, state.context));
      nonnullFields.addAll(safeInitByCalleeBefore(pathToRead, state, enclosingBlockPath));
    }
    return nonnullFields.contains(symbol);
  }

  /**
   * computes those fields always initialized by callee safe init methods before a read operation
   * (pathToRead) is invoked. See <a
   * href="https://github.com/uber/NullAway/wiki/Error-Messages#initializer-method-does-not-guarantee-nonnull-field-is-initialized--nonnull-field--not-initialized">the
   * docs</a> for what is considered a safe initializer method.
   */
  private ImmutableSet<Element> safeInitByCalleeBefore(
      TreePath pathToRead, VisitorState state, TreePath enclosingBlockPath) {
    Set<Element> safeInitMethods = new LinkedHashSet<>();
    Tree enclosingBlockOrMethod = enclosingBlockPath.getLeaf();
    if (enclosingBlockOrMethod instanceof VariableTree) {
      return ImmutableSet.of();
    }
    ImmutableSet.Builder<Element> resultBuilder = ImmutableSet.builder();
    BlockTree blockTree =
        enclosingBlockOrMethod instanceof BlockTree
            ? (BlockTree) enclosingBlockOrMethod
            : ((MethodTree) enclosingBlockOrMethod).getBody();
    List<? extends StatementTree> statements = blockTree.getStatements();
    Tree readExprTree = pathToRead.getLeaf();
    int readStartPos = getStartPos((JCTree) readExprTree);
    TreePath classTreePath = enclosingBlockPath;
    // look for the parent ClassTree node, which represents the enclosing class / enum / interface
    while (!(classTreePath.getLeaf() instanceof ClassTree)) {
      classTreePath = classTreePath.getParentPath();
      if (classTreePath == null) {
        throw new IllegalStateException(
            "could not find enclosing class / enum / interface for "
                + state.getSourceForNode(enclosingBlockPath.getLeaf()));
      }
    }
    Symbol.ClassSymbol classSymbol = ASTHelpers.getSymbol((ClassTree) classTreePath.getLeaf());
    for (int i = 0; i < statements.size(); i++) {
      StatementTree curStmt = statements.get(i);
      if (getStartPos((JCTree) curStmt) <= readStartPos) {
        Element privMethodElem = getInvokeOfSafeInitMethod(curStmt, classSymbol, state);
        if (privMethodElem != null) {
          safeInitMethods.add(privMethodElem);
        }
        // Hack: Handling try{...}finally{...} statement, see getSafeInitMethods
        if (curStmt.getKind().equals(Tree.Kind.TRY)) {
          TryTree tryTree = (TryTree) curStmt;
          // ToDo: Should we check initialization inside tryTree.getResources ? What is the scope of
          // that initialization?
          if (tryTree.getCatches().size() == 0) {
            if (tryTree.getBlock() != null) {
              resultBuilder.addAll(
                  safeInitByCalleeBefore(
                      pathToRead, state, new TreePath(enclosingBlockPath, tryTree.getBlock())));
            }
            if (tryTree.getFinallyBlock() != null) {
              resultBuilder.addAll(
                  safeInitByCalleeBefore(
                      pathToRead,
                      state,
                      new TreePath(enclosingBlockPath, tryTree.getFinallyBlock())));
            }
          }
        }
      }
    }
    addGuaranteedNonNullFromInvokes(
        state, getTreesInstance(state), safeInitMethods, getNullnessAnalysis(state), resultBuilder);
    return resultBuilder.build();
  }

  private int getStartPos(JCTree tree) {
    return tree.pos().getStartPosition();
  }

  /**
   * @param fieldSymbol the field
   * @param initTreePath TreePath to the initializer method / block
   * @param state visitor state
   * @return true if the field is always initialized (by some other initializer) before the
   *     initializer corresponding to initTreePath executes
   */
  private boolean fieldInitializedByPreviousInitializer(
      Symbol fieldSymbol, TreePath initTreePath, VisitorState state) {
    TreePath enclosingClassPath = initTreePath.getParentPath();
    ClassTree enclosingClass = (ClassTree) enclosingClassPath.getLeaf();
    ClassSymbol classSymbol = ASTHelpers.getSymbol(enclosingClass);
    Multimap<Tree, Element> tree2Init =
        initTree2PrevFieldInit.computeIfAbsent(
            classSymbol, sym -> computeTree2Init(enclosingClassPath, state));
    return tree2Init.containsEntry(initTreePath.getLeaf(), fieldSymbol);
  }

  /**
   * @param enclosingClassPath TreePath to class
   * @param state visitor state
   * @return a map from each initializer <em>i</em> to the fields known to be initialized before
   *     <em>i</em> executes
   */
  private Multimap<Tree, Element> computeTree2Init(
      TreePath enclosingClassPath, VisitorState state) {
    ClassTree enclosingClass = (ClassTree) enclosingClassPath.getLeaf();
    ImmutableMultimap.Builder<Tree, Element> builder = ImmutableMultimap.builder();
    // NOTE: this set includes both instance and static fields
    Set<Element> initThusFar = new LinkedHashSet<>();
    Set<MethodTree> constructors = new LinkedHashSet<>();
    AccessPathNullnessAnalysis nullnessAnalysis = getNullnessAnalysis(state);
    // NOTE: we assume the members are returned in their syntactic order.  This has held
    // true in our testing
    for (Tree memberTree : enclosingClass.getMembers()) {
      if (memberTree instanceof VariableTree || memberTree instanceof BlockTree) {
        // putAll does not keep a reference to initThusFar, so we don't need to make a copy here
        builder.putAll(memberTree, initThusFar);
      }
      if (memberTree instanceof BlockTree) {
        BlockTree blockTree = (BlockTree) memberTree;
        // add whatever gets initialized here
        TreePath memberPath = new TreePath(enclosingClassPath, memberTree);
        if (blockTree.isStatic()) {
          initThusFar.addAll(
              nullnessAnalysis.getNonnullStaticFieldsAtExit(memberPath, state.context));
        } else {
          initThusFar.addAll(
              nullnessAnalysis.getNonnullFieldsOfReceiverAtExit(memberPath, state.context));
        }
      }
      if (memberTree instanceof MethodTree) {
        MethodTree methodTree = (MethodTree) memberTree;
        if (isConstructor(methodTree)) {
          constructors.add(methodTree);
        }
      }
    }
    // all the initializer blocks have run before any code inside a constructor
    constructors.stream().forEach((c) -> builder.putAll(c, initThusFar));
    Symbol.ClassSymbol classSymbol = ASTHelpers.getSymbol(enclosingClass);
    FieldInitEntities entities = castToNonNull(class2Entities.get(classSymbol));
    if (entities.instanceInitializerMethods().size() == 1) {
      MethodTree initMethod = entities.instanceInitializerMethods().iterator().next();
      // collect the fields that may not be initialized by *some* constructor NC
      Set<Symbol> constructorUninitSymbols = class2ConstructorUninit.get(classSymbol);
      // fields initialized after constructors is initThusFar + (nonNullFields - constructorUninit)
      Sets.SetView<Element> initAfterConstructors =
          Sets.union(
              initThusFar,
              Sets.difference(entities.nonnullInstanceFields(), constructorUninitSymbols));
      builder.putAll(initMethod, initAfterConstructors);
    }
    if (entities.staticInitializerMethods().size() == 1) {
      MethodTree staticInitMethod = entities.staticInitializerMethods().iterator().next();
      // constructors aren't relevant here; just use initThusFar
      builder.putAll(staticInitMethod, initThusFar);
    }
    return builder.build();
  }

  /**
   * @param path tree path to read operation
   * @param state the current VisitorState
   * @return true if it is permissible to perform this read before the field has been initialized,
   *     false otherwise
   */
  private boolean okToReadBeforeInitialized(TreePath path, VisitorState state) {
    TreePath parentPath = path.getParentPath();
    Tree leaf = path.getLeaf();
    Tree parent = parentPath.getLeaf();
    if (parent instanceof AssignmentTree) {
      // ok if it's actually a write
      AssignmentTree assignment = (AssignmentTree) parent;
      return assignment.getVariable().equals(leaf);
    } else if (parent instanceof BinaryTree) {
      // ok if we're comparing to null
      BinaryTree binaryTree = (BinaryTree) parent;
      Tree.Kind kind = binaryTree.getKind();
      if (kind.equals(Tree.Kind.EQUAL_TO) || kind.equals(Tree.Kind.NOT_EQUAL_TO)) {
        ExpressionTree left = binaryTree.getLeftOperand();
        ExpressionTree right = binaryTree.getRightOperand();
        return (left.equals(leaf) && right.getKind().equals(Tree.Kind.NULL_LITERAL))
            || (right.equals(leaf) && left.getKind().equals(Tree.Kind.NULL_LITERAL));
      }
    } else if (parent instanceof MethodInvocationTree) {
      // ok if it's invoking castToNonNull and the read is the argument
      MethodInvocationTree methodInvoke = (MethodInvocationTree) parent;
      Symbol.MethodSymbol methodSymbol = ASTHelpers.getSymbol(methodInvoke);
      String qualifiedName =
          ASTHelpers.enclosingClass(methodSymbol) + "." + methodSymbol.getSimpleName().toString();
      List<? extends ExpressionTree> arguments = methodInvoke.getArguments();
      Integer castToNonNullArg;
      if (qualifiedName.equals(config.getCastToNonNullMethod())
          && methodSymbol.getParameters().size() == 1) {
        castToNonNullArg = 0;
      } else {
        castToNonNullArg =
            handler.castToNonNullArgumentPositionsForMethod(
                this, state, methodSymbol, arguments, null);
      }
      if (castToNonNullArg != null && leaf.equals(arguments.get(castToNonNullArg))) {
        return true;
      }
      return false;
    }
    return false;
  }

  @Override
  public Description matchVariable(VariableTree tree, VisitorState state) {
    if (!withinAnnotatedCode(state)) {
      return Description.NO_MATCH;
    }
    VarSymbol symbol = ASTHelpers.getSymbol(tree);
    if (tree.getInitializer() != null) {
      GenericsChecks.checkTypeParameterNullnessForAssignability(tree, this, state);
    }

    if (symbol.type.isPrimitive() && tree.getInitializer() != null) {
      doUnboxingCheck(state, tree.getInitializer());
    }
    if (!symbol.getKind().equals(ElementKind.FIELD)) {
      return Description.NO_MATCH;
    }
    ExpressionTree initializer = tree.getInitializer();
    if (initializer != null) {
      if (!symbol.type.isPrimitive() && !skipDueToFieldAnnotation(symbol)) {
        if (mayBeNullExpr(state, initializer)) {
          final ErrorMessage errorMessage =
              new ErrorMessage(
                  MessageTypes.ASSIGN_FIELD_NULLABLE,
                  "assigning @Nullable expression to @NonNull field");
          return errorBuilder.createErrorDescriptionForNullAssignment(
              errorMessage, initializer, buildDescription(tree), state, symbol);
        }
      }
    }
    return Description.NO_MATCH;
  }

  /**
   * Check if an inner class's annotation means this Compilation Unit is partially annotated.
   *
   * <p>Returns true iff classSymbol has a direct @NullMarked or @NullUnmarked annotation which
   * differs from the {@link NullMarking} of the top-level class, meaning the compilation unit is
   * itself partially marked, and we need to switch to our slower mode for detecting whether we are
   * in unannotated code.
   *
   * @param classSymbol a ClassSymbol representing an inner class within the current compilation
   *     unit.
   * @return true iff this inner class is @NullMarked and the top-level class unmarked or vice
   *     versa.
   */
  private boolean classAnnotationIntroducesPartialMarking(Symbol.ClassSymbol classSymbol) {
    return (nullMarkingForTopLevelClass == NullMarking.FULLY_UNMARKED
            && ASTHelpers.hasDirectAnnotationWithSimpleName(
                classSymbol, NullabilityUtil.NULLMARKED_SIMPLE_NAME))
        || (nullMarkingForTopLevelClass == NullMarking.FULLY_MARKED
            && ASTHelpers.hasDirectAnnotationWithSimpleName(
                classSymbol, NullabilityUtil.NULLUNMARKED_SIMPLE_NAME));
  }

  @Override
  public Description matchClass(ClassTree tree, VisitorState state) {
    // Ensure codeAnnotationInfo is initialized here since it requires access to the Context,
    // which is not available in the constructor
    if (codeAnnotationInfo == null) {
      codeAnnotationInfo = CodeAnnotationInfo.instance(state.context);
    }
    // Check if the class is excluded according to the filter
    // if so, set the flag to match within the class to false
    // NOTE: for this mechanism to work, we rely on the enclosing ClassTree
    // always being visited before code within that class.  We also
    // assume that a single checker object is not being
    // used from multiple threads
    // We don't want to update the flag for nested classes.
    // Ideally we would keep a stack of flags to handle nested types,
    // but this is not easy within the Error Prone APIs.
    // Instead, we use this flag as an optimization, skipping work if the
    // top-level class is to be skipped. If a nested class should be
    // skipped, we instead rely on last-minute suppression of the
    // error message, using the mechanism in
    // ErrorBuilder.hasPathSuppression(...)
    Symbol.ClassSymbol classSymbol = ASTHelpers.getSymbol(tree);
    NestingKind nestingKind = classSymbol.getNestingKind();
    if (!nestingKind.isNested()) {
      // Here we optimistically set the marking to either FULLY_UNMARKED or FULLY_MARKED.  If a
      // nested entity has a contradicting annotation, at that point we update the marking level to
      // PARTIALLY_MARKED, which will increase checking overhead for the remainder of the top-level
      // class
      nullMarkingForTopLevelClass =
          isExcludedClass(classSymbol) ? NullMarking.FULLY_UNMARKED : NullMarking.FULLY_MARKED;
      // since we are processing a new top-level class, invalidate any cached
      // results for previous classes
      handler.onMatchTopLevelClass(this, tree, state, classSymbol);
      getNullnessAnalysis(state).invalidateCaches();
      initTree2PrevFieldInit.clear();
      class2Entities.clear();
      class2ConstructorUninit.clear();
      computedNullnessMap.clear();
      EnclosingEnvironmentNullness.instance(state.context).clear();
    } else if (classAnnotationIntroducesPartialMarking(classSymbol)) {
      // Handle the case where the top-class is unannotated, but there is a @NullMarked annotation
      // on a nested class, or, conversely the top-level is annotated but there is a @NullUnmarked
      // annotation on a nested class.
      nullMarkingForTopLevelClass = NullMarking.PARTIALLY_MARKED;
    }
    if (withinAnnotatedCode(state)) {
      // we need to update the environment before checking field initialization, as the latter
      // may run dataflow analysis
      if (nestingKind.equals(NestingKind.LOCAL) || nestingKind.equals(NestingKind.ANONYMOUS)) {
        updateEnvironmentMapping(state.getPath(), state);
      }
      checkFieldInitialization(tree, state);
    }
    return Description.NO_MATCH;
  }

  // UNBOXING CHECKS

  @Override
  public Description matchBinary(BinaryTree tree, VisitorState state) {
    if (!withinAnnotatedCode(state)) {
      return Description.NO_MATCH;
    }
    // Perform unboxing checks on operands if needed
    Type binaryExprType = ASTHelpers.getType(tree);
    // If the type of the expression is not primitive, we do not need to do unboxing checks.  This
    // handles the case of `+` used for string concatenation
    if (binaryExprType == null || !binaryExprType.isPrimitive()) {
      return Description.NO_MATCH;
    }
    Tree.Kind kind = tree.getKind();
    ExpressionTree leftOperand = tree.getLeftOperand();
    ExpressionTree rightOperand = tree.getRightOperand();
    if (kind.equals(Tree.Kind.EQUAL_TO) || kind.equals(Tree.Kind.NOT_EQUAL_TO)) {
      // here we need a check if one operand is of primitive type and the other is not, as that will
      // cause unboxing of the non-primitive operand
      Type leftType = ASTHelpers.getType(leftOperand);
      Type rightType = ASTHelpers.getType(rightOperand);
      if (leftType == null || rightType == null) {
        return Description.NO_MATCH;
      }
      if (leftType.isPrimitive() && !rightType.isPrimitive()) {
        doUnboxingCheck(state, rightOperand);
      } else if (rightType.isPrimitive() && !leftType.isPrimitive()) {
        doUnboxingCheck(state, leftOperand);
      }
    } else {
      // in all other cases, both operands should be checked
      doUnboxingCheck(state, leftOperand, rightOperand);
    }
    return Description.NO_MATCH;
  }

  @Override
  public Description matchUnary(UnaryTree tree, VisitorState state) {
    if (withinAnnotatedCode(state)) {
      doUnboxingCheck(state, tree.getExpression());
    }
    return Description.NO_MATCH;
  }

  @Override
  public Description matchConditionalExpression(
      ConditionalExpressionTree tree, VisitorState state) {
    if (withinAnnotatedCode(state)) {
      GenericsChecks.checkTypeParameterNullnessForConditionalExpression(tree, this, state);
      doUnboxingCheck(state, tree.getCondition());
    }
    return Description.NO_MATCH;
  }

  @Override
  public Description matchIf(IfTree tree, VisitorState state) {
    if (withinAnnotatedCode(state)) {
      doUnboxingCheck(state, tree.getCondition());
    }
    return Description.NO_MATCH;
  }

  @Override
  public Description matchWhileLoop(WhileLoopTree tree, VisitorState state) {
    if (withinAnnotatedCode(state)) {
      doUnboxingCheck(state, tree.getCondition());
    }
    return Description.NO_MATCH;
  }

  @Override
  public Description matchForLoop(ForLoopTree tree, VisitorState state) {
    if (withinAnnotatedCode(state) && tree.getCondition() != null) {
      doUnboxingCheck(state, tree.getCondition());
    }
    return Description.NO_MATCH;
  }

  @Override
  public Description matchEnhancedForLoop(EnhancedForLoopTree tree, VisitorState state) {
    if (!withinAnnotatedCode(state)) {
      return Description.NO_MATCH;
    }
    ExpressionTree expr = tree.getExpression();
    final ErrorMessage errorMessage =
        new ErrorMessage(
            MessageTypes.DEREFERENCE_NULLABLE,
            "enhanced-for expression " + state.getSourceForNode(expr) + " is @Nullable");
    if (mayBeNullExpr(state, expr)) {
      return errorBuilder.createErrorDescription(errorMessage, buildDescription(expr), state, null);
    }
    return Description.NO_MATCH;
  }

  /**
   * Checks that all given expressions cannot be null, and for those that are {@code @Nullable},
   * reports an unboxing error.
   *
   * @param state the visitor state, used to report errors via {@link
   *     VisitorState#reportMatch(Description)}
   * @param expressions expressions to check
   */
  private void doUnboxingCheck(VisitorState state, ExpressionTree... expressions) {
    for (ExpressionTree tree : expressions) {
      Type type = ASTHelpers.getType(tree);
      if (type == null) {
        throw new RuntimeException("was not expecting null type");
      }
      if (!type.isPrimitive()) {
        if (mayBeNullExpr(state, tree)) {
          final ErrorMessage errorMessage =
              new ErrorMessage(MessageTypes.UNBOX_NULLABLE, "unboxing of a @Nullable value");
          state.reportMatch(
              errorBuilder.createErrorDescription(
                  errorMessage, buildDescription(tree), state, null));
        }
      }
    }
  }

  /**
   * handle either a method invocation or a 'new' invocation
   *
   * @param tree the corresponding MethodInvocationTree or NewClassTree
   * @param state visitor state
   * @param methodSymbol symbol for invoked method
   * @param actualParams parameters passed at call
   * @return description of error or NO_MATCH if no error
   */
  private Description handleInvocation(
      Tree tree,
      VisitorState state,
      Symbol.MethodSymbol methodSymbol,
      List<? extends ExpressionTree> actualParams) {
    List<VarSymbol> formalParams = methodSymbol.getParameters();

    if (formalParams.size() != actualParams.size()
        && !methodSymbol.isVarArgs()
        && !methodSymbol.isStatic()
        && methodSymbol.isConstructor()
        && methodSymbol.enclClass().isInner()) {
      // In special cases like one in issue #366
      // formal params and actual params do not match while using JDK11+
      // we bail out in this particular case
      return Description.NO_MATCH;
    }

    final boolean isMethodAnnotated = !codeAnnotationInfo.isSymbolUnannotated(methodSymbol, config);
    // If argumentPositionNullness[i] == null, parameter i is unannotated
    Nullness[] argumentPositionNullness = new Nullness[formalParams.size()];

    if (isMethodAnnotated) {
      // compute which arguments are @NonNull
      for (int i = 0; i < formalParams.size(); i++) {
        VarSymbol param = formalParams.get(i);
        if (param.type.isPrimitive()) {
          doUnboxingCheck(state, actualParams.get(i));
          argumentPositionNullness[i] = Nullness.NONNULL;
        } else if (ASTHelpers.isSameType(
            param.type, Suppliers.JAVA_LANG_VOID_TYPE.get(state), state)) {
          // Temporarily treat a Void argument type as if it were @Nullable Void. Handling of Void
          // without special-casing, as recommended by JSpecify might: a) require generics support
          // and, b) require checking that third-party libraries considered annotated adopt
          // JSpecify semantics.
          // See the suppression in https://github.com/uber/NullAway/pull/608 for an example of why
          // this is needed.
          argumentPositionNullness[i] = Nullness.NULLABLE;
        } else {
          // we need to call paramHasNullableAnnotation here since the invoked method may be defined
          // in a class file
          argumentPositionNullness[i] =
              Nullness.paramHasNullableAnnotation(methodSymbol, i, config)
                  ? Nullness.NULLABLE
                  : ((config.isJSpecifyMode() && tree instanceof MethodInvocationTree)
                      ? GenericsChecks.getGenericParameterNullnessAtInvocation(
                          i, methodSymbol, (MethodInvocationTree) tree, state, config)
                      : Nullness.NONNULL);
        }
      }
      GenericsChecks.compareGenericTypeParameterNullabilityForCall(
          formalParams, actualParams, methodSymbol.isVarArgs(), this, state);
    }

    // Allow handlers to override the list of non-null argument positions
    argumentPositionNullness =
        handler.onOverrideMethodInvocationParametersNullability(
            state.context, methodSymbol, isMethodAnnotated, argumentPositionNullness);

    // now actually check the arguments
    // NOTE: the case of an invocation on a possibly-null reference
    // is handled by matchMemberSelect()
    for (int argPos = 0; argPos < argumentPositionNullness.length; argPos++) {
      if (!Objects.equals(Nullness.NONNULL, argumentPositionNullness[argPos])) {
        continue;
      }
      ExpressionTree actual = null;
      boolean mayActualBeNull = false;
      if (argPos == formalParams.size() - 1 && methodSymbol.isVarArgs()) {
        // Check all vararg actual arguments for nullability
        if (actualParams.size() <= argPos) {
          continue;
        }
        for (ExpressionTree arg : actualParams.subList(argPos, actualParams.size())) {
          actual = arg;
          mayActualBeNull = mayBeNullExpr(state, actual);
          if (mayActualBeNull) {
            break;
          }
        }
      } else {
        actual = actualParams.get(argPos);
        mayActualBeNull = mayBeNullExpr(state, actual);
      }
      // This statement should be unreachable without assigning actual beforehand:
      Preconditions.checkNotNull(actual);
      // make sure we are passing a non-null value
      if (mayActualBeNull) {
        String message =
            "passing @Nullable parameter '"
                + state.getSourceForNode(actual)
                + "' where @NonNull is required";
        ErrorMessage errorMessage = new ErrorMessage(MessageTypes.PASS_NULLABLE, message);
        state.reportMatch(
            errorBuilder.createErrorDescriptionForNullAssignment(
                errorMessage, actual, buildDescription(actual), state, formalParams.get(argPos)));
      }
    }
    // Check for @NonNull being passed to castToNonNull (if configured)
    return checkCastToNonNullTakesNullable(tree, state, methodSymbol, actualParams);
  }

  private Description checkCastToNonNullTakesNullable(
      Tree tree,
      VisitorState state,
      Symbol.MethodSymbol methodSymbol,
      List<? extends ExpressionTree> actualParams) {
    String qualifiedName =
        ASTHelpers.enclosingClass(methodSymbol) + "." + methodSymbol.getSimpleName().toString();
    Integer castToNonNullPosition;
    if (qualifiedName.equals(config.getCastToNonNullMethod())
        && methodSymbol.getParameters().size() == 1) {
      // castToNonNull method passed to CLI config, it acts as a cast-to-non-null on its first
      // argument. Since this is a single argument method, we skip further querying of handlers.
      castToNonNullPosition = 0;
    } else {
      castToNonNullPosition =
          handler.castToNonNullArgumentPositionsForMethod(
              this, state, methodSymbol, actualParams, null);
    }
    if (castToNonNullPosition != null) {
      ExpressionTree actual = actualParams.get(castToNonNullPosition);
      TreePath enclosingMethodOrLambda =
          NullabilityUtil.findEnclosingMethodOrLambdaOrInitializer(state.getPath());
      boolean isInitializer;
      if (enclosingMethodOrLambda == null) {
        throw new RuntimeException("no enclosing method, lambda or initializer!");
      } else if (enclosingMethodOrLambda.getLeaf() instanceof LambdaExpressionTree) {
        isInitializer = false;
      } else if (enclosingMethodOrLambda.getLeaf() instanceof MethodTree) {
        MethodTree enclosingMethod = (MethodTree) enclosingMethodOrLambda.getLeaf();
        isInitializer = isInitializerMethod(state, ASTHelpers.getSymbol(enclosingMethod));
      } else {
        // Initializer block
        isInitializer = true;
      }
      if (!isInitializer && !mayBeNullExpr(state, actual)) {
        String message =
            "passing known @NonNull parameter '"
                + state.getSourceForNode(actual)
                + "' to CastToNonNullMethod ("
                + qualifiedName
                + ") at position "
                + castToNonNullPosition
                + ". This method argument should only take values that NullAway considers @Nullable "
                + "at the invocation site, but which are known not to be null at runtime.";
        return errorBuilder.createErrorDescription(
            new ErrorMessage(MessageTypes.CAST_TO_NONNULL_ARG_NONNULL, message),
            tree,
            buildDescription(tree),
            state,
            null);
      }
    }
    return Description.NO_MATCH;
  }

  /**
   * check that all @NonNull fields of the class are properly initialized
   *
   * @param tree the class
   * @param state visitor state
   */
  private void checkFieldInitialization(ClassTree tree, VisitorState state) {
    FieldInitEntities entities = collectEntities(tree, state);
    Symbol.ClassSymbol classSymbol = ASTHelpers.getSymbol(tree);
    class2Entities.put(classSymbol, entities);
    // set of all non-null instance fields f such that *some* constructor does not initialize f
    Set<Symbol> notInitializedInConstructors;
    SetMultimap<MethodTree, Symbol> constructorInitInfo;
    if (entities.constructors().isEmpty()) {
      constructorInitInfo = null;
      notInitializedInConstructors = entities.nonnullInstanceFields();
    } else {
      constructorInitInfo = checkConstructorInitialization(entities, state);
      notInitializedInConstructors = ImmutableSet.copyOf(constructorInitInfo.values());
    }
    // Filter out final fields, since javac will already check initialization
    notInitializedInConstructors =
        ImmutableSet.copyOf(
            Sets.filter(
                notInitializedInConstructors,
                symbol -> !symbol.getModifiers().contains(Modifier.FINAL)));
    class2ConstructorUninit.putAll(classSymbol, notInitializedInConstructors);
    Set<Symbol> notInitializedAtAll =
        notAssignedInAnyInitializer(entities, notInitializedInConstructors, state);
    SetMultimap<Element, Element> errorFieldsForInitializer = LinkedHashMultimap.create();
    // non-null if we have a single initializer method
    Symbol.MethodSymbol singleInitializerMethod = null;
    if (entities.instanceInitializerMethods().size() == 1) {
      singleInitializerMethod =
          ASTHelpers.getSymbol(entities.instanceInitializerMethods().iterator().next());
    }
    for (Symbol uninitField : notInitializedAtAll) {
      if (errorBuilder.symbolHasSuppressWarningsAnnotation(
          uninitField, INITIALIZATION_CHECK_NAME)) {
        continue;
      }
      if (singleInitializerMethod != null) {
        // report it on the initializer
        errorFieldsForInitializer.put(singleInitializerMethod, uninitField);
      } else if (constructorInitInfo == null) {
        // report it on the field, except in the case where the class is externalInit and
        // we have no initializer methods
        if (!(symbolHasExternalInitAnnotation(classSymbol)
            && entities.instanceInitializerMethods().isEmpty())) {
          errorBuilder.reportInitErrorOnField(
              uninitField, state, buildDescription(getTreesInstance(state).getTree(uninitField)));
        }
      } else {
        // report it on each constructor that does not initialize it
        for (MethodTree methodTree : constructorInitInfo.keySet()) {
          Set<Symbol> uninitFieldsForConstructor = constructorInitInfo.get(methodTree);
          if (uninitFieldsForConstructor.contains(uninitField)) {
            errorFieldsForInitializer.put(ASTHelpers.getSymbol(methodTree), uninitField);
          }
        }
      }
    }
    for (Element constructorElement : errorFieldsForInitializer.keySet()) {
      ImmutableList<Symbol> fieldSymbols =
          errorFieldsForInitializer.get(constructorElement).stream()
              .map(element -> ASTHelpers.getSymbol(getTreesInstance(state).getTree(element)))
              .collect(ImmutableList.toImmutableList());

      errorBuilder.reportInitializerError(
          (Symbol.MethodSymbol) constructorElement,
          errMsgForInitializer(errorFieldsForInitializer.get(constructorElement), state),
          state,
          buildDescription(getTreesInstance(state).getTree(constructorElement)),
          fieldSymbols);
    }
    // For static fields
    Set<Symbol> notInitializedStaticFields = notInitializedStatic(entities, state);
    for (Symbol uninitSField : notInitializedStaticFields) {
      // Always report it on the field for static fields (can't do @SuppressWarnings on a static
      // initialization block
      // anyways).
      errorBuilder.reportInitErrorOnField(
          uninitSField, state, buildDescription(getTreesInstance(state).getTree(uninitSField)));
    }
  }

  /**
   * @param entities relevant entities from class
   * @param notInitializedInConstructors those fields not initialized in some constructor
   * @param state visitor state
   * @return those fields from notInitializedInConstructors that are not initialized in any
   *     initializer method
   */
  private Set<Symbol> notAssignedInAnyInitializer(
      FieldInitEntities entities, Set<Symbol> notInitializedInConstructors, VisitorState state) {
    Trees trees = getTreesInstance(state);
    Symbol.ClassSymbol classSymbol = entities.classSymbol();
    ImmutableSet.Builder<Element> initInSomeInitializerBuilder = ImmutableSet.builder();
    for (MethodTree initMethodTree : entities.instanceInitializerMethods()) {
      if (initMethodTree.getBody() == null) {
        continue;
      }
      addInitializedFieldsForBlock(
          state,
          trees,
          classSymbol,
          initInSomeInitializerBuilder,
          initMethodTree.getBody(),
          new TreePath(state.getPath(), initMethodTree));
    }
    for (BlockTree block : entities.instanceInitializerBlocks()) {
      addInitializedFieldsForBlock(
          state,
          trees,
          classSymbol,
          initInSomeInitializerBuilder,
          block,
          new TreePath(state.getPath(), block));
    }
    Set<Symbol> result = new LinkedHashSet<>();
    ImmutableSet<Element> initInSomeInitializer = initInSomeInitializerBuilder.build();
    for (Symbol fieldSymbol : notInitializedInConstructors) {
      if (!initInSomeInitializer.contains(fieldSymbol)) {
        result.add(fieldSymbol);
      }
    }
    return result;
  }

  private void addInitializedFieldsForBlock(
      VisitorState state,
      Trees trees,
      Symbol.ClassSymbol classSymbol,
      ImmutableSet.Builder<Element> initInSomeInitializerBuilder,
      BlockTree block,
      TreePath path) {
    AccessPathNullnessAnalysis nullnessAnalysis = getNullnessAnalysis(state);
    Set<Element> nonnullAtExit =
        nullnessAnalysis.getNonnullFieldsOfReceiverAtExit(path, state.context);
    initInSomeInitializerBuilder.addAll(nonnullAtExit);
    Set<Element> safeInitMethods = getSafeInitMethods(block, classSymbol, state);
    addGuaranteedNonNullFromInvokes(
        state, trees, safeInitMethods, nullnessAnalysis, initInSomeInitializerBuilder);
  }

  /**
   * @param entities field init info
   * @param state visitor state
   * @return a map from each constructor C to the nonnull fields that C does *not* initialize
   */
  private SetMultimap<MethodTree, Symbol> checkConstructorInitialization(
      FieldInitEntities entities, VisitorState state) {
    SetMultimap<MethodTree, Symbol> result = LinkedHashMultimap.create();
    Set<Symbol> nonnullInstanceFields = entities.nonnullInstanceFields();
    Trees trees = getTreesInstance(state);
    boolean isExternalInitClass = symbolHasExternalInitAnnotation(entities.classSymbol());
    for (MethodTree constructor : entities.constructors()) {
      if (constructorInvokesAnother(constructor, state)) {
        continue;
      }
      if (constructor.getParameters().size() == 0
          && (isExternalInitClass
              || symbolHasExternalInitAnnotation(ASTHelpers.getSymbol(constructor)))) {
        // external framework initializes fields in this case
        continue;
      }
      Set<Element> guaranteedNonNull =
          guaranteedNonNullForConstructor(entities, state, trees, constructor);
      for (Symbol fieldSymbol : nonnullInstanceFields) {
        if (!guaranteedNonNull.contains(fieldSymbol)) {
          result.put(constructor, fieldSymbol);
        }
      }
    }
    return result;
  }

  private boolean symbolHasExternalInitAnnotation(Symbol symbol) {
    return StreamSupport.stream(NullabilityUtil.getAllAnnotations(symbol).spliterator(), false)
        .map((anno) -> anno.getAnnotationType().toString())
        .anyMatch(config::isExternalInitClassAnnotation);
  }

  private ImmutableSet<Element> guaranteedNonNullForConstructor(
      FieldInitEntities entities, VisitorState state, Trees trees, MethodTree constructor) {
    Set<Element> safeInitMethods =
        getSafeInitMethods(constructor.getBody(), entities.classSymbol(), state);
    AccessPathNullnessAnalysis nullnessAnalysis = getNullnessAnalysis(state);
    ImmutableSet.Builder<Element> guaranteedNonNullBuilder = ImmutableSet.builder();
    guaranteedNonNullBuilder.addAll(
        nullnessAnalysis.getNonnullFieldsOfReceiverAtExit(
            new TreePath(state.getPath(), constructor), state.context));
    addGuaranteedNonNullFromInvokes(
        state, trees, safeInitMethods, nullnessAnalysis, guaranteedNonNullBuilder);
    return guaranteedNonNullBuilder.build();
  }

  /** does the constructor invoke another constructor in the same class via this(...)? */
  private boolean constructorInvokesAnother(MethodTree constructor, VisitorState state) {
    BlockTree body = constructor.getBody();
    List<? extends StatementTree> statements = body.getStatements();
    if (statements.size() > 0) {
      StatementTree statementTree = statements.get(0);
      if (isThisCall(statementTree, state)) {
        return true;
      }
    }
    return false;
  }

  private Set<Symbol> notInitializedStatic(FieldInitEntities entities, VisitorState state) {
    Set<Symbol> nonNullStaticFields = entities.nonnullStaticFields();
    Set<Element> initializedInStaticInitializers = new LinkedHashSet<Element>();
    AccessPathNullnessAnalysis nullnessAnalysis = getNullnessAnalysis(state);
    for (BlockTree initializer : entities.staticInitializerBlocks()) {
      Set<Element> nonnullAtExit =
          nullnessAnalysis.getNonnullStaticFieldsAtExit(
              new TreePath(state.getPath(), initializer), state.context);
      initializedInStaticInitializers.addAll(nonnullAtExit);
    }
    for (MethodTree initializerMethod : entities.staticInitializerMethods()) {
      Set<Element> nonnullAtExit =
          nullnessAnalysis.getNonnullStaticFieldsAtExit(
              new TreePath(state.getPath(), initializerMethod), state.context);
      initializedInStaticInitializers.addAll(nonnullAtExit);
    }
    Set<Symbol> notInitializedStaticFields = new LinkedHashSet<Symbol>();
    for (Symbol field : nonNullStaticFields) {
      if (!initializedInStaticInitializers.contains(field)) {
        notInitializedStaticFields.add(field);
      }
    }
    return notInitializedStaticFields;
  }

  private void addGuaranteedNonNullFromInvokes(
      VisitorState state,
      Trees trees,
      Set<Element> safeInitMethods,
      AccessPathNullnessAnalysis nullnessAnalysis,
      ImmutableSet.Builder<Element> guaranteedNonNullBuilder) {
    for (Element invoked : safeInitMethods) {
      Tree invokedTree = trees.getTree(invoked);
      guaranteedNonNullBuilder.addAll(
          nullnessAnalysis.getNonnullFieldsOfReceiverAtExit(
              new TreePath(state.getPath(), invokedTree), state.context));
    }
  }

  /**
   * @param blockTree block of statements
   * @param state visitor state
   * @return Elements of safe init methods that are invoked as top-level statements in the method
   */
  private Set<Element> getSafeInitMethods(
      BlockTree blockTree, Symbol.ClassSymbol classSymbol, VisitorState state) {
    Set<Element> result = new LinkedHashSet<>();
    List<? extends StatementTree> statements = blockTree.getStatements();
    for (StatementTree stmt : statements) {
      Element privMethodElem = getInvokeOfSafeInitMethod(stmt, classSymbol, state);
      if (privMethodElem != null) {
        result.add(privMethodElem);
      }
      // Hack: If we see a try{...}finally{...} statement, without a catch, we consider the methods
      // inside both blocks
      // as "top level" for the purposes of finding initialization methods. Any exception happening
      // there is also an
      // exception of the full method.
      if (stmt.getKind().equals(Tree.Kind.TRY)) {
        TryTree tryTree = (TryTree) stmt;
        if (tryTree.getCatches().size() == 0) {
          if (tryTree.getBlock() != null) {
            result.addAll(getSafeInitMethods(tryTree.getBlock(), classSymbol, state));
          }
          if (tryTree.getFinallyBlock() != null) {
            result.addAll(getSafeInitMethods(tryTree.getFinallyBlock(), classSymbol, state));
          }
        }
      }
    }
    return result;
  }

  /**
   * A safe init method is an instance method that is either private or final (so no overriding is
   * possible)
   *
   * @param stmt the statement
   * @param enclosingClassSymbol symbol for enclosing constructor / initializer
   * @param state visitor state
   * @return element of safe init function if stmt invokes that function; null otherwise
   */
  @Nullable
  private Element getInvokeOfSafeInitMethod(
      StatementTree stmt, final Symbol.ClassSymbol enclosingClassSymbol, VisitorState state) {
    Matcher<ExpressionTree> invokeMatcher =
        (expressionTree, s) -> {
          if (!(expressionTree instanceof MethodInvocationTree)) {
            return false;
          }
          MethodInvocationTree methodInvocationTree = (MethodInvocationTree) expressionTree;
          Symbol.MethodSymbol symbol = ASTHelpers.getSymbol(methodInvocationTree);
          Set<Modifier> modifiers = symbol.getModifiers();
          Set<Modifier> classModifiers = enclosingClassSymbol.getModifiers();
          if ((symbol.isPrivate()
                  || modifiers.contains(Modifier.FINAL)
                  || classModifiers.contains(Modifier.FINAL))
              && !symbol.isStatic()
              && !modifiers.contains(Modifier.NATIVE)) {
            // check it's the same class (could be an issue with inner classes)
            if (castToNonNull(ASTHelpers.enclosingClass(symbol)).equals(enclosingClassSymbol)) {
              // make sure the receiver is 'this'
              ExpressionTree receiver = ASTHelpers.getReceiver(expressionTree);
              return receiver == null || isThisIdentifier(receiver);
            }
          }
          return false;
        };
    if (stmt.getKind().equals(EXPRESSION_STATEMENT)) {
      ExpressionTree expression = ((ExpressionStatementTree) stmt).getExpression();
      if (invokeMatcher.matches(expression, state)) {
        return ASTHelpers.getSymbol(expression);
      }
    }
    return null;
  }

  private boolean isThisCall(StatementTree statementTree, VisitorState state) {
    if (statementTree.getKind().equals(EXPRESSION_STATEMENT)) {
      ExpressionTree expression = ((ExpressionStatementTree) statementTree).getExpression();
      return Matchers.methodInvocation(THIS_MATCHER).matches(expression, state);
    }
    return false;
  }

  private FieldInitEntities collectEntities(ClassTree tree, VisitorState state) {
    Symbol.ClassSymbol classSymbol = ASTHelpers.getSymbol(tree);
    Set<Symbol> nonnullInstanceFields = new LinkedHashSet<>();
    Set<Symbol> nonnullStaticFields = new LinkedHashSet<>();
    List<BlockTree> instanceInitializerBlocks = new ArrayList<>();
    List<BlockTree> staticInitializerBlocks = new ArrayList<>();
    Set<MethodTree> constructors = new LinkedHashSet<>();
    Set<MethodTree> instanceInitializerMethods = new LinkedHashSet<>();
    Set<MethodTree> staticInitializerMethods = new LinkedHashSet<>();

    // we assume getMembers() returns members in the same order as the declarations
    for (Tree memberTree : tree.getMembers()) {
      if (TreeUtils.isClassTree(memberTree)) {
        // do nothing
        continue;
      }
      switch (memberTree.getKind()) {
        case METHOD:
          // check if it is a constructor or an @Initializer method
          MethodTree methodTree = (MethodTree) memberTree;
          Symbol.MethodSymbol symbol = ASTHelpers.getSymbol(methodTree);
          if (isConstructor(methodTree)) {
            constructors.add(methodTree);
          } else if (isInitializerMethod(state, symbol)) {
            if (symbol.isStatic()) {
              staticInitializerMethods.add(methodTree);
            } else {
              instanceInitializerMethods.add(methodTree);
            }
          }
          break;
        case VARIABLE:
          // field declaration
          VariableTree varTree = (VariableTree) memberTree;
          Symbol fieldSymbol = ASTHelpers.getSymbol(varTree);
          if (fieldSymbol.type.isPrimitive() || skipDueToFieldAnnotation(fieldSymbol)) {
            continue;
          }
          if (varTree.getInitializer() != null) {
            // note that we check that the initializer does the right thing in
            // matchVariable()
            continue;
          }
          @SuppressWarnings("ASTHelpersSuggestions") // remove once we require EP 2.16 or greater
          boolean fieldIsStatic = fieldSymbol.isStatic();
          if (fieldIsStatic) {
            nonnullStaticFields.add(fieldSymbol);
          } else {
            nonnullInstanceFields.add(fieldSymbol);
          }
          break;
        case BLOCK:
          // initializer block
          BlockTree blockTree = (BlockTree) memberTree;
          if (blockTree.isStatic()) {
            staticInitializerBlocks.add(blockTree);
          } else {
            instanceInitializerBlocks.add(blockTree);
          }
          break;
        default:
          throw new RuntimeException(
              memberTree.getKind().toString() + " " + state.getSourceForNode(memberTree));
      }
    }

    return FieldInitEntities.create(
        classSymbol,
        ImmutableSet.copyOf(nonnullInstanceFields),
        ImmutableSet.copyOf(nonnullStaticFields),
        ImmutableList.copyOf(instanceInitializerBlocks),
        ImmutableList.copyOf(staticInitializerBlocks),
        ImmutableSet.copyOf(constructors),
        ImmutableSet.copyOf(instanceInitializerMethods),
        ImmutableSet.copyOf(staticInitializerMethods));
  }

  private boolean isConstructor(MethodTree methodTree) {
    return ASTHelpers.getSymbol(methodTree).isConstructor()
        && !ASTHelpers.isGeneratedConstructor(methodTree);
  }

  private boolean isInitializerMethod(VisitorState state, Symbol.MethodSymbol symbol) {
    if (ASTHelpers.hasDirectAnnotationWithSimpleName(symbol, "Initializer")
        || config.isKnownInitializerMethod(symbol)) {
      return true;
    }
    for (AnnotationMirror anno : symbol.getAnnotationMirrors()) {
      String annoTypeStr = anno.getAnnotationType().toString();
      if (config.isInitializerMethodAnnotation(annoTypeStr)) {
        return true;
      }
    }
    Symbol.MethodSymbol closestOverriddenMethod =
        NullabilityUtil.getClosestOverriddenMethod(symbol, state.getTypes());
    if (closestOverriddenMethod == null) {
      return false;
    }
    return isInitializerMethod(state, closestOverriddenMethod);
  }

  private boolean skipDueToFieldAnnotation(Symbol fieldSymbol) {
    return NullabilityUtil.getAllAnnotations(fieldSymbol)
        .map(anno -> anno.getAnnotationType().toString())
        .anyMatch(config::isExcludedFieldAnnotation);
  }

  // classSymbol must be a top-level class
  private boolean isExcludedClass(Symbol.ClassSymbol classSymbol) {
    String className = classSymbol.getQualifiedName().toString();
    if (config.isExcludedClass(className)) {
      return true;
    }
    if (!codeAnnotationInfo.isClassNullAnnotated(classSymbol, config)) {
      return true;
    }
    // check annotations
    ImmutableSet<String> excludedClassAnnotations = config.getExcludedClassAnnotations();
    return classSymbol.getAnnotationMirrors().stream()
        .map(anno -> anno.getAnnotationType().toString())
        .anyMatch(excludedClassAnnotations::contains);
  }

  private boolean mayBeNullExpr(VisitorState state, ExpressionTree expr) {
    expr = stripParensAndCasts(expr);
    if (ASTHelpers.constValue(expr) != null) {
      // This should include literals such as "true" or a string
      // obviously not null
      return false;
    }
    // return early for expressions that no handler overrides and will not need dataflow analysis
    switch (expr.getKind()) {
      case NULL_LITERAL:
        // obviously null
        return true;
      case ARRAY_ACCESS:
        // unsound!  we cannot check for nullness of array contents yet
      case NEW_CLASS:
      case NEW_ARRAY:
        // for string concatenation, auto-boxing
      case LAMBDA_EXPRESSION:
        // Lambdas may return null, but the lambda literal itself should not be null
      case MEMBER_REFERENCE:
        // These cannot be null; the compiler would catch it
      case MULTIPLY_ASSIGNMENT:
      case DIVIDE_ASSIGNMENT:
      case REMAINDER_ASSIGNMENT:
      case PLUS_ASSIGNMENT:
      case MINUS_ASSIGNMENT:
      case LEFT_SHIFT_ASSIGNMENT:
      case RIGHT_SHIFT_ASSIGNMENT:
      case UNSIGNED_RIGHT_SHIFT_ASSIGNMENT:
      case AND_ASSIGNMENT:
      case XOR_ASSIGNMENT:
      case OR_ASSIGNMENT:
        // result of compound assignment cannot be null
      case PLUS:
        // rest are for auto-boxing
      case MINUS:
      case MULTIPLY:
      case DIVIDE:
      case REMAINDER:
      case CONDITIONAL_AND:
      case CONDITIONAL_OR:
      case BITWISE_COMPLEMENT:
      case LOGICAL_COMPLEMENT:
      case INSTANCE_OF:
      case PREFIX_INCREMENT:
      case PREFIX_DECREMENT:
      case POSTFIX_DECREMENT:
      case POSTFIX_INCREMENT:
      case EQUAL_TO:
      case NOT_EQUAL_TO:
      case GREATER_THAN:
      case GREATER_THAN_EQUAL:
      case LESS_THAN:
      case LESS_THAN_EQUAL:
      case UNARY_MINUS:
      case UNARY_PLUS:
      case AND:
      case OR:
      case XOR:
      case LEFT_SHIFT:
      case RIGHT_SHIFT:
      case UNSIGNED_RIGHT_SHIFT:
        // clearly not null
        return false;
      default:
        break;
    }
    // the logic here is to avoid doing dataflow analysis whenever possible
    Symbol exprSymbol = ASTHelpers.getSymbol(expr);
    boolean exprMayBeNull;
    switch (expr.getKind()) {
      case MEMBER_SELECT:
        if (exprSymbol == null) {
          throw new IllegalStateException(
              "unexpected null symbol for dereference expression " + state.getSourceForNode(expr));
        }
        exprMayBeNull =
            NullabilityUtil.mayBeNullFieldFromType(exprSymbol, config, codeAnnotationInfo);
        break;
      case IDENTIFIER:
        if (exprSymbol == null) {
          throw new IllegalStateException(
              "unexpected null symbol for identifier " + state.getSourceForNode(expr));
        }
        if (exprSymbol.getKind() == ElementKind.FIELD) {
          exprMayBeNull =
              NullabilityUtil.mayBeNullFieldFromType(exprSymbol, config, codeAnnotationInfo);
        } else {
          // rely on dataflow analysis for local variables
          exprMayBeNull = true;
        }
        break;
      case METHOD_INVOCATION:
        if (!(exprSymbol instanceof Symbol.MethodSymbol)) {
          throw new IllegalStateException(
              "unexpected symbol "
                  + exprSymbol
                  + " for method invocation "
                  + state.getSourceForNode(expr));
        }
        exprMayBeNull =
            mayBeNullMethodCall(
                (Symbol.MethodSymbol) exprSymbol, (MethodInvocationTree) expr, state);
        break;
      case CONDITIONAL_EXPRESSION:
      case ASSIGNMENT:
        exprMayBeNull = true;
        break;
      default:
        // match switch expressions by comparing strings, so the code compiles on JDK versions < 12
        if (expr.getKind().name().equals("SWITCH_EXPRESSION")) {
          exprMayBeNull = true;
        } else {
          throw new RuntimeException(
              "whoops, better handle " + expr.getKind() + " " + state.getSourceForNode(expr));
        }
    }
    exprMayBeNull = handler.onOverrideMayBeNullExpr(this, expr, exprSymbol, state, exprMayBeNull);
    return exprMayBeNull && nullnessFromDataflow(state, expr);
  }

  private boolean mayBeNullMethodCall(
      Symbol.MethodSymbol exprSymbol, MethodInvocationTree invocationTree, VisitorState state) {
    if (codeAnnotationInfo.isSymbolUnannotated(exprSymbol, config)) {
      return false;
    }
    return Nullness.hasNullableAnnotation(exprSymbol, config)
        || (config.isJSpecifyMode()
            && GenericsChecks.getGenericReturnNullnessAtInvocation(
                    exprSymbol, invocationTree, state, config)
                .equals(Nullness.NULLABLE));
  }

  public boolean nullnessFromDataflow(VisitorState state, ExpressionTree expr) {
    Nullness nullness =
        getNullnessAnalysis(state).getNullness(new TreePath(state.getPath(), expr), state.context);
    if (nullness == null) {
      // this may be unsound, like for field initializers
      // figure out if we care
      return false;
    }
    return NullabilityUtil.nullnessToBool(nullness);
  }

  public AccessPathNullnessAnalysis getNullnessAnalysis(VisitorState state) {
    return AccessPathNullnessAnalysis.instance(state, nonAnnotatedMethod, config, this.handler);
  }

  private Description matchDereference(
      ExpressionTree baseExpression, ExpressionTree derefExpression, VisitorState state) {
    Symbol baseExpressionSymbol = ASTHelpers.getSymbol(baseExpression);
    // Note that a null dereference is possible even if baseExpressionSymbol is null,
    // e.g., in cases where baseExpression contains conditional logic (like a ternary
    // expression, or a switch expression in JDK 12+)
    if (baseExpressionSymbol != null) {
      if (baseExpressionSymbol.type.isPrimitive()
          || baseExpressionSymbol.getKind() == ElementKind.PACKAGE
          || ElementUtils.isTypeElement(baseExpressionSymbol)) {
        // we know we don't have a null dereference here
        return Description.NO_MATCH;
      }
    }
    if (mayBeNullExpr(state, baseExpression)) {
      final String message =
          "dereferenced expression " + state.getSourceForNode(baseExpression) + " is @Nullable";
      ErrorMessage errorMessage = new ErrorMessage(MessageTypes.DEREFERENCE_NULLABLE, message);

      return errorBuilder.createErrorDescriptionForNullAssignment(
          errorMessage, baseExpression, buildDescription(derefExpression), state, null);
    }

    Optional<ErrorMessage> handlerErrorMessage =
        handler.onExpressionDereference(derefExpression, baseExpression, state);
    if (handlerErrorMessage.isPresent()) {
      return errorBuilder.createErrorDescriptionForNullAssignment(
          handlerErrorMessage.get(),
          derefExpression,
          buildDescription(derefExpression),
          state,
          null);
    }

    return Description.NO_MATCH;
  }

  private static boolean isThisIdentifier(ExpressionTree expressionTree) {
    return expressionTree.getKind().equals(IDENTIFIER)
        && ((IdentifierTree) expressionTree).getName().toString().equals("this");
  }

  private static boolean isThisIdentifierMatcher(
      ExpressionTree expressionTree, VisitorState state) {
    return isThisIdentifier(expressionTree);
  }

  public ErrorBuilder getErrorBuilder() {
    return errorBuilder;
  }

  public Config getConfig() {
    return config;
  }
  /**
   * strip out enclosing parentheses, type casts and Nullchk operators.
   *
   * @param expr a potentially parenthesised expression.
   * @return the same expression without parentheses.
   */
  private static ExpressionTree stripParensAndCasts(ExpressionTree expr) {
    boolean someChange = true;
    while (someChange) {
      someChange = false;
      if (expr.getKind().equals(PARENTHESIZED)) {
        expr = ((ParenthesizedTree) expr).getExpression();
        someChange = true;
      }
      if (expr.getKind().equals(TYPE_CAST)) {
        expr = ((TypeCastTree) expr).getExpression();
        someChange = true;
      }

      // Strips Nullchk operator
      if (expr.getKind().equals(OTHER) && expr instanceof JCTree.JCUnary) {
        expr = ((JCTree.JCUnary) expr).getExpression();
        someChange = true;
      }
    }
    return expr;
  }

  /**
   * Returns the computed nullness information from an expression. If none is available, it returns
   * Nullable.
   *
   * <p>Computed information can be added by handlers or by the core, and should supersede that
   * comming from annotations.
   *
   * <p>The default value of an expression without additional computed nullness information is
   * always Nullable, since this method should only be called when the fact that the expression is
   * NonNull is not clear from looking at annotations.
   *
   * @param e an expression
   * @return computed nullness for e, if any, else Nullable
   */
  public Nullness getComputedNullness(ExpressionTree e) {
    return computedNullnessMap.getOrDefault(e, Nullness.NULLABLE);
  }

  /**
   * Add computed nullness information to an expression.
   *
   * <p>Used by handlers to communicate that an expression should has a more precise nullness than
   * what is known from source annotations.
   *
   * @param e any expression in the AST.
   * @param nullness the added nullness information.
   */
  public void setComputedNullness(ExpressionTree e, Nullness nullness) {
    computedNullnessMap.put(e, nullness);
  }

  @AutoValue
  abstract static class FieldInitEntities {

    static FieldInitEntities create(
        Symbol.ClassSymbol classSymbol,
        Set<Symbol> nonnullInstanceFields,
        Set<Symbol> nonnullStaticFields,
        List<BlockTree> instanceInitializerBlocks,
        List<BlockTree> staticInitializerBlocks,
        Set<MethodTree> constructors,
        Set<MethodTree> instanceInitializerMethods,
        Set<MethodTree> staticInitializerMethods) {
      return new AutoValue_NullAway_FieldInitEntities(
          classSymbol,
          ImmutableSet.copyOf(nonnullInstanceFields),
          ImmutableSet.copyOf(nonnullStaticFields),
          ImmutableList.copyOf(instanceInitializerBlocks),
          ImmutableList.copyOf(staticInitializerBlocks),
          ImmutableSet.copyOf(constructors),
          ImmutableSet.copyOf(instanceInitializerMethods),
          ImmutableSet.copyOf(staticInitializerMethods));
    }

    /** Returns symbol for class. */
    abstract Symbol.ClassSymbol classSymbol();

    /**
     * Returns <code>@NonNull</code> instance fields that are not directly initialized at
     * declaration.
     */
    abstract ImmutableSet<Symbol> nonnullInstanceFields();

    /**
     * Returns <code>@NonNull</code> static fields that are not directly initialized at declaration.
     */
    abstract ImmutableSet<Symbol> nonnullStaticFields();

    /**
     * Returns the list of instance initializer blocks (e.g. blocks of the form `class X { { //Code
     * } } ), in the order in which they appear in the class.
     */
    abstract ImmutableList<BlockTree> instanceInitializerBlocks();

    /**
     * Returns the list of static initializer blocks (e.g. blocks of the form `class X { static {
     * //Code } } ), in the order in which they appear in the class.
     */
    abstract ImmutableList<BlockTree> staticInitializerBlocks();

    /** Returns constructors in the class. */
    abstract ImmutableSet<MethodTree> constructors();

    /**
     * Returns the list of non-static (instance) initializer methods. This includes methods
     * annotated @Initializer, as well as those specified by -XepOpt:NullAway:KnownInitializers or
     * annotated with annotations passed to -XepOpt:NullAway:CustomInitializerAnnotations.
     */
    abstract ImmutableSet<MethodTree> instanceInitializerMethods();

    /**
     * Returns the list of static initializer methods. This includes static methods
     * annotated @Initializer, as well as those specified by -XepOpt:NullAway:KnownInitializers or
     * annotated with annotations passed to -XepOpt:NullAway:CustomInitializerAnnotations.
     */
    abstract ImmutableSet<MethodTree> staticInitializerMethods();
  }
}<|MERGE_RESOLUTION|>--- conflicted
+++ resolved
@@ -935,17 +935,6 @@
       Symbol.MethodSymbol overridingMethod,
       @Nullable MemberReferenceTree memberReferenceTree,
       VisitorState state) {
-<<<<<<< HEAD
-    final boolean isOverriddenMethodAnnotated =
-        !codeAnnotationInfo.isSymbolUnannotated(overriddenMethod, config);
-    Nullness overriddenMethodReturnNullness =
-        Nullness.NULLABLE; // Permissive default for unannotated code.
-    if (isOverriddenMethodAnnotated && !Nullness.hasNullableAnnotation(overriddenMethod, config)) {
-      if (config.isJSpecifyMode()) {
-        overriddenMethodReturnNullness =
-            GenericsChecks.getGenericMethodReturnTypeNullness(
-                overriddenMethod, overridingMethod.owner, state, config);
-=======
     // if the super method returns nonnull, overriding method better not return nullable
     // Note that, for the overriding method, the permissive default is non-null,
     // but it's nullable for the overridden one.
@@ -962,7 +951,6 @@
                 + "."
                 + overriddenMethod.toString()
                 + " returns @NonNull";
->>>>>>> 87d194a5
       } else {
         message =
             "method returns @Nullable, but superclass method "
