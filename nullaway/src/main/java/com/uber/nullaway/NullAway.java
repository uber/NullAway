/*
 * Copyright (c) 2017 Uber Technologies, Inc.
 *
 * Permission is hereby granted, free of charge, to any person obtaining a copy
 * of this software and associated documentation files (the "Software"), to deal
 * in the Software without restriction, including without limitation the rights
 * to use, copy, modify, merge, publish, distribute, sublicense, and/or sell
 * copies of the Software, and to permit persons to whom the Software is
 * furnished to do so, subject to the following conditions:
 *
 * The above copyright notice and this permission notice shall be included in
 * all copies or substantial portions of the Software.
 *
 * THE SOFTWARE IS PROVIDED "AS IS", WITHOUT WARRANTY OF ANY KIND, EXPRESS OR
 * IMPLIED, INCLUDING BUT NOT LIMITED TO THE WARRANTIES OF MERCHANTABILITY,
 * FITNESS FOR A PARTICULAR PURPOSE AND NONINFRINGEMENT. IN NO EVENT SHALL THE
 * AUTHORS OR COPYRIGHT HOLDERS BE LIABLE FOR ANY CLAIM, DAMAGES OR OTHER
 * LIABILITY, WHETHER IN AN ACTION OF CONTRACT, TORT OR OTHERWISE, ARISING FROM,
 * OUT OF OR IN CONNECTION WITH THE SOFTWARE OR THE USE OR OTHER DEALINGS IN
 * THE SOFTWARE.
 */

package com.uber.nullaway;

import static com.google.errorprone.BugPattern.SeverityLevel.WARNING;
import static com.sun.source.tree.Tree.Kind.EXPRESSION_STATEMENT;
import static com.sun.source.tree.Tree.Kind.IDENTIFIER;
import static com.sun.source.tree.Tree.Kind.OTHER;
import static com.sun.source.tree.Tree.Kind.PARENTHESIZED;
import static com.sun.source.tree.Tree.Kind.TYPE_CAST;
import static com.uber.nullaway.ASTHelpersBackports.isStatic;
import static com.uber.nullaway.ErrorBuilder.errMsgForInitializer;
import static com.uber.nullaway.NullabilityUtil.castToNonNull;

import com.google.auto.service.AutoService;
import com.google.auto.value.AutoValue;
import com.google.common.base.Preconditions;
import com.google.common.collect.ImmutableList;
import com.google.common.collect.ImmutableMultimap;
import com.google.common.collect.ImmutableSet;
import com.google.common.collect.LinkedHashMultimap;
import com.google.common.collect.Multimap;
import com.google.common.collect.SetMultimap;
import com.google.common.collect.Sets;
import com.google.errorprone.BugPattern;
import com.google.errorprone.ErrorProneFlags;
import com.google.errorprone.VisitorState;
import com.google.errorprone.bugpatterns.BugChecker;
import com.google.errorprone.matchers.Description;
import com.google.errorprone.matchers.Matcher;
import com.google.errorprone.matchers.Matchers;
import com.google.errorprone.suppliers.Suppliers;
import com.google.errorprone.util.ASTHelpers;
import com.sun.source.tree.ArrayAccessTree;
import com.sun.source.tree.AssignmentTree;
import com.sun.source.tree.BinaryTree;
import com.sun.source.tree.BlockTree;
import com.sun.source.tree.ClassTree;
import com.sun.source.tree.CompoundAssignmentTree;
import com.sun.source.tree.ConditionalExpressionTree;
import com.sun.source.tree.EnhancedForLoopTree;
import com.sun.source.tree.ExpressionStatementTree;
import com.sun.source.tree.ExpressionTree;
import com.sun.source.tree.ForLoopTree;
import com.sun.source.tree.IdentifierTree;
import com.sun.source.tree.IfTree;
import com.sun.source.tree.LambdaExpressionTree;
import com.sun.source.tree.MemberReferenceTree;
import com.sun.source.tree.MemberSelectTree;
import com.sun.source.tree.MethodInvocationTree;
import com.sun.source.tree.MethodTree;
import com.sun.source.tree.NewClassTree;
import com.sun.source.tree.ParameterizedTypeTree;
import com.sun.source.tree.ParenthesizedTree;
import com.sun.source.tree.ReturnTree;
import com.sun.source.tree.StatementTree;
import com.sun.source.tree.SwitchTree;
import com.sun.source.tree.Tree;
import com.sun.source.tree.TryTree;
import com.sun.source.tree.TypeCastTree;
import com.sun.source.tree.UnaryTree;
import com.sun.source.tree.VariableTree;
import com.sun.source.tree.WhileLoopTree;
import com.sun.source.util.TreePath;
import com.sun.source.util.Trees;
import com.sun.tools.javac.code.Symbol;
import com.sun.tools.javac.code.Symbol.ClassSymbol;
import com.sun.tools.javac.code.Symbol.VarSymbol;
import com.sun.tools.javac.code.Type;
import com.sun.tools.javac.processing.JavacProcessingEnvironment;
import com.sun.tools.javac.tree.JCTree;
import com.uber.nullaway.ErrorMessage.MessageTypes;
import com.uber.nullaway.dataflow.AccessPathNullnessAnalysis;
import com.uber.nullaway.dataflow.EnclosingEnvironmentNullness;
import com.uber.nullaway.handlers.Handler;
import com.uber.nullaway.handlers.Handlers;
import java.util.ArrayList;
import java.util.LinkedHashMap;
import java.util.LinkedHashSet;
import java.util.List;
import java.util.Map;
import java.util.Objects;
import java.util.Optional;
import java.util.Set;
import java.util.function.Predicate;
import java.util.stream.Collectors;
import java.util.stream.StreamSupport;
import javax.annotation.Nullable;
import javax.inject.Inject;
import javax.lang.model.element.AnnotationMirror;
import javax.lang.model.element.Element;
import javax.lang.model.element.ElementKind;
import javax.lang.model.element.Modifier;
import javax.lang.model.element.NestingKind;
import javax.lang.model.type.TypeKind;
import org.checkerframework.nullaway.dataflow.cfg.node.MethodInvocationNode;
import org.checkerframework.nullaway.javacutil.ElementUtils;
import org.checkerframework.nullaway.javacutil.TreeUtils;

/**
 * Checker for nullability errors. It assumes that any field, method parameter, or return type that
 * may be null is annotated with {@link Nullable}, and then checks the following rules:
 *
 * <ul>
 *   <li>no assignment of a nullable expression into a non-null field
 *   <li>no passing a nullable expression into a non-null parameter
 *   <li>no returning a nullable expression from a method with non-null return type
 *   <li>no field access or method invocation on an expression that is nullable
 * </ul>
 *
 * <p>This checker also detects errors related to field initialization. For any @NonNull instance
 * field <code>f</code>, this checker ensures that at least one of the following cases holds:
 *
 * <ol>
 *   <li><code>f</code> is directly initialized at its declaration
 *   <li><code>f</code> is always initialized in all constructors
 *   <li><code>f</code> is always initialized in some method annotated with @Initializer
 * </ol>
 *
 * <p>For any @NonNull static field <code>f</code>, this checker ensures that at least one of the
 * following cases holds:
 *
 * <ol>
 *   <li><code>f</code> is directly initialized at its declaration
 *   <li><code>f</code> is always initialized in some static initializer block
 * </ol>
 */
@AutoService(BugChecker.class)
@BugPattern(
    name = "NullAway",
    altNames = {"CheckNullabilityTypes"},
    summary = "Nullability type error.",
    tags = BugPattern.StandardTags.LIKELY_ERROR,
    severity = WARNING)
@SuppressWarnings("BugPatternNaming") // remove once we require EP 2.11+
public class NullAway extends BugChecker
    implements BugChecker.MethodInvocationTreeMatcher,
        BugChecker.AssignmentTreeMatcher,
        BugChecker.MemberSelectTreeMatcher,
        BugChecker.ArrayAccessTreeMatcher,
        BugChecker.ReturnTreeMatcher,
        BugChecker.ClassTreeMatcher,
        BugChecker.MethodTreeMatcher,
        BugChecker.VariableTreeMatcher,
        BugChecker.NewClassTreeMatcher,
        BugChecker.BinaryTreeMatcher,
        BugChecker.UnaryTreeMatcher,
        BugChecker.ConditionalExpressionTreeMatcher,
        BugChecker.IfTreeMatcher,
        BugChecker.WhileLoopTreeMatcher,
        BugChecker.ForLoopTreeMatcher,
        BugChecker.EnhancedForLoopTreeMatcher,
        BugChecker.LambdaExpressionTreeMatcher,
        BugChecker.IdentifierTreeMatcher,
        BugChecker.MemberReferenceTreeMatcher,
        BugChecker.CompoundAssignmentTreeMatcher,
        BugChecker.SwitchTreeMatcher,
        BugChecker.TypeCastTreeMatcher,
        BugChecker.ParameterizedTypeTreeMatcher {

  static final String INITIALIZATION_CHECK_NAME = "NullAway.Init";
  static final String OPTIONAL_CHECK_NAME = "NullAway.Optional";
  // Unmatched, used for when we only want full checker suppressions to work
  static final String CORE_CHECK_NAME = "NullAway.<core>";

  private static final Matcher<ExpressionTree> THIS_MATCHER = NullAway::isThisIdentifierMatcher;

  private final Predicate<MethodInvocationNode> nonAnnotatedMethod;

  /**
   * Possible levels of null-marking / annotatedness for a class. This may be set to FULLY_MARKED or
   * FULLY_UNMARKED optimistically but then adjusted to PARTIALLY_MARKED later based on annotations
   * within the class; see {@link #matchClass(ClassTree, VisitorState)}
   */
  private enum NullMarking {
    /** full class is annotated for nullness checking */
    FULLY_MARKED,
    /** full class is unannotated */
    FULLY_UNMARKED,
    /**
     * class has a mix of annotatedness, depending on presence of {@link
     * org.jspecify.annotations.NullMarked} annotations
     */
    PARTIALLY_MARKED
  }

  /**
   * Null-marking level for the current top-level class. The initial value of this field doesn't
   * matter, as it will be set appropriately in {@link #matchClass(ClassTree, VisitorState)}
   */
  private NullMarking nullMarkingForTopLevelClass = NullMarking.FULLY_MARKED;

  /**
   * We store the CodeAnnotationInfo object in a field for convenience; it is initialized in {@link
   * #matchClass(ClassTree, VisitorState)}
   */
  // suppress initialization warning rather than casting everywhere; we know matchClass() will
  // always be called before the field gets dereferenced
  @SuppressWarnings("NullAway.Init")
  private CodeAnnotationInfo codeAnnotationInfo;

  private final Config config;

  private final ErrorBuilder errorBuilder;

  /**
   * The handler passed to our analysis (usually a {@code CompositeHandler} including handlers for
   * various APIs.
   */
  private final Handler handler;

  /**
   * entities relevant to field initialization per class. cached for performance. nulled out in
   * {@link #matchClass(ClassTree, VisitorState)}
   */
  private final Map<Symbol.ClassSymbol, FieldInitEntities> class2Entities = new LinkedHashMap<>();

  /**
   * fields not initialized by constructors, per class. cached for performance. nulled out in {@link
   * #matchClass(ClassTree, VisitorState)}
   */
  private final SetMultimap<Symbol.ClassSymbol, Symbol> class2ConstructorUninit =
      LinkedHashMultimap.create();

  /**
   * maps each top-level initialization member (constructor, init block, field decl with initializer
   * expression) to the set of @NonNull fields known to be initialized before that member executes.
   *
   * <p>cached for performance. nulled out in {@link #matchClass(ClassTree, VisitorState)}
   */
  private final Map<Symbol.ClassSymbol, Multimap<Tree, Element>> initTree2PrevFieldInit =
      new LinkedHashMap<>();

  /**
   * dynamically computer/overriden nullness facts for certain expressions, such as specific method
   * calls where we can infer a more precise set of facts than those given by the method's
   * annotations.
   */
  private final Map<ExpressionTree, Nullness> computedNullnessMap = new LinkedHashMap<>();

  /**
   * Used to check if a symbol represents a module in {@link #matchMemberSelect(MemberSelectTree,
   * VisitorState)}. We need to use reflection to preserve compatibility with Java 8.
   *
   * <p>TODO remove this once NullAway requires JDK 11
   */
  @Nullable private final Class<?> moduleElementClass;

  /**
   * Error Prone requires us to have an empty constructor for each Plugin, in addition to the
   * constructor taking an ErrorProneFlags object. This constructor should not be used anywhere
   * else. Checker objects constructed with this constructor will fail with IllegalStateException if
   * ever used for analysis.
   */
  public NullAway() {
    config = new DummyOptionsConfig();
    handler = Handlers.buildEmpty();
    nonAnnotatedMethod = this::isMethodUnannotated;
    errorBuilder = new ErrorBuilder(config, "", ImmutableSet.of());
    moduleElementClass = null;
  }

  @Inject // For future Error Prone versions in which checkers are loaded using Guice
  public NullAway(ErrorProneFlags flags) {
    config = new ErrorProneCLIFlagsConfig(flags);
    handler = Handlers.buildDefault(config);
    nonAnnotatedMethod = this::isMethodUnannotated;
    errorBuilder = new ErrorBuilder(config, canonicalName(), allNames());
    Class<?> moduleElementClass = null;
    try {
      moduleElementClass =
          getClass().getClassLoader().loadClass("javax.lang.model.element.ModuleElement");
    } catch (ClassNotFoundException e) {
      // can occur pre JDK 11
    }
    this.moduleElementClass = moduleElementClass;
  }

  private boolean isMethodUnannotated(MethodInvocationNode invocationNode) {
    return invocationNode == null
        || codeAnnotationInfo.isSymbolUnannotated(
            ASTHelpers.getSymbol(invocationNode.getTree()), config);
  }

  private boolean withinAnnotatedCode(VisitorState state) {
    switch (nullMarkingForTopLevelClass) {
      case FULLY_MARKED:
        return true;
      case FULLY_UNMARKED:
        return false;
      case PARTIALLY_MARKED:
        return checkMarkingForPath(state);
    }
    // unreachable but needed to make code compile
    throw new IllegalStateException("unexpected marking state " + nullMarkingForTopLevelClass);
  }

  private boolean checkMarkingForPath(VisitorState state) {
    TreePath path = state.getPath();
    Tree currentTree = path.getLeaf();
    // Find the closest class or method symbol, since those are the only ones we have code
    // annotation info for.
    // For the purposes of determining whether we are inside annotated code or not, when matching
    // a class its enclosing class is itself (otherwise we might not process initialization for
    // top-level classes in general, or @NullMarked inner classes), same for the enclosing method of
    // a method.
    // We use instanceof, since there are multiple Kind's which represent ClassTree's: ENUM,
    // INTERFACE, etc, and we are actually interested in all of them.
    while (!(currentTree instanceof ClassTree || currentTree instanceof MethodTree)) {
      path = path.getParentPath();
      if (path == null) {
        // Not within a class or method (e.g. the package identifier or an import statement)
        return false;
      }
      currentTree = path.getLeaf();
    }
    Symbol enclosingMarkableSymbol = ASTHelpers.getSymbol(currentTree);
    if (enclosingMarkableSymbol == null) {
      return false;
    }
    return !codeAnnotationInfo.isSymbolUnannotated(enclosingMarkableSymbol, config);
  }

  @Override
  public String linkUrl() {
    // add a space to make it clickable from iTerm
    return config.getErrorURL() + " ";
  }

  /**
   * We are trying to see if (1) we are in a method guaranteed to return something non-null, and (2)
   * this return statement can return something null.
   */
  @Override
  public Description matchReturn(ReturnTree tree, VisitorState state) {
    if (!withinAnnotatedCode(state)) {
      return Description.NO_MATCH;
    }
    handler.onMatchReturn(this, tree, state);
    ExpressionTree retExpr = tree.getExpression();
    // let's do quick checks on returned expression first
    if (retExpr == null) {
      return Description.NO_MATCH;
    }
    // now let's check the enclosing method
    TreePath enclosingMethodOrLambda =
        NullabilityUtil.findEnclosingMethodOrLambdaOrInitializer(state.getPath());
    if (enclosingMethodOrLambda == null) {
      throw new RuntimeException("no enclosing method, lambda or initializer!");
    }
    if (!(enclosingMethodOrLambda.getLeaf() instanceof MethodTree
        || enclosingMethodOrLambda.getLeaf() instanceof LambdaExpressionTree)) {
      throw new RuntimeException(
          "return statement outside of a method or lambda! (e.g. in an initializer block)");
    }
    Tree leaf = enclosingMethodOrLambda.getLeaf();
    Symbol.MethodSymbol methodSymbol;
    if (leaf instanceof MethodTree) {
      MethodTree enclosingMethod = (MethodTree) leaf;
      methodSymbol = ASTHelpers.getSymbol(enclosingMethod);
    } else {
      // we have a lambda
      methodSymbol =
          NullabilityUtil.getFunctionalInterfaceMethod(
              (LambdaExpressionTree) leaf, state.getTypes());
    }
    return checkReturnExpression(tree, retExpr, methodSymbol, state);
  }

  @Override
  public Description matchMethodInvocation(MethodInvocationTree tree, VisitorState state) {
    if (!withinAnnotatedCode(state)) {
      return Description.NO_MATCH;
    }
    final Symbol.MethodSymbol methodSymbol = ASTHelpers.getSymbol(tree);
    if (methodSymbol == null) {
      throw new RuntimeException("not expecting unresolved method here");
    }
    handler.onMatchMethodInvocation(this, tree, state, methodSymbol);
    // assuming this list does not include the receiver
    List<? extends ExpressionTree> actualParams = tree.getArguments();
    return handleInvocation(tree, state, methodSymbol, actualParams);
  }

  @Override
  public Description matchNewClass(NewClassTree tree, VisitorState state) {
    if (!withinAnnotatedCode(state)) {
      return Description.NO_MATCH;
    }
    Symbol.MethodSymbol methodSymbol = ASTHelpers.getSymbol(tree);
    if (methodSymbol == null) {
      throw new RuntimeException("not expecting unresolved method here");
    }
    List<? extends ExpressionTree> actualParams = tree.getArguments();
    if (tree.getClassBody() != null && actualParams.size() > 0) {
      // passing parameters to constructor of anonymous class
      // this constructor just invokes the constructor of the superclass, and
      // in the AST does not have the parameter nullability annotations from the superclass.
      // so, treat as if the superclass constructor is being invoked directly
      // see https://github.com/uber/NullAway/issues/102
      methodSymbol = getSymbolOfSuperConstructor(methodSymbol, state);
    }
    return handleInvocation(tree, state, methodSymbol, actualParams);
  }

  /**
   * Updates the {@link EnclosingEnvironmentNullness} with an entry for lambda or anonymous class,
   * capturing nullability info for locals just before the declaration of the entity
   *
   * @param treePath either a lambda or a local / anonymous class, identified by its tree path
   * @param state visitor state
   */
  private void updateEnvironmentMapping(TreePath treePath, VisitorState state) {
    AccessPathNullnessAnalysis analysis = getNullnessAnalysis(state);
    // two notes:
    // 1. we are free to take local variable information from the program point before
    // the lambda / class declaration as only effectively final variables can be accessed
    // from the nested scope, so the program point doesn't matter
    // 2. we keep info on all locals rather than just effectively final ones for simplicity
    EnclosingEnvironmentNullness.instance(state.context)
        .addEnvironmentMapping(
            treePath.getLeaf(), analysis.getNullnessInfoBeforeNewContext(treePath, state, handler));
  }

  private Symbol.MethodSymbol getSymbolOfSuperConstructor(
      Symbol.MethodSymbol anonClassConstructorSymbol, VisitorState state) {
    // get the statements in the body of the anonymous class constructor
    List<? extends StatementTree> statements =
        getTreesInstance(state).getTree(anonClassConstructorSymbol).getBody().getStatements();
    // there should be exactly one statement, which is an invocation of the super constructor
    if (statements.size() == 1) {
      StatementTree stmt = statements.get(0);
      if (stmt instanceof ExpressionStatementTree) {
        ExpressionTree expression = ((ExpressionStatementTree) stmt).getExpression();
        if (expression instanceof MethodInvocationTree) {
          return ASTHelpers.getSymbol((MethodInvocationTree) expression);
        }
      }
    }
    throw new IllegalStateException("unexpected anonymous class constructor body " + statements);
  }

  @Override
  public Description matchAssignment(AssignmentTree tree, VisitorState state) {
    if (!withinAnnotatedCode(state)) {
      return Description.NO_MATCH;
    }
    Type lhsType = ASTHelpers.getType(tree.getVariable());
    if (lhsType != null && lhsType.isPrimitive()) {
      doUnboxingCheck(state, tree.getExpression());
    }
    // generics check
    if (lhsType != null && lhsType.getTypeArguments().length() > 0) {
      GenericsChecks.checkTypeParameterNullnessForAssignability(tree, this, state);
    }

    Symbol assigned = ASTHelpers.getSymbol(tree.getVariable());
    if (assigned == null || assigned.getKind() != ElementKind.FIELD) {
      // not a field of nullable type
      return Description.NO_MATCH;
    }

    if (Nullness.hasNullableAnnotation(assigned, config)) {
      // field already annotated
      return Description.NO_MATCH;
    }
    ExpressionTree expression = tree.getExpression();
    if (mayBeNullExpr(state, expression)) {
      String message = "assigning @Nullable expression to @NonNull field";
      return errorBuilder.createErrorDescriptionForNullAssignment(
          new ErrorMessage(MessageTypes.ASSIGN_FIELD_NULLABLE, message),
          expression,
          buildDescription(tree),
          state,
          ASTHelpers.getSymbol(tree.getVariable()));
    }
    handler.onNonNullFieldAssignment(assigned, getNullnessAnalysis(state), state);
    return Description.NO_MATCH;
  }

  @Override
  public Description matchCompoundAssignment(CompoundAssignmentTree tree, VisitorState state) {
    if (!withinAnnotatedCode(state)) {
      return Description.NO_MATCH;
    }
    Type lhsType = ASTHelpers.getType(tree.getVariable());
    Type stringType = Suppliers.STRING_TYPE.get(state);
    if (lhsType != null && !state.getTypes().isSameType(lhsType, stringType)) {
      // both LHS and RHS could get unboxed
      doUnboxingCheck(state, tree.getVariable(), tree.getExpression());
    }
    return Description.NO_MATCH;
  }

  @Override
  public Description matchArrayAccess(ArrayAccessTree tree, VisitorState state) {
    if (!withinAnnotatedCode(state)) {
      return Description.NO_MATCH;
    }
    Description description = matchDereference(tree.getExpression(), tree, state);
    // also check for unboxing of array index expression
    doUnboxingCheck(state, tree.getIndex());
    return description;
  }

  @Override
  public Description matchMemberSelect(MemberSelectTree tree, VisitorState state) {
    if (!withinAnnotatedCode(state)) {
      return Description.NO_MATCH;
    }
    Symbol symbol = ASTHelpers.getSymbol(tree);
    // Some checks for cases where we know this cannot be a null dereference.  The tree's symbol may
    // be null in cases where the tree represents part of a package name, e.g., in the package
    // declaration in a class, or in a requires clause in a module-info.java file; it should never
    // be null for a real field dereference or method call
    if (symbol == null
        || symbol.getSimpleName().toString().equals("class")
        || symbol.isEnum()
        || isModuleSymbol(symbol)) {
      return Description.NO_MATCH;
    }

    Description badDeref = matchDereference(tree.getExpression(), tree, state);
    if (!badDeref.equals(Description.NO_MATCH)) {
      return badDeref;
    }
    // if we're accessing a field of this, make sure we're not reading the field before init
    if (tree.getExpression() instanceof IdentifierTree
        && ((IdentifierTree) tree.getExpression()).getName().toString().equals("this")) {
      return checkForReadBeforeInit(tree, state);
    }
    return Description.NO_MATCH;
  }

  /**
   * Checks if {@code symbol} represents a JDK 9+ module using reflection.
   *
   * <p>TODO just check using instanceof once NullAway requires JDK 11
   */
  private boolean isModuleSymbol(Symbol symbol) {
    return moduleElementClass != null && moduleElementClass.isAssignableFrom(symbol.getClass());
  }

  /**
   * Look for @NullMarked or @NullUnmarked annotations at the method level and adjust our scan for
   * annotated code accordingly (fast scan for a fully annotated/unannotated top-level class or
   * slower scan for mixed nullmarkedness code).
   */
  private void checkForMethodNullMarkedness(MethodTree tree, VisitorState state) {
    boolean markedMethodInUnmarkedContext = false;
    Symbol.MethodSymbol methodSymbol = ASTHelpers.getSymbol(tree);
    switch (nullMarkingForTopLevelClass) {
      case FULLY_MARKED:
        if (ASTHelpers.hasDirectAnnotationWithSimpleName(
            methodSymbol, NullabilityUtil.NULLUNMARKED_SIMPLE_NAME)) {
          nullMarkingForTopLevelClass = NullMarking.PARTIALLY_MARKED;
        }
        break;
      case FULLY_UNMARKED:
        if (ASTHelpers.hasDirectAnnotationWithSimpleName(
            methodSymbol, NullabilityUtil.NULLMARKED_SIMPLE_NAME)) {
          nullMarkingForTopLevelClass = NullMarking.PARTIALLY_MARKED;
          markedMethodInUnmarkedContext = true;
        }
        break;
      case PARTIALLY_MARKED:
        if (ASTHelpers.hasDirectAnnotationWithSimpleName(
            methodSymbol, NullabilityUtil.NULLMARKED_SIMPLE_NAME)) {
          // We still care here if this is a transition between @NullUnmarked and @NullMarked code,
          // within partially marked code, see checks below for markedMethodInUnmarkedContext.
          if (!codeAnnotationInfo.isClassNullAnnotated(methodSymbol.enclClass(), config)) {
            markedMethodInUnmarkedContext = true;
          }
        }
        break;
    }
    if (markedMethodInUnmarkedContext) {
      // If this is a @NullMarked method of a @NullUnmarked local or anonymous class, we need to set
      // its environment mapping, since we skipped it during matchClass.
      TreePath pathToEnclosingClass =
          ASTHelpers.findPathFromEnclosingNodeToTopLevel(state.getPath(), ClassTree.class);
      ClassTree enclosingClass = (ClassTree) pathToEnclosingClass.getLeaf();
      if (enclosingClass == null) {
        return;
      }
      NestingKind nestingKind = ASTHelpers.getSymbol(enclosingClass).getNestingKind();
      if (nestingKind.equals(NestingKind.LOCAL) || nestingKind.equals(NestingKind.ANONYMOUS)) {
        updateEnvironmentMapping(pathToEnclosingClass, state);
      }
    }
  }

  @Override
  public Description matchMethod(MethodTree tree, VisitorState state) {
    checkForMethodNullMarkedness(tree, state);
    if (!withinAnnotatedCode(state)) {
      return Description.NO_MATCH;
    }
    // if the method is overriding some other method,
    // check that nullability annotations are consistent with
    // overridden method (if overridden method is in an annotated
    // package)
    Symbol.MethodSymbol methodSymbol = ASTHelpers.getSymbol(tree);
    handler.onMatchMethod(this, tree, state, methodSymbol);
    boolean isOverriding = ASTHelpers.hasAnnotation(methodSymbol, "java.lang.Override", state);
    boolean exhaustiveOverride = config.exhaustiveOverride();
    if (isOverriding || !exhaustiveOverride) {
      Symbol.MethodSymbol closestOverriddenMethod =
          NullabilityUtil.getClosestOverriddenMethod(methodSymbol, state.getTypes());
      if (closestOverriddenMethod != null) {
        if (config.isJSpecifyMode()) {
          // Check that any generic type parameters in the return type and parameter types are
          // identical (invariant) across the overriding and overridden methods
<<<<<<< HEAD
          GenericsChecks.checkTypeParameterNullnessForMethodOverriding(
              tree, methodSymbol, closestOverriddenMethod, this, state);
=======
          new GenericsChecks(state, config, this)
              .checkTypeParameterNullnessForMethodOverriding(
                  tree, methodSymbol, closestOverriddenMethod);
>>>>>>> 01ee4d76
        }
        return checkOverriding(closestOverriddenMethod, methodSymbol, null, state);
      }
    }
    return Description.NO_MATCH;
  }

  @Override
  public Description matchSwitch(SwitchTree tree, VisitorState state) {
    if (!withinAnnotatedCode(state)) {
      return Description.NO_MATCH;
    }

    ExpressionTree switchSelectorExpression = tree.getExpression();
    // For a statement `switch (e) { ... }`, javac returns `(e)` as the selector expression.  We
    // strip the outermost parentheses for a nicer-looking error message.
    if (switchSelectorExpression instanceof ParenthesizedTree) {
      switchSelectorExpression = ((ParenthesizedTree) switchSelectorExpression).getExpression();
    }

    if (mayBeNullExpr(state, switchSelectorExpression)) {
      final String message =
          "switch expression " + state.getSourceForNode(switchSelectorExpression) + " is @Nullable";
      ErrorMessage errorMessage =
          new ErrorMessage(MessageTypes.SWITCH_EXPRESSION_NULLABLE, message);

      return errorBuilder.createErrorDescription(
          errorMessage,
          switchSelectorExpression,
          buildDescription(switchSelectorExpression),
          state,
          null);
    }

    return Description.NO_MATCH;
  }

  @Override
  public Description matchTypeCast(TypeCastTree tree, VisitorState state) {
    if (!withinAnnotatedCode(state)) {
      return Description.NO_MATCH;
    }
    Type castExprType = ASTHelpers.getType(tree);
    if (castExprType != null && castExprType.isPrimitive()) {
      // casting to a primitive type performs unboxing
      doUnboxingCheck(state, tree.getExpression());
    }
    return Description.NO_MATCH;
  }

  @Override
  public Description matchParameterizedType(ParameterizedTypeTree tree, VisitorState state) {
    if (!withinAnnotatedCode(state)) {
      return Description.NO_MATCH;
    }
    GenericsChecks.checkInstantiationForParameterizedTypedTree(tree, state, this, config);
    return Description.NO_MATCH;
  }

  /**
   * checks that an overriding method does not override a {@code @Nullable} parameter with a
   * {@code @NonNull} parameter
   *
   * @param overridingParamSymbols parameters of the overriding method
   * @param overriddenMethod method being overridden
   * @param lambdaExpressionTree if the overriding method is a lambda, the {@link
   *     LambdaExpressionTree}; otherwise {@code null}
   * @param memberReferenceTree if the overriding method is a member reference (which "overrides" a
   *     functional interface method), the {@link MemberReferenceTree}; otherwise {@code null}
   * @return discovered error, or {@link Description#NO_MATCH} if no error
   */
  private Description checkParamOverriding(
      List<VarSymbol> overridingParamSymbols,
      Symbol.MethodSymbol overriddenMethod,
      @Nullable LambdaExpressionTree lambdaExpressionTree,
      @Nullable MemberReferenceTree memberReferenceTree,
      VisitorState state) {
    com.sun.tools.javac.util.List<VarSymbol> superParamSymbols = overriddenMethod.getParameters();
    final boolean unboundMemberRef =
        (memberReferenceTree != null)
            && ((JCTree.JCMemberReference) memberReferenceTree).kind.isUnbound();
    final boolean isOverriddenMethodAnnotated =
        !codeAnnotationInfo.isSymbolUnannotated(overriddenMethod, config);

    // Get argument nullability for the overridden method.  If overriddenMethodArgNullnessMap[i] is
    // null, parameter i is treated as unannotated.
    Nullness[] overriddenMethodArgNullnessMap = new Nullness[superParamSymbols.size()];

    // Collect @Nullable params of overridden method iff the overridden method is in annotated code
    // (otherwise, whether we acknowledge @Nullable in unannotated code or not depends on the
    // -XepOpt:NullAway:AcknowledgeRestrictiveAnnotations flag and its handler).
    if (isOverriddenMethodAnnotated) {
      for (int i = 0; i < superParamSymbols.size(); i++) {
        overriddenMethodArgNullnessMap[i] =
            Nullness.paramHasNullableAnnotation(overriddenMethod, i, config)
                ? Nullness.NULLABLE
                : (config.isJSpecifyMode()
<<<<<<< HEAD
                    ? GenericsChecks.getGenericMethodParameterNullness(
                        i,
                        overriddenMethod,
                        overridingParamSymbols.get(i).owner.owner.type,
                        state,
                        config)
=======
                    ? new GenericsChecks(state, config, this)
                        .getGenericMethodParameterNullness(
                            i, overriddenMethod, overridingParamSymbols.get(i).owner.owner.type)
>>>>>>> 01ee4d76
                    : Nullness.NONNULL);
      }
    }

    // Check handlers for any further/overriding nullness information
    overriddenMethodArgNullnessMap =
        handler.onOverrideMethodInvocationParametersNullability(
            state.context,
            overriddenMethod,
            isOverriddenMethodAnnotated,
            overriddenMethodArgNullnessMap);

    // If we have an unbound method reference, the first parameter of the overridden method must be
    // @NonNull, as this parameter will be used as a method receiver inside the generated lambda.
    // e.g. String::length is implemented as (@NonNull s -> s.length()) when used as a
    // SomeFunc<String> and thus incompatible with, for example, SomeFunc.apply(@Nullable T).
    if (unboundMemberRef && Objects.equals(overriddenMethodArgNullnessMap[0], Nullness.NULLABLE)) {
      String message =
          "unbound instance method reference cannot be used, as first parameter of "
              + "functional interface method "
              + ASTHelpers.enclosingClass(overriddenMethod)
              + "."
              + overriddenMethod.toString()
              + " is @Nullable";
      return errorBuilder.createErrorDescription(
          new ErrorMessage(MessageTypes.WRONG_OVERRIDE_PARAM, message),
          buildDescription(memberReferenceTree),
          state,
          null);
    }

    // for unbound member references, we need to adjust parameter indices by 1 when matching with
    // overridden method
    final int startParam = unboundMemberRef ? 1 : 0;

    for (int i = 0; i < superParamSymbols.size(); i++) {
      if (!Objects.equals(overriddenMethodArgNullnessMap[i], Nullness.NULLABLE)) {
        // No need to check, unless the argument of the overridden method is effectively @Nullable,
        // in which case it can't be overridding a @NonNull arg.
        continue;
      }
      int methodParamInd = i - startParam;
      VarSymbol paramSymbol = overridingParamSymbols.get(methodParamInd);
      // in the case where we have a parameter of a lambda expression, we do
      // *not* force the parameter to be annotated with @Nullable; instead we "inherit"
      // nullability from the corresponding functional interface method.
      // So, we report an error if the @Nullable annotation is missing *and*
      // we don't have a lambda with implicitly typed parameters
      boolean implicitlyTypedLambdaParam =
          lambdaExpressionTree != null
              && NullabilityUtil.lambdaParamIsImplicitlyTyped(
                  lambdaExpressionTree.getParameters().get(methodParamInd));
      if (!Nullness.hasNullableAnnotation(paramSymbol, config) && !implicitlyTypedLambdaParam) {
        final String message =
            "parameter "
                + paramSymbol.name.toString()
                + (memberReferenceTree != null ? " of referenced method" : "")
                + " is @NonNull, but parameter in "
                + ((lambdaExpressionTree != null || memberReferenceTree != null)
                    ? "functional interface "
                    : "superclass ")
                + "method "
                + ASTHelpers.enclosingClass(overriddenMethod)
                + "."
                + overriddenMethod.toString()
                + " is @Nullable";
        Tree errorTree;
        if (memberReferenceTree != null) {
          errorTree = memberReferenceTree;
        } else {
          errorTree = getTreesInstance(state).getTree(paramSymbol);
        }
        return errorBuilder.createErrorDescription(
            new ErrorMessage(MessageTypes.WRONG_OVERRIDE_PARAM, message),
            buildDescription(errorTree),
            state,
            paramSymbol);
      }
    }
    return Description.NO_MATCH;
  }

  static Trees getTreesInstance(VisitorState state) {
    return Trees.instance(JavacProcessingEnvironment.instance(state.context));
  }

  private Nullness getMethodReturnNullness(
      Symbol.MethodSymbol methodSymbol, VisitorState state, Nullness defaultForUnannotated) {
    final boolean isMethodAnnotated = !codeAnnotationInfo.isSymbolUnannotated(methodSymbol, config);
    Nullness methodReturnNullness =
        defaultForUnannotated; // Permissive default for unannotated code.
    if (isMethodAnnotated) {
      methodReturnNullness =
          Nullness.hasNullableAnnotation(methodSymbol, config)
              ? Nullness.NULLABLE
              : Nullness.NONNULL;
    }
    return handler.onOverrideMethodReturnNullability(
        methodSymbol, state, isMethodAnnotated, methodReturnNullness);
  }

  private Description checkReturnExpression(
      Tree tree, ExpressionTree retExpr, Symbol.MethodSymbol methodSymbol, VisitorState state) {
    Type returnType = methodSymbol.getReturnType();
    if (returnType.isPrimitive()) {
      // check for unboxing
      doUnboxingCheck(state, retExpr);
      return Description.NO_MATCH;
    }
    if (ASTHelpers.isSameType(returnType, Suppliers.JAVA_LANG_VOID_TYPE.get(state), state)) {
      // Temporarily treat a Void return type as if it were @Nullable Void.  Change this once
      // we are confident that all use cases can be type checked reasonably (may require generics
      // support)
      return Description.NO_MATCH;
    }
    if (getMethodReturnNullness(methodSymbol, state, Nullness.NULLABLE).equals(Nullness.NULLABLE)) {
      return Description.NO_MATCH;
    }
    if (mayBeNullExpr(state, retExpr)) {
      return errorBuilder.createErrorDescriptionForNullAssignment(
          new ErrorMessage(
              MessageTypes.RETURN_NULLABLE,
              "returning @Nullable expression from method with @NonNull return type"),
          retExpr,
          buildDescription(tree),
          state,
          methodSymbol);
    }
    GenericsChecks.checkTypeParameterNullnessForFunctionReturnType(
        retExpr, methodSymbol, this, state);
    return Description.NO_MATCH;
  }

  @Override
  public Description matchLambdaExpression(LambdaExpressionTree tree, VisitorState state) {
    if (!withinAnnotatedCode(state)) {
      return Description.NO_MATCH;
    }
    Symbol.MethodSymbol funcInterfaceMethod =
        NullabilityUtil.getFunctionalInterfaceMethod(tree, state.getTypes());
    // we need to update environment mapping before running the handler, as some handlers
    // (like Rx nullability) run dataflow analysis
    updateEnvironmentMapping(state.getPath(), state);
    handler.onMatchLambdaExpression(this, tree, state, funcInterfaceMethod);
    if (codeAnnotationInfo.isSymbolUnannotated(funcInterfaceMethod, config)) {
      return Description.NO_MATCH;
    }
    Description description =
        checkParamOverriding(
            tree.getParameters().stream().map(ASTHelpers::getSymbol).collect(Collectors.toList()),
            funcInterfaceMethod,
            tree,
            null,
            state);
    if (description != Description.NO_MATCH) {
      return description;
    }
    // if the body has a return statement, that gets checked in matchReturn().  We need this code
    // for lambdas with expression bodies
    if (tree.getBodyKind() == LambdaExpressionTree.BodyKind.EXPRESSION
        && funcInterfaceMethod.getReturnType().getKind() != TypeKind.VOID) {
      ExpressionTree resExpr = (ExpressionTree) tree.getBody();
      return checkReturnExpression(tree, resExpr, funcInterfaceMethod, state);
    }
    return Description.NO_MATCH;
  }

  /**
   * for method references, we check that the referenced method correctly overrides the
   * corresponding functional interface method
   */
  @Override
  public Description matchMemberReference(MemberReferenceTree tree, VisitorState state) {
    if (!withinAnnotatedCode(state)) {
      return Description.NO_MATCH;
    }
    Symbol.MethodSymbol referencedMethod = ASTHelpers.getSymbol(tree);
    Symbol.MethodSymbol funcInterfaceSymbol =
        NullabilityUtil.getFunctionalInterfaceMethod(tree, state.getTypes());
    handler.onMatchMethodReference(this, tree, state, referencedMethod);
    return checkOverriding(funcInterfaceSymbol, referencedMethod, tree, state);
  }

  /**
   * check that nullability annotations of an overriding method are consistent with those in the
   * overridden method (both return and parameters)
   *
   * @param overriddenMethod method being overridden
   * @param overridingMethod overriding method
   * @param memberReferenceTree if override is via a method reference, the relevant {@link
   *     MemberReferenceTree}; otherwise {@code null}. If non-null, overridingTree is the AST of the
   *     referenced method
   * @param state visitor state.
   * @return discovered error, or {@link Description#NO_MATCH} if no error
   */
  private Description checkOverriding(
      Symbol.MethodSymbol overriddenMethod,
      Symbol.MethodSymbol overridingMethod,
      @Nullable MemberReferenceTree memberReferenceTree,
      VisitorState state) {
    // if the super method returns nonnull, overriding method better not return nullable
    // Note that, for the overriding method, the permissive default is non-null,
    // but it's nullable for the overridden one.
    if (overriddenMethodReturnsNonNull(overriddenMethod, overridingMethod.owner.type, state)
        && getMethodReturnNullness(overridingMethod, state, Nullness.NONNULL)
            .equals(Nullness.NULLABLE)
        && (memberReferenceTree == null
            || getComputedNullness(memberReferenceTree).equals(Nullness.NULLABLE))) {
      String message;
      if (memberReferenceTree != null) {
        message =
            "referenced method returns @Nullable, but functional interface method "
                + ASTHelpers.enclosingClass(overriddenMethod)
                + "."
                + overriddenMethod.toString()
                + " returns @NonNull";
      } else {
        message =
            "method returns @Nullable, but superclass method "
                + ASTHelpers.enclosingClass(overriddenMethod)
                + "."
                + overriddenMethod.toString()
                + " returns @NonNull";
      }

      Tree errorTree =
          memberReferenceTree != null
              ? memberReferenceTree
              : getTreesInstance(state).getTree(overridingMethod);
      return errorBuilder.createErrorDescription(
          new ErrorMessage(MessageTypes.WRONG_OVERRIDE_RETURN, message),
          buildDescription(errorTree),
          state,
          overriddenMethod);
    }
    // if any parameter in the super method is annotated @Nullable,
    // overriding method cannot assume @Nonnull
    return checkParamOverriding(
        overridingMethod.getParameters(), overriddenMethod, null, memberReferenceTree, state);
  }

  private boolean overriddenMethodReturnsNonNull(
      Symbol.MethodSymbol overriddenMethod, Type overridingMethodType, VisitorState state) {
    Nullness methodReturnNullness =
        getMethodReturnNullness(overriddenMethod, state, Nullness.NULLABLE);
    if (!methodReturnNullness.equals(Nullness.NONNULL)) {
      return false;
    }
    // In JSpecify mode, for generic methods, we additionally need to check the return nullness
    // using the type parameters from the type enclosing the overriding method
<<<<<<< HEAD
    return !config.isJSpecifyMode()
        || GenericsChecks.getGenericMethodReturnTypeNullness(
                overriddenMethod, overridingMethodType, state, config)
            .equals(Nullness.NONNULL);
=======
    if (config.isJSpecifyMode()) {
      return GenericsChecks.getGenericMethodReturnTypeNullness(
              overriddenMethod, overridingMethodType, state, config)
          .equals(Nullness.NONNULL);
    }
    return true;
>>>>>>> 01ee4d76
  }

  @Override
  public Description matchIdentifier(IdentifierTree tree, VisitorState state) {
    if (!withinAnnotatedCode(state)) {
      return Description.NO_MATCH;
    }
    return checkForReadBeforeInit(tree, state);
  }

  private Description checkForReadBeforeInit(ExpressionTree tree, VisitorState state) {
    // do a bunch of filtering.  first, filter out anything outside an initializer
    TreePath path = state.getPath();
    TreePath enclosingBlockPath;
    if (config.assertsEnabled()) {
      enclosingBlockPath = NullabilityUtil.findEnclosingMethodOrLambdaOrInitializer(path);
    } else {
      enclosingBlockPath =
          NullabilityUtil.findEnclosingMethodOrLambdaOrInitializer(
              path, ImmutableSet.of(Tree.Kind.ASSERT));
    }
    if (enclosingBlockPath == null) {
      // is this possible?
      return Description.NO_MATCH;
    }
    if (!config.assertsEnabled()
        && enclosingBlockPath.getLeaf().getKind().equals(Tree.Kind.ASSERT)) {
      return Description.NO_MATCH;
    }
    if (!relevantInitializerMethodOrBlock(enclosingBlockPath, state)) {
      return Description.NO_MATCH;
    }

    // now, make sure we have a field read
    Symbol symbol = ASTHelpers.getSymbol(tree);
    if (symbol == null) {
      return Description.NO_MATCH;
    }
    if (!symbol.getKind().equals(ElementKind.FIELD)) {
      return Description.NO_MATCH;
    }

    // for static fields, make sure the enclosing init is a static method or block
    if (isStatic(symbol)) {
      Tree enclosing = enclosingBlockPath.getLeaf();
      if (enclosing instanceof MethodTree
          && !ASTHelpers.getSymbol((MethodTree) enclosing).isStatic()) {
        return Description.NO_MATCH;
      } else if (enclosing instanceof BlockTree && !((BlockTree) enclosing).isStatic()) {
        return Description.NO_MATCH;
      }
    }
    if (okToReadBeforeInitialized(path, state)) {
      // writing the field, not reading it
      return Description.NO_MATCH;
    }

    // check that the field might actually be problematic to read
    FieldInitEntities entities =
        castToNonNull(class2Entities.get(enclosingClassSymbol(enclosingBlockPath)));
    if (!(entities.nonnullInstanceFields().contains(symbol)
        || entities.nonnullStaticFields().contains(symbol))) {
      // field is either nullable or initialized at declaration
      return Description.NO_MATCH;
    }
    if (errorBuilder.symbolHasSuppressWarningsAnnotation(symbol, INITIALIZATION_CHECK_NAME)) {
      // also suppress checking read before init, as we may not find explicit initialization
      return Description.NO_MATCH;
    }
    return checkPossibleUninitFieldRead(tree, state, symbol, path, enclosingBlockPath);
  }

  private Symbol.ClassSymbol enclosingClassSymbol(TreePath enclosingBlockPath) {
    Tree leaf = enclosingBlockPath.getLeaf();
    if (leaf instanceof BlockTree) {
      // parent must be a ClassTree
      Tree parent = enclosingBlockPath.getParentPath().getLeaf();
      return ASTHelpers.getSymbol((ClassTree) parent);
    } else {
      return castToNonNull(ASTHelpers.enclosingClass(ASTHelpers.getSymbol(leaf)));
    }
  }

  private boolean relevantInitializerMethodOrBlock(
      TreePath enclosingBlockPath, VisitorState state) {
    Tree methodLambdaOrBlock = enclosingBlockPath.getLeaf();
    if (methodLambdaOrBlock instanceof LambdaExpressionTree) {
      return false;
    } else if (methodLambdaOrBlock instanceof MethodTree) {
      MethodTree methodTree = (MethodTree) methodLambdaOrBlock;
      if (isConstructor(methodTree) && !constructorInvokesAnother(methodTree, state)) {
        return true;
      }

      final Symbol.ClassSymbol enclClassSymbol = enclosingClassSymbol(enclosingBlockPath);

      // Checking for initialization is only meaningful if the full class is null-annotated, which
      // might not be the case with @NullMarked methods inside @NullUnmarked classes (note that,
      // in those cases, we won't even have a populated class2Entities map). We skip this check if
      // we are not inside a @NullMarked/annotated *class*:
      if (nullMarkingForTopLevelClass == NullMarking.PARTIALLY_MARKED
          && !codeAnnotationInfo.isClassNullAnnotated(enclClassSymbol, config)) {
        return false;
      }

      if (ASTHelpers.getSymbol(methodTree).isStatic()) {
        Set<MethodTree> staticInitializerMethods =
            castToNonNull(class2Entities.get(enclClassSymbol)).staticInitializerMethods();
        return staticInitializerMethods.size() == 1
            && staticInitializerMethods.contains(methodTree);
      } else {
        Set<MethodTree> instanceInitializerMethods =
            castToNonNull(class2Entities.get(enclClassSymbol)).instanceInitializerMethods();
        return instanceInitializerMethods.size() == 1
            && instanceInitializerMethods.contains(methodTree);
      }
    } else {
      // initializer or field declaration
      return true;
    }
  }

  private Description checkPossibleUninitFieldRead(
      ExpressionTree tree,
      VisitorState state,
      Symbol symbol,
      TreePath path,
      TreePath enclosingBlockPath) {
    if (!fieldInitializedByPreviousInitializer(symbol, enclosingBlockPath, state)
        && !fieldAlwaysInitializedBeforeRead(symbol, path, state, enclosingBlockPath)) {
      ErrorMessage errorMessage =
          new ErrorMessage(
              MessageTypes.NONNULL_FIELD_READ_BEFORE_INIT,
              "read of @NonNull field " + symbol + " before initialization");
      return errorBuilder.createErrorDescription(errorMessage, buildDescription(tree), state, null);
    } else {
      return Description.NO_MATCH;
    }
  }

  /**
   * @param symbol the field being read
   * @param pathToRead TreePath to the read operation
   * @param state visitor state
   * @param enclosingBlockPath TreePath to enclosing initializer block
   * @return true if within the initializer, the field is always initialized before the read
   *     operation, false otherwise
   */
  private boolean fieldAlwaysInitializedBeforeRead(
      Symbol symbol, TreePath pathToRead, VisitorState state, TreePath enclosingBlockPath) {
    AccessPathNullnessAnalysis nullnessAnalysis = getNullnessAnalysis(state);
    Set<Element> nonnullFields;
    if (isStatic(symbol)) {
      nonnullFields = nullnessAnalysis.getNonnullStaticFieldsBefore(pathToRead, state.context);
    } else {
      nonnullFields = new LinkedHashSet<>();
      nonnullFields.addAll(
          nullnessAnalysis.getNonnullFieldsOfReceiverBefore(pathToRead, state.context));
      nonnullFields.addAll(safeInitByCalleeBefore(pathToRead, state, enclosingBlockPath));
    }
    return nonnullFields.contains(symbol);
  }

  /**
   * computes those fields always initialized by callee safe init methods before a read operation
   * (pathToRead) is invoked. See <a
   * href="https://github.com/uber/NullAway/wiki/Error-Messages#initializer-method-does-not-guarantee-nonnull-field-is-initialized--nonnull-field--not-initialized">the
   * docs</a> for what is considered a safe initializer method.
   */
  private ImmutableSet<Element> safeInitByCalleeBefore(
      TreePath pathToRead, VisitorState state, TreePath enclosingBlockPath) {
    Set<Element> safeInitMethods = new LinkedHashSet<>();
    Tree enclosingBlockOrMethod = enclosingBlockPath.getLeaf();
    if (enclosingBlockOrMethod instanceof VariableTree) {
      return ImmutableSet.of();
    }
    ImmutableSet.Builder<Element> resultBuilder = ImmutableSet.builder();
    BlockTree blockTree =
        enclosingBlockOrMethod instanceof BlockTree
            ? (BlockTree) enclosingBlockOrMethod
            : ((MethodTree) enclosingBlockOrMethod).getBody();
    List<? extends StatementTree> statements = blockTree.getStatements();
    Tree readExprTree = pathToRead.getLeaf();
    int readStartPos = getStartPos((JCTree) readExprTree);
    TreePath classTreePath = enclosingBlockPath;
    // look for the parent ClassTree node, which represents the enclosing class / enum / interface
    while (!(classTreePath.getLeaf() instanceof ClassTree)) {
      classTreePath = classTreePath.getParentPath();
      if (classTreePath == null) {
        throw new IllegalStateException(
            "could not find enclosing class / enum / interface for "
                + state.getSourceForNode(enclosingBlockPath.getLeaf()));
      }
    }
    Symbol.ClassSymbol classSymbol = ASTHelpers.getSymbol((ClassTree) classTreePath.getLeaf());
    for (int i = 0; i < statements.size(); i++) {
      StatementTree curStmt = statements.get(i);
      if (getStartPos((JCTree) curStmt) <= readStartPos) {
        Element privMethodElem = getInvokeOfSafeInitMethod(curStmt, classSymbol, state);
        if (privMethodElem != null) {
          safeInitMethods.add(privMethodElem);
        }
        // Hack: Handling try{...}finally{...} statement, see getSafeInitMethods
        if (curStmt.getKind().equals(Tree.Kind.TRY)) {
          TryTree tryTree = (TryTree) curStmt;
          // ToDo: Should we check initialization inside tryTree.getResources ? What is the scope of
          // that initialization?
          if (tryTree.getCatches().size() == 0) {
            if (tryTree.getBlock() != null) {
              resultBuilder.addAll(
                  safeInitByCalleeBefore(
                      pathToRead, state, new TreePath(enclosingBlockPath, tryTree.getBlock())));
            }
            if (tryTree.getFinallyBlock() != null) {
              resultBuilder.addAll(
                  safeInitByCalleeBefore(
                      pathToRead,
                      state,
                      new TreePath(enclosingBlockPath, tryTree.getFinallyBlock())));
            }
          }
        }
      }
    }
    addGuaranteedNonNullFromInvokes(
        state, getTreesInstance(state), safeInitMethods, getNullnessAnalysis(state), resultBuilder);
    return resultBuilder.build();
  }

  private int getStartPos(JCTree tree) {
    return tree.pos().getStartPosition();
  }

  /**
   * @param fieldSymbol the field
   * @param initTreePath TreePath to the initializer method / block
   * @param state visitor state
   * @return true if the field is always initialized (by some other initializer) before the
   *     initializer corresponding to initTreePath executes
   */
  private boolean fieldInitializedByPreviousInitializer(
      Symbol fieldSymbol, TreePath initTreePath, VisitorState state) {
    TreePath enclosingClassPath = initTreePath.getParentPath();
    ClassTree enclosingClass = (ClassTree) enclosingClassPath.getLeaf();
    ClassSymbol classSymbol = ASTHelpers.getSymbol(enclosingClass);
    Multimap<Tree, Element> tree2Init =
        initTree2PrevFieldInit.computeIfAbsent(
            classSymbol, sym -> computeTree2Init(enclosingClassPath, state));
    return tree2Init.containsEntry(initTreePath.getLeaf(), fieldSymbol);
  }

  /**
   * @param enclosingClassPath TreePath to class
   * @param state visitor state
   * @return a map from each initializer <em>i</em> to the fields known to be initialized before
   *     <em>i</em> executes
   */
  private Multimap<Tree, Element> computeTree2Init(
      TreePath enclosingClassPath, VisitorState state) {
    ClassTree enclosingClass = (ClassTree) enclosingClassPath.getLeaf();
    ImmutableMultimap.Builder<Tree, Element> builder = ImmutableMultimap.builder();
    // NOTE: this set includes both instance and static fields
    Set<Element> initThusFar = new LinkedHashSet<>();
    Set<MethodTree> constructors = new LinkedHashSet<>();
    AccessPathNullnessAnalysis nullnessAnalysis = getNullnessAnalysis(state);
    // NOTE: we assume the members are returned in their syntactic order.  This has held
    // true in our testing
    for (Tree memberTree : enclosingClass.getMembers()) {
      if (memberTree instanceof VariableTree || memberTree instanceof BlockTree) {
        // putAll does not keep a reference to initThusFar, so we don't need to make a copy here
        builder.putAll(memberTree, initThusFar);
      }
      if (memberTree instanceof BlockTree) {
        BlockTree blockTree = (BlockTree) memberTree;
        // add whatever gets initialized here
        TreePath memberPath = new TreePath(enclosingClassPath, memberTree);
        if (blockTree.isStatic()) {
          initThusFar.addAll(
              nullnessAnalysis.getNonnullStaticFieldsAtExit(memberPath, state.context));
        } else {
          initThusFar.addAll(
              nullnessAnalysis.getNonnullFieldsOfReceiverAtExit(memberPath, state.context));
        }
      }
      if (memberTree instanceof MethodTree) {
        MethodTree methodTree = (MethodTree) memberTree;
        if (isConstructor(methodTree)) {
          constructors.add(methodTree);
        }
      }
    }
    // all the initializer blocks have run before any code inside a constructor
    constructors.stream().forEach((c) -> builder.putAll(c, initThusFar));
    Symbol.ClassSymbol classSymbol = ASTHelpers.getSymbol(enclosingClass);
    FieldInitEntities entities = castToNonNull(class2Entities.get(classSymbol));
    if (entities.instanceInitializerMethods().size() == 1) {
      MethodTree initMethod = entities.instanceInitializerMethods().iterator().next();
      // collect the fields that may not be initialized by *some* constructor NC
      Set<Symbol> constructorUninitSymbols = class2ConstructorUninit.get(classSymbol);
      // fields initialized after constructors is initThusFar + (nonNullFields - constructorUninit)
      Sets.SetView<Element> initAfterConstructors =
          Sets.union(
              initThusFar,
              Sets.difference(entities.nonnullInstanceFields(), constructorUninitSymbols));
      builder.putAll(initMethod, initAfterConstructors);
    }
    if (entities.staticInitializerMethods().size() == 1) {
      MethodTree staticInitMethod = entities.staticInitializerMethods().iterator().next();
      // constructors aren't relevant here; just use initThusFar
      builder.putAll(staticInitMethod, initThusFar);
    }
    return builder.build();
  }

  /**
   * @param path tree path to read operation
   * @param state the current VisitorState
   * @return true if it is permissible to perform this read before the field has been initialized,
   *     false otherwise
   */
  private boolean okToReadBeforeInitialized(TreePath path, VisitorState state) {
    TreePath parentPath = path.getParentPath();
    Tree leaf = path.getLeaf();
    Tree parent = parentPath.getLeaf();
    if (parent instanceof AssignmentTree) {
      // ok if it's actually a write
      AssignmentTree assignment = (AssignmentTree) parent;
      return assignment.getVariable().equals(leaf);
    } else if (parent instanceof BinaryTree) {
      // ok if we're comparing to null
      BinaryTree binaryTree = (BinaryTree) parent;
      Tree.Kind kind = binaryTree.getKind();
      if (kind.equals(Tree.Kind.EQUAL_TO) || kind.equals(Tree.Kind.NOT_EQUAL_TO)) {
        ExpressionTree left = binaryTree.getLeftOperand();
        ExpressionTree right = binaryTree.getRightOperand();
        return (left.equals(leaf) && right.getKind().equals(Tree.Kind.NULL_LITERAL))
            || (right.equals(leaf) && left.getKind().equals(Tree.Kind.NULL_LITERAL));
      }
    } else if (parent instanceof MethodInvocationTree) {
      // ok if it's invoking castToNonNull and the read is the argument
      MethodInvocationTree methodInvoke = (MethodInvocationTree) parent;
      Symbol.MethodSymbol methodSymbol = ASTHelpers.getSymbol(methodInvoke);
      String qualifiedName =
          ASTHelpers.enclosingClass(methodSymbol) + "." + methodSymbol.getSimpleName().toString();
      List<? extends ExpressionTree> arguments = methodInvoke.getArguments();
      Integer castToNonNullArg;
      if (qualifiedName.equals(config.getCastToNonNullMethod())
          && methodSymbol.getParameters().size() == 1) {
        castToNonNullArg = 0;
      } else {
        castToNonNullArg =
            handler.castToNonNullArgumentPositionsForMethod(
                this, state, methodSymbol, arguments, null);
      }
      if (castToNonNullArg != null && leaf.equals(arguments.get(castToNonNullArg))) {
        return true;
      }
      return false;
    }
    return false;
  }

  @Override
  public Description matchVariable(VariableTree tree, VisitorState state) {
    if (!withinAnnotatedCode(state)) {
      return Description.NO_MATCH;
    }
    VarSymbol symbol = ASTHelpers.getSymbol(tree);
    if (tree.getInitializer() != null) {
      GenericsChecks.checkTypeParameterNullnessForAssignability(tree, this, state);
    }

    if (symbol.type.isPrimitive() && tree.getInitializer() != null) {
      doUnboxingCheck(state, tree.getInitializer());
    }
    if (!symbol.getKind().equals(ElementKind.FIELD)) {
      return Description.NO_MATCH;
    }
    ExpressionTree initializer = tree.getInitializer();
    if (initializer != null) {
      if (!symbol.type.isPrimitive() && !skipDueToFieldAnnotation(symbol)) {
        if (mayBeNullExpr(state, initializer)) {
          final ErrorMessage errorMessage =
              new ErrorMessage(
                  MessageTypes.ASSIGN_FIELD_NULLABLE,
                  "assigning @Nullable expression to @NonNull field");
          return errorBuilder.createErrorDescriptionForNullAssignment(
              errorMessage, initializer, buildDescription(tree), state, symbol);
        }
      }
    }
    return Description.NO_MATCH;
  }

  /**
   * Check if an inner class's annotation means this Compilation Unit is partially annotated.
   *
   * <p>Returns true iff classSymbol has a direct @NullMarked or @NullUnmarked annotation which
   * differs from the {@link NullMarking} of the top-level class, meaning the compilation unit is
   * itself partially marked, and we need to switch to our slower mode for detecting whether we are
   * in unannotated code.
   *
   * @param classSymbol a ClassSymbol representing an inner class within the current compilation
   *     unit.
   * @return true iff this inner class is @NullMarked and the top-level class unmarked or vice
   *     versa.
   */
  private boolean classAnnotationIntroducesPartialMarking(Symbol.ClassSymbol classSymbol) {
    return (nullMarkingForTopLevelClass == NullMarking.FULLY_UNMARKED
            && ASTHelpers.hasDirectAnnotationWithSimpleName(
                classSymbol, NullabilityUtil.NULLMARKED_SIMPLE_NAME))
        || (nullMarkingForTopLevelClass == NullMarking.FULLY_MARKED
            && ASTHelpers.hasDirectAnnotationWithSimpleName(
                classSymbol, NullabilityUtil.NULLUNMARKED_SIMPLE_NAME));
  }

  @Override
  public Description matchClass(ClassTree tree, VisitorState state) {
    // Ensure codeAnnotationInfo is initialized here since it requires access to the Context,
    // which is not available in the constructor
    if (codeAnnotationInfo == null) {
      codeAnnotationInfo = CodeAnnotationInfo.instance(state.context);
    }
    // Check if the class is excluded according to the filter
    // if so, set the flag to match within the class to false
    // NOTE: for this mechanism to work, we rely on the enclosing ClassTree
    // always being visited before code within that class.  We also
    // assume that a single checker object is not being
    // used from multiple threads
    // We don't want to update the flag for nested classes.
    // Ideally we would keep a stack of flags to handle nested types,
    // but this is not easy within the Error Prone APIs.
    // Instead, we use this flag as an optimization, skipping work if the
    // top-level class is to be skipped. If a nested class should be
    // skipped, we instead rely on last-minute suppression of the
    // error message, using the mechanism in
    // ErrorBuilder.hasPathSuppression(...)
    Symbol.ClassSymbol classSymbol = ASTHelpers.getSymbol(tree);
    NestingKind nestingKind = classSymbol.getNestingKind();
    if (!nestingKind.isNested()) {
      // Here we optimistically set the marking to either FULLY_UNMARKED or FULLY_MARKED.  If a
      // nested entity has a contradicting annotation, at that point we update the marking level to
      // PARTIALLY_MARKED, which will increase checking overhead for the remainder of the top-level
      // class
      nullMarkingForTopLevelClass =
          isExcludedClass(classSymbol) ? NullMarking.FULLY_UNMARKED : NullMarking.FULLY_MARKED;
      // since we are processing a new top-level class, invalidate any cached
      // results for previous classes
      handler.onMatchTopLevelClass(this, tree, state, classSymbol);
      getNullnessAnalysis(state).invalidateCaches();
      initTree2PrevFieldInit.clear();
      class2Entities.clear();
      class2ConstructorUninit.clear();
      computedNullnessMap.clear();
      EnclosingEnvironmentNullness.instance(state.context).clear();
    } else if (classAnnotationIntroducesPartialMarking(classSymbol)) {
      // Handle the case where the top-class is unannotated, but there is a @NullMarked annotation
      // on a nested class, or, conversely the top-level is annotated but there is a @NullUnmarked
      // annotation on a nested class.
      nullMarkingForTopLevelClass = NullMarking.PARTIALLY_MARKED;
    }
    if (withinAnnotatedCode(state)) {
      // we need to update the environment before checking field initialization, as the latter
      // may run dataflow analysis
      if (nestingKind.equals(NestingKind.LOCAL) || nestingKind.equals(NestingKind.ANONYMOUS)) {
        updateEnvironmentMapping(state.getPath(), state);
      }
      checkFieldInitialization(tree, state);
    }
    return Description.NO_MATCH;
  }

  // UNBOXING CHECKS

  @Override
  public Description matchBinary(BinaryTree tree, VisitorState state) {
    if (!withinAnnotatedCode(state)) {
      return Description.NO_MATCH;
    }
    // Perform unboxing checks on operands if needed
    Type binaryExprType = ASTHelpers.getType(tree);
    // If the type of the expression is not primitive, we do not need to do unboxing checks.  This
    // handles the case of `+` used for string concatenation
    if (binaryExprType == null || !binaryExprType.isPrimitive()) {
      return Description.NO_MATCH;
    }
    Tree.Kind kind = tree.getKind();
    ExpressionTree leftOperand = tree.getLeftOperand();
    ExpressionTree rightOperand = tree.getRightOperand();
    if (kind.equals(Tree.Kind.EQUAL_TO) || kind.equals(Tree.Kind.NOT_EQUAL_TO)) {
      // here we need a check if one operand is of primitive type and the other is not, as that will
      // cause unboxing of the non-primitive operand
      Type leftType = ASTHelpers.getType(leftOperand);
      Type rightType = ASTHelpers.getType(rightOperand);
      if (leftType == null || rightType == null) {
        return Description.NO_MATCH;
      }
      if (leftType.isPrimitive() && !rightType.isPrimitive()) {
        doUnboxingCheck(state, rightOperand);
      } else if (rightType.isPrimitive() && !leftType.isPrimitive()) {
        doUnboxingCheck(state, leftOperand);
      }
    } else {
      // in all other cases, both operands should be checked
      doUnboxingCheck(state, leftOperand, rightOperand);
    }
    return Description.NO_MATCH;
  }

  @Override
  public Description matchUnary(UnaryTree tree, VisitorState state) {
    if (withinAnnotatedCode(state)) {
      doUnboxingCheck(state, tree.getExpression());
    }
    return Description.NO_MATCH;
  }

  @Override
  public Description matchConditionalExpression(
      ConditionalExpressionTree tree, VisitorState state) {
    if (withinAnnotatedCode(state)) {
      GenericsChecks.checkTypeParameterNullnessForConditionalExpression(tree, this, state);
      doUnboxingCheck(state, tree.getCondition());
    }
    return Description.NO_MATCH;
  }

  @Override
  public Description matchIf(IfTree tree, VisitorState state) {
    if (withinAnnotatedCode(state)) {
      doUnboxingCheck(state, tree.getCondition());
    }
    return Description.NO_MATCH;
  }

  @Override
  public Description matchWhileLoop(WhileLoopTree tree, VisitorState state) {
    if (withinAnnotatedCode(state)) {
      doUnboxingCheck(state, tree.getCondition());
    }
    return Description.NO_MATCH;
  }

  @Override
  public Description matchForLoop(ForLoopTree tree, VisitorState state) {
    if (withinAnnotatedCode(state) && tree.getCondition() != null) {
      doUnboxingCheck(state, tree.getCondition());
    }
    return Description.NO_MATCH;
  }

  @Override
  public Description matchEnhancedForLoop(EnhancedForLoopTree tree, VisitorState state) {
    if (!withinAnnotatedCode(state)) {
      return Description.NO_MATCH;
    }
    ExpressionTree expr = tree.getExpression();
    final ErrorMessage errorMessage =
        new ErrorMessage(
            MessageTypes.DEREFERENCE_NULLABLE,
            "enhanced-for expression " + state.getSourceForNode(expr) + " is @Nullable");
    if (mayBeNullExpr(state, expr)) {
      return errorBuilder.createErrorDescription(errorMessage, buildDescription(expr), state, null);
    }
    return Description.NO_MATCH;
  }

  /**
   * Checks that all given expressions cannot be null, and for those that are {@code @Nullable},
   * reports an unboxing error.
   *
   * @param state the visitor state, used to report errors via {@link
   *     VisitorState#reportMatch(Description)}
   * @param expressions expressions to check
   */
  private void doUnboxingCheck(VisitorState state, ExpressionTree... expressions) {
    for (ExpressionTree tree : expressions) {
      Type type = ASTHelpers.getType(tree);
      if (type == null) {
        throw new RuntimeException("was not expecting null type");
      }
      if (!type.isPrimitive()) {
        if (mayBeNullExpr(state, tree)) {
          final ErrorMessage errorMessage =
              new ErrorMessage(MessageTypes.UNBOX_NULLABLE, "unboxing of a @Nullable value");
          state.reportMatch(
              errorBuilder.createErrorDescription(
                  errorMessage, buildDescription(tree), state, null));
        }
      }
    }
  }

  /**
   * handle either a method invocation or a 'new' invocation
   *
   * @param tree the corresponding MethodInvocationTree or NewClassTree
   * @param state visitor state
   * @param methodSymbol symbol for invoked method
   * @param actualParams parameters passed at call
   * @return description of error or NO_MATCH if no error
   */
  private Description handleInvocation(
      Tree tree,
      VisitorState state,
      Symbol.MethodSymbol methodSymbol,
      List<? extends ExpressionTree> actualParams) {
    List<VarSymbol> formalParams = methodSymbol.getParameters();

    if (formalParams.size() != actualParams.size()
        && !methodSymbol.isVarArgs()
        && !methodSymbol.isStatic()
        && methodSymbol.isConstructor()
        && methodSymbol.enclClass().isInner()) {
      // In special cases like one in issue #366
      // formal params and actual params do not match while using JDK11+
      // we bail out in this particular case
      return Description.NO_MATCH;
    }

    final boolean isMethodAnnotated = !codeAnnotationInfo.isSymbolUnannotated(methodSymbol, config);
    // If argumentPositionNullness[i] == null, parameter i is unannotated
    Nullness[] argumentPositionNullness = new Nullness[formalParams.size()];

    if (isMethodAnnotated) {
      // compute which arguments are @NonNull
      for (int i = 0; i < formalParams.size(); i++) {
        VarSymbol param = formalParams.get(i);
        if (param.type.isPrimitive()) {
          doUnboxingCheck(state, actualParams.get(i));
          argumentPositionNullness[i] = Nullness.NONNULL;
        } else if (ASTHelpers.isSameType(
            param.type, Suppliers.JAVA_LANG_VOID_TYPE.get(state), state)) {
          // Temporarily treat a Void argument type as if it were @Nullable Void. Handling of Void
          // without special-casing, as recommended by JSpecify might: a) require generics support
          // and, b) require checking that third-party libraries considered annotated adopt
          // JSpecify semantics.
          // See the suppression in https://github.com/uber/NullAway/pull/608 for an example of why
          // this is needed.
          argumentPositionNullness[i] = Nullness.NULLABLE;
        } else {
          // we need to call paramHasNullableAnnotation here since the invoked method may be defined
          // in a class file
          argumentPositionNullness[i] =
              Nullness.paramHasNullableAnnotation(methodSymbol, i, config)
                  ? Nullness.NULLABLE
                  : ((config.isJSpecifyMode() && tree instanceof MethodInvocationTree)
<<<<<<< HEAD
                      ? GenericsChecks.getGenericParameterNullnessAtInvocation(
                          i, methodSymbol, (MethodInvocationTree) tree, state, config)
=======
                      ? new GenericsChecks(state, config, this)
                          .getGenericParameterNullnessAtInvocation(
                              i, methodSymbol, (MethodInvocationTree) tree)
>>>>>>> 01ee4d76
                      : Nullness.NONNULL);
        }
      }
      GenericsChecks.compareGenericTypeParameterNullabilityForCall(
          formalParams, actualParams, methodSymbol.isVarArgs(), this, state);
    }

    // Allow handlers to override the list of non-null argument positions
    argumentPositionNullness =
        handler.onOverrideMethodInvocationParametersNullability(
            state.context, methodSymbol, isMethodAnnotated, argumentPositionNullness);

    // now actually check the arguments
    // NOTE: the case of an invocation on a possibly-null reference
    // is handled by matchMemberSelect()
    for (int argPos = 0; argPos < argumentPositionNullness.length; argPos++) {
      if (!Objects.equals(Nullness.NONNULL, argumentPositionNullness[argPos])) {
        continue;
      }
      ExpressionTree actual = null;
      boolean mayActualBeNull = false;
      if (argPos == formalParams.size() - 1 && methodSymbol.isVarArgs()) {
        // Check all vararg actual arguments for nullability
        if (actualParams.size() <= argPos) {
          continue;
        }
        for (ExpressionTree arg : actualParams.subList(argPos, actualParams.size())) {
          actual = arg;
          mayActualBeNull = mayBeNullExpr(state, actual);
          if (mayActualBeNull) {
            break;
          }
        }
      } else {
        actual = actualParams.get(argPos);
        mayActualBeNull = mayBeNullExpr(state, actual);
      }
      // This statement should be unreachable without assigning actual beforehand:
      Preconditions.checkNotNull(actual);
      // make sure we are passing a non-null value
      if (mayActualBeNull) {
        String message =
            "passing @Nullable parameter '"
                + state.getSourceForNode(actual)
                + "' where @NonNull is required";
        ErrorMessage errorMessage = new ErrorMessage(MessageTypes.PASS_NULLABLE, message);
        state.reportMatch(
            errorBuilder.createErrorDescriptionForNullAssignment(
                errorMessage, actual, buildDescription(actual), state, formalParams.get(argPos)));
      }
    }
    // Check for @NonNull being passed to castToNonNull (if configured)
    return checkCastToNonNullTakesNullable(tree, state, methodSymbol, actualParams);
  }

  private Description checkCastToNonNullTakesNullable(
      Tree tree,
      VisitorState state,
      Symbol.MethodSymbol methodSymbol,
      List<? extends ExpressionTree> actualParams) {
    String qualifiedName =
        ASTHelpers.enclosingClass(methodSymbol) + "." + methodSymbol.getSimpleName().toString();
    Integer castToNonNullPosition;
    if (qualifiedName.equals(config.getCastToNonNullMethod())
        && methodSymbol.getParameters().size() == 1) {
      // castToNonNull method passed to CLI config, it acts as a cast-to-non-null on its first
      // argument. Since this is a single argument method, we skip further querying of handlers.
      castToNonNullPosition = 0;
    } else {
      castToNonNullPosition =
          handler.castToNonNullArgumentPositionsForMethod(
              this, state, methodSymbol, actualParams, null);
    }
    if (castToNonNullPosition != null) {
      ExpressionTree actual = actualParams.get(castToNonNullPosition);
      TreePath enclosingMethodOrLambda =
          NullabilityUtil.findEnclosingMethodOrLambdaOrInitializer(state.getPath());
      boolean isInitializer;
      if (enclosingMethodOrLambda == null) {
        throw new RuntimeException("no enclosing method, lambda or initializer!");
      } else if (enclosingMethodOrLambda.getLeaf() instanceof LambdaExpressionTree) {
        isInitializer = false;
      } else if (enclosingMethodOrLambda.getLeaf() instanceof MethodTree) {
        MethodTree enclosingMethod = (MethodTree) enclosingMethodOrLambda.getLeaf();
        isInitializer = isInitializerMethod(state, ASTHelpers.getSymbol(enclosingMethod));
      } else {
        // Initializer block
        isInitializer = true;
      }
      if (!isInitializer && !mayBeNullExpr(state, actual)) {
        String message =
            "passing known @NonNull parameter '"
                + state.getSourceForNode(actual)
                + "' to CastToNonNullMethod ("
                + qualifiedName
                + ") at position "
                + castToNonNullPosition
                + ". This method argument should only take values that NullAway considers @Nullable "
                + "at the invocation site, but which are known not to be null at runtime.";
        return errorBuilder.createErrorDescription(
            new ErrorMessage(MessageTypes.CAST_TO_NONNULL_ARG_NONNULL, message),
            // The Tree passed as suggestTree is the expression being cast
            // to avoid recomputing the arg index:
            actual,
            buildDescription(tree),
            state,
            null);
      }
    }
    return Description.NO_MATCH;
  }

  /**
   * check that all @NonNull fields of the class are properly initialized
   *
   * @param tree the class
   * @param state visitor state
   */
  private void checkFieldInitialization(ClassTree tree, VisitorState state) {
    FieldInitEntities entities = collectEntities(tree, state);
    Symbol.ClassSymbol classSymbol = ASTHelpers.getSymbol(tree);
    class2Entities.put(classSymbol, entities);
    // set of all non-null instance fields f such that *some* constructor does not initialize f
    Set<Symbol> notInitializedInConstructors;
    SetMultimap<MethodTree, Symbol> constructorInitInfo;
    if (entities.constructors().isEmpty()) {
      constructorInitInfo = null;
      notInitializedInConstructors = entities.nonnullInstanceFields();
    } else {
      constructorInitInfo = checkConstructorInitialization(entities, state);
      notInitializedInConstructors = ImmutableSet.copyOf(constructorInitInfo.values());
    }
    // Filter out final fields, since javac will already check initialization
    notInitializedInConstructors =
        ImmutableSet.copyOf(
            Sets.filter(
                notInitializedInConstructors,
                symbol -> !symbol.getModifiers().contains(Modifier.FINAL)));
    class2ConstructorUninit.putAll(classSymbol, notInitializedInConstructors);
    Set<Symbol> notInitializedAtAll =
        notAssignedInAnyInitializer(entities, notInitializedInConstructors, state);
    SetMultimap<Element, Element> errorFieldsForInitializer = LinkedHashMultimap.create();
    // non-null if we have a single initializer method
    Symbol.MethodSymbol singleInitializerMethod = null;
    if (entities.instanceInitializerMethods().size() == 1) {
      singleInitializerMethod =
          ASTHelpers.getSymbol(entities.instanceInitializerMethods().iterator().next());
    }
    for (Symbol uninitField : notInitializedAtAll) {
      if (errorBuilder.symbolHasSuppressWarningsAnnotation(
          uninitField, INITIALIZATION_CHECK_NAME)) {
        continue;
      }
      if (singleInitializerMethod != null) {
        // report it on the initializer
        errorFieldsForInitializer.put(singleInitializerMethod, uninitField);
      } else if (constructorInitInfo == null) {
        // report it on the field, except in the case where the class is externalInit and
        // we have no initializer methods
        if (!(symbolHasExternalInitAnnotation(classSymbol)
            && entities.instanceInitializerMethods().isEmpty())) {
          errorBuilder.reportInitErrorOnField(
              uninitField, state, buildDescription(getTreesInstance(state).getTree(uninitField)));
        }
      } else {
        // report it on each constructor that does not initialize it
        for (MethodTree methodTree : constructorInitInfo.keySet()) {
          Set<Symbol> uninitFieldsForConstructor = constructorInitInfo.get(methodTree);
          if (uninitFieldsForConstructor.contains(uninitField)) {
            errorFieldsForInitializer.put(ASTHelpers.getSymbol(methodTree), uninitField);
          }
        }
      }
    }
    for (Element constructorElement : errorFieldsForInitializer.keySet()) {
      ImmutableList<Symbol> fieldSymbols =
          errorFieldsForInitializer.get(constructorElement).stream()
              .map(element -> ASTHelpers.getSymbol(getTreesInstance(state).getTree(element)))
              .collect(ImmutableList.toImmutableList());

      errorBuilder.reportInitializerError(
          (Symbol.MethodSymbol) constructorElement,
          errMsgForInitializer(errorFieldsForInitializer.get(constructorElement), state),
          state,
          buildDescription(getTreesInstance(state).getTree(constructorElement)),
          fieldSymbols);
    }
    // For static fields
    Set<Symbol> notInitializedStaticFields = notInitializedStatic(entities, state);
    for (Symbol uninitSField : notInitializedStaticFields) {
      // Always report it on the field for static fields (can't do @SuppressWarnings on a static
      // initialization block
      // anyways).
      errorBuilder.reportInitErrorOnField(
          uninitSField, state, buildDescription(getTreesInstance(state).getTree(uninitSField)));
    }
  }

  /**
   * @param entities relevant entities from class
   * @param notInitializedInConstructors those fields not initialized in some constructor
   * @param state visitor state
   * @return those fields from notInitializedInConstructors that are not initialized in any
   *     initializer method
   */
  private Set<Symbol> notAssignedInAnyInitializer(
      FieldInitEntities entities, Set<Symbol> notInitializedInConstructors, VisitorState state) {
    Trees trees = getTreesInstance(state);
    Symbol.ClassSymbol classSymbol = entities.classSymbol();
    ImmutableSet.Builder<Element> initInSomeInitializerBuilder = ImmutableSet.builder();
    for (MethodTree initMethodTree : entities.instanceInitializerMethods()) {
      if (initMethodTree.getBody() == null) {
        continue;
      }
      addInitializedFieldsForBlock(
          state,
          trees,
          classSymbol,
          initInSomeInitializerBuilder,
          initMethodTree.getBody(),
          new TreePath(state.getPath(), initMethodTree));
    }
    for (BlockTree block : entities.instanceInitializerBlocks()) {
      addInitializedFieldsForBlock(
          state,
          trees,
          classSymbol,
          initInSomeInitializerBuilder,
          block,
          new TreePath(state.getPath(), block));
    }
    Set<Symbol> result = new LinkedHashSet<>();
    ImmutableSet<Element> initInSomeInitializer = initInSomeInitializerBuilder.build();
    for (Symbol fieldSymbol : notInitializedInConstructors) {
      if (!initInSomeInitializer.contains(fieldSymbol)) {
        result.add(fieldSymbol);
      }
    }
    return result;
  }

  private void addInitializedFieldsForBlock(
      VisitorState state,
      Trees trees,
      Symbol.ClassSymbol classSymbol,
      ImmutableSet.Builder<Element> initInSomeInitializerBuilder,
      BlockTree block,
      TreePath path) {
    AccessPathNullnessAnalysis nullnessAnalysis = getNullnessAnalysis(state);
    Set<Element> nonnullAtExit =
        nullnessAnalysis.getNonnullFieldsOfReceiverAtExit(path, state.context);
    initInSomeInitializerBuilder.addAll(nonnullAtExit);
    Set<Element> safeInitMethods = getSafeInitMethods(block, classSymbol, state);
    addGuaranteedNonNullFromInvokes(
        state, trees, safeInitMethods, nullnessAnalysis, initInSomeInitializerBuilder);
  }

  /**
   * @param entities field init info
   * @param state visitor state
   * @return a map from each constructor C to the nonnull fields that C does *not* initialize
   */
  private SetMultimap<MethodTree, Symbol> checkConstructorInitialization(
      FieldInitEntities entities, VisitorState state) {
    SetMultimap<MethodTree, Symbol> result = LinkedHashMultimap.create();
    Set<Symbol> nonnullInstanceFields = entities.nonnullInstanceFields();
    Trees trees = getTreesInstance(state);
    boolean isExternalInitClass = symbolHasExternalInitAnnotation(entities.classSymbol());
    for (MethodTree constructor : entities.constructors()) {
      if (constructorInvokesAnother(constructor, state)) {
        continue;
      }
      if (constructor.getParameters().size() == 0
          && (isExternalInitClass
              || symbolHasExternalInitAnnotation(ASTHelpers.getSymbol(constructor)))) {
        // external framework initializes fields in this case
        continue;
      }
      Set<Element> guaranteedNonNull =
          guaranteedNonNullForConstructor(entities, state, trees, constructor);
      for (Symbol fieldSymbol : nonnullInstanceFields) {
        if (!guaranteedNonNull.contains(fieldSymbol)) {
          result.put(constructor, fieldSymbol);
        }
      }
    }
    return result;
  }

  private boolean symbolHasExternalInitAnnotation(Symbol symbol) {
    return StreamSupport.stream(NullabilityUtil.getAllAnnotations(symbol).spliterator(), false)
        .map((anno) -> anno.getAnnotationType().toString())
        .anyMatch(config::isExternalInitClassAnnotation);
  }

  private ImmutableSet<Element> guaranteedNonNullForConstructor(
      FieldInitEntities entities, VisitorState state, Trees trees, MethodTree constructor) {
    Set<Element> safeInitMethods =
        getSafeInitMethods(constructor.getBody(), entities.classSymbol(), state);
    AccessPathNullnessAnalysis nullnessAnalysis = getNullnessAnalysis(state);
    ImmutableSet.Builder<Element> guaranteedNonNullBuilder = ImmutableSet.builder();
    guaranteedNonNullBuilder.addAll(
        nullnessAnalysis.getNonnullFieldsOfReceiverAtExit(
            new TreePath(state.getPath(), constructor), state.context));
    addGuaranteedNonNullFromInvokes(
        state, trees, safeInitMethods, nullnessAnalysis, guaranteedNonNullBuilder);
    return guaranteedNonNullBuilder.build();
  }

  /** does the constructor invoke another constructor in the same class via this(...)? */
  private boolean constructorInvokesAnother(MethodTree constructor, VisitorState state) {
    BlockTree body = constructor.getBody();
    List<? extends StatementTree> statements = body.getStatements();
    if (statements.size() > 0) {
      StatementTree statementTree = statements.get(0);
      if (isThisCall(statementTree, state)) {
        return true;
      }
    }
    return false;
  }

  private Set<Symbol> notInitializedStatic(FieldInitEntities entities, VisitorState state) {
    Set<Symbol> nonNullStaticFields = entities.nonnullStaticFields();
    Set<Element> initializedInStaticInitializers = new LinkedHashSet<Element>();
    AccessPathNullnessAnalysis nullnessAnalysis = getNullnessAnalysis(state);
    for (BlockTree initializer : entities.staticInitializerBlocks()) {
      Set<Element> nonnullAtExit =
          nullnessAnalysis.getNonnullStaticFieldsAtExit(
              new TreePath(state.getPath(), initializer), state.context);
      initializedInStaticInitializers.addAll(nonnullAtExit);
    }
    for (MethodTree initializerMethod : entities.staticInitializerMethods()) {
      Set<Element> nonnullAtExit =
          nullnessAnalysis.getNonnullStaticFieldsAtExit(
              new TreePath(state.getPath(), initializerMethod), state.context);
      initializedInStaticInitializers.addAll(nonnullAtExit);
    }
    Set<Symbol> notInitializedStaticFields = new LinkedHashSet<Symbol>();
    for (Symbol field : nonNullStaticFields) {
      if (!initializedInStaticInitializers.contains(field)) {
        notInitializedStaticFields.add(field);
      }
    }
    return notInitializedStaticFields;
  }

  private void addGuaranteedNonNullFromInvokes(
      VisitorState state,
      Trees trees,
      Set<Element> safeInitMethods,
      AccessPathNullnessAnalysis nullnessAnalysis,
      ImmutableSet.Builder<Element> guaranteedNonNullBuilder) {
    for (Element invoked : safeInitMethods) {
      Tree invokedTree = trees.getTree(invoked);
      guaranteedNonNullBuilder.addAll(
          nullnessAnalysis.getNonnullFieldsOfReceiverAtExit(
              new TreePath(state.getPath(), invokedTree), state.context));
    }
  }

  /**
   * @param blockTree block of statements
   * @param state visitor state
   * @return Elements of safe init methods that are invoked as top-level statements in the method
   */
  private Set<Element> getSafeInitMethods(
      BlockTree blockTree, Symbol.ClassSymbol classSymbol, VisitorState state) {
    Set<Element> result = new LinkedHashSet<>();
    List<? extends StatementTree> statements = blockTree.getStatements();
    for (StatementTree stmt : statements) {
      Element privMethodElem = getInvokeOfSafeInitMethod(stmt, classSymbol, state);
      if (privMethodElem != null) {
        result.add(privMethodElem);
      }
      // Hack: If we see a try{...}finally{...} statement, without a catch, we consider the methods
      // inside both blocks
      // as "top level" for the purposes of finding initialization methods. Any exception happening
      // there is also an
      // exception of the full method.
      if (stmt.getKind().equals(Tree.Kind.TRY)) {
        TryTree tryTree = (TryTree) stmt;
        if (tryTree.getCatches().size() == 0) {
          if (tryTree.getBlock() != null) {
            result.addAll(getSafeInitMethods(tryTree.getBlock(), classSymbol, state));
          }
          if (tryTree.getFinallyBlock() != null) {
            result.addAll(getSafeInitMethods(tryTree.getFinallyBlock(), classSymbol, state));
          }
        }
      }
    }
    return result;
  }

  /**
   * A safe init method is an instance method that is either private or final (so no overriding is
   * possible)
   *
   * @param stmt the statement
   * @param enclosingClassSymbol symbol for enclosing constructor / initializer
   * @param state visitor state
   * @return element of safe init function if stmt invokes that function; null otherwise
   */
  @Nullable
  private Element getInvokeOfSafeInitMethod(
      StatementTree stmt, final Symbol.ClassSymbol enclosingClassSymbol, VisitorState state) {
    Matcher<ExpressionTree> invokeMatcher =
        (expressionTree, s) -> {
          if (!(expressionTree instanceof MethodInvocationTree)) {
            return false;
          }
          MethodInvocationTree methodInvocationTree = (MethodInvocationTree) expressionTree;
          Symbol.MethodSymbol symbol = ASTHelpers.getSymbol(methodInvocationTree);
          Set<Modifier> modifiers = symbol.getModifiers();
          Set<Modifier> classModifiers = enclosingClassSymbol.getModifiers();
          if ((symbol.isPrivate()
                  || modifiers.contains(Modifier.FINAL)
                  || classModifiers.contains(Modifier.FINAL))
              && !symbol.isStatic()
              && !modifiers.contains(Modifier.NATIVE)) {
            // check it's the same class (could be an issue with inner classes)
            if (castToNonNull(ASTHelpers.enclosingClass(symbol)).equals(enclosingClassSymbol)) {
              // make sure the receiver is 'this'
              ExpressionTree receiver = ASTHelpers.getReceiver(expressionTree);
              return receiver == null || isThisIdentifier(receiver);
            }
          }
          return false;
        };
    if (stmt.getKind().equals(EXPRESSION_STATEMENT)) {
      ExpressionTree expression = ((ExpressionStatementTree) stmt).getExpression();
      if (invokeMatcher.matches(expression, state)) {
        return ASTHelpers.getSymbol(expression);
      }
    }
    return null;
  }

  private boolean isThisCall(StatementTree statementTree, VisitorState state) {
    if (statementTree.getKind().equals(EXPRESSION_STATEMENT)) {
      ExpressionTree expression = ((ExpressionStatementTree) statementTree).getExpression();
      return Matchers.methodInvocation(THIS_MATCHER).matches(expression, state);
    }
    return false;
  }

  private FieldInitEntities collectEntities(ClassTree tree, VisitorState state) {
    Symbol.ClassSymbol classSymbol = ASTHelpers.getSymbol(tree);
    Set<Symbol> nonnullInstanceFields = new LinkedHashSet<>();
    Set<Symbol> nonnullStaticFields = new LinkedHashSet<>();
    List<BlockTree> instanceInitializerBlocks = new ArrayList<>();
    List<BlockTree> staticInitializerBlocks = new ArrayList<>();
    Set<MethodTree> constructors = new LinkedHashSet<>();
    Set<MethodTree> instanceInitializerMethods = new LinkedHashSet<>();
    Set<MethodTree> staticInitializerMethods = new LinkedHashSet<>();

    // we assume getMembers() returns members in the same order as the declarations
    for (Tree memberTree : tree.getMembers()) {
      if (TreeUtils.isClassTree(memberTree)) {
        // do nothing
        continue;
      }
      switch (memberTree.getKind()) {
        case METHOD:
          // check if it is a constructor or an @Initializer method
          MethodTree methodTree = (MethodTree) memberTree;
          Symbol.MethodSymbol symbol = ASTHelpers.getSymbol(methodTree);
          if (isConstructor(methodTree)) {
            constructors.add(methodTree);
          } else if (isInitializerMethod(state, symbol)) {
            if (symbol.isStatic()) {
              staticInitializerMethods.add(methodTree);
            } else {
              instanceInitializerMethods.add(methodTree);
            }
          }
          break;
        case VARIABLE:
          // field declaration
          VariableTree varTree = (VariableTree) memberTree;
          Symbol fieldSymbol = ASTHelpers.getSymbol(varTree);
          if (fieldSymbol.type.isPrimitive() || skipDueToFieldAnnotation(fieldSymbol)) {
            continue;
          }
          if (varTree.getInitializer() != null) {
            // note that we check that the initializer does the right thing in
            // matchVariable()
            continue;
          }
          if (isStatic(fieldSymbol)) {
            nonnullStaticFields.add(fieldSymbol);
          } else {
            nonnullInstanceFields.add(fieldSymbol);
          }
          break;
        case BLOCK:
          // initializer block
          BlockTree blockTree = (BlockTree) memberTree;
          if (blockTree.isStatic()) {
            staticInitializerBlocks.add(blockTree);
          } else {
            instanceInitializerBlocks.add(blockTree);
          }
          break;
        default:
          throw new RuntimeException(
              memberTree.getKind().toString() + " " + state.getSourceForNode(memberTree));
      }
    }

    return FieldInitEntities.create(
        classSymbol,
        ImmutableSet.copyOf(nonnullInstanceFields),
        ImmutableSet.copyOf(nonnullStaticFields),
        ImmutableList.copyOf(instanceInitializerBlocks),
        ImmutableList.copyOf(staticInitializerBlocks),
        ImmutableSet.copyOf(constructors),
        ImmutableSet.copyOf(instanceInitializerMethods),
        ImmutableSet.copyOf(staticInitializerMethods));
  }

  private boolean isConstructor(MethodTree methodTree) {
    return ASTHelpers.getSymbol(methodTree).isConstructor()
        && !ASTHelpers.isGeneratedConstructor(methodTree);
  }

  private boolean isInitializerMethod(VisitorState state, Symbol.MethodSymbol symbol) {
    if (ASTHelpers.hasDirectAnnotationWithSimpleName(symbol, "Initializer")
        || config.isKnownInitializerMethod(symbol)) {
      return true;
    }
    for (AnnotationMirror anno : symbol.getAnnotationMirrors()) {
      String annoTypeStr = anno.getAnnotationType().toString();
      if (config.isInitializerMethodAnnotation(annoTypeStr)) {
        return true;
      }
    }
    Symbol.MethodSymbol closestOverriddenMethod =
        NullabilityUtil.getClosestOverriddenMethod(symbol, state.getTypes());
    if (closestOverriddenMethod == null) {
      return false;
    }
    return isInitializerMethod(state, closestOverriddenMethod);
  }

  private boolean skipDueToFieldAnnotation(Symbol fieldSymbol) {
    return NullabilityUtil.getAllAnnotations(fieldSymbol)
        .map(anno -> anno.getAnnotationType().toString())
        .anyMatch(config::isExcludedFieldAnnotation);
  }

  // classSymbol must be a top-level class
  private boolean isExcludedClass(Symbol.ClassSymbol classSymbol) {
    String className = classSymbol.getQualifiedName().toString();
    if (config.isExcludedClass(className)) {
      return true;
    }
    if (!codeAnnotationInfo.isClassNullAnnotated(classSymbol, config)) {
      return true;
    }
    // check annotations
    ImmutableSet<String> excludedClassAnnotations = config.getExcludedClassAnnotations();
    return classSymbol.getAnnotationMirrors().stream()
        .map(anno -> anno.getAnnotationType().toString())
        .anyMatch(excludedClassAnnotations::contains);
  }

  private boolean mayBeNullExpr(VisitorState state, ExpressionTree expr) {
    expr = stripParensAndCasts(expr);
    if (ASTHelpers.constValue(expr) != null) {
      // This should include literals such as "true" or a string
      // obviously not null
      return false;
    }
    // return early for expressions that no handler overrides and will not need dataflow analysis
    switch (expr.getKind()) {
      case NULL_LITERAL:
        // obviously null
        return true;
      case ARRAY_ACCESS:
        // unsound!  we cannot check for nullness of array contents yet
      case NEW_CLASS:
      case NEW_ARRAY:
        // for string concatenation, auto-boxing
      case LAMBDA_EXPRESSION:
        // Lambdas may return null, but the lambda literal itself should not be null
      case MEMBER_REFERENCE:
        // These cannot be null; the compiler would catch it
      case MULTIPLY_ASSIGNMENT:
      case DIVIDE_ASSIGNMENT:
      case REMAINDER_ASSIGNMENT:
      case PLUS_ASSIGNMENT:
      case MINUS_ASSIGNMENT:
      case LEFT_SHIFT_ASSIGNMENT:
      case RIGHT_SHIFT_ASSIGNMENT:
      case UNSIGNED_RIGHT_SHIFT_ASSIGNMENT:
      case AND_ASSIGNMENT:
      case XOR_ASSIGNMENT:
      case OR_ASSIGNMENT:
        // result of compound assignment cannot be null
      case PLUS:
        // rest are for auto-boxing
      case MINUS:
      case MULTIPLY:
      case DIVIDE:
      case REMAINDER:
      case CONDITIONAL_AND:
      case CONDITIONAL_OR:
      case BITWISE_COMPLEMENT:
      case LOGICAL_COMPLEMENT:
      case INSTANCE_OF:
      case PREFIX_INCREMENT:
      case PREFIX_DECREMENT:
      case POSTFIX_DECREMENT:
      case POSTFIX_INCREMENT:
      case EQUAL_TO:
      case NOT_EQUAL_TO:
      case GREATER_THAN:
      case GREATER_THAN_EQUAL:
      case LESS_THAN:
      case LESS_THAN_EQUAL:
      case UNARY_MINUS:
      case UNARY_PLUS:
      case AND:
      case OR:
      case XOR:
      case LEFT_SHIFT:
      case RIGHT_SHIFT:
      case UNSIGNED_RIGHT_SHIFT:
        // clearly not null
        return false;
      default:
        break;
    }
    // the logic here is to avoid doing dataflow analysis whenever possible
    Symbol exprSymbol = ASTHelpers.getSymbol(expr);
    boolean exprMayBeNull;
    switch (expr.getKind()) {
      case MEMBER_SELECT:
        if (exprSymbol == null) {
          throw new IllegalStateException(
              "unexpected null symbol for dereference expression " + state.getSourceForNode(expr));
        }
        exprMayBeNull =
            NullabilityUtil.mayBeNullFieldFromType(exprSymbol, config, codeAnnotationInfo);
        break;
      case IDENTIFIER:
        if (exprSymbol == null) {
          throw new IllegalStateException(
              "unexpected null symbol for identifier " + state.getSourceForNode(expr));
        }
        if (exprSymbol.getKind() == ElementKind.FIELD) {
          exprMayBeNull =
              NullabilityUtil.mayBeNullFieldFromType(exprSymbol, config, codeAnnotationInfo);
        } else {
          // rely on dataflow analysis for local variables
          exprMayBeNull = true;
        }
        break;
      case METHOD_INVOCATION:
        if (!(exprSymbol instanceof Symbol.MethodSymbol)) {
          throw new IllegalStateException(
              "unexpected symbol "
                  + exprSymbol
                  + " for method invocation "
                  + state.getSourceForNode(expr));
        }
        exprMayBeNull =
            mayBeNullMethodCall(
                (Symbol.MethodSymbol) exprSymbol, (MethodInvocationTree) expr, state);
        break;
      case CONDITIONAL_EXPRESSION:
      case ASSIGNMENT:
        exprMayBeNull = true;
        break;
      default:
        // match switch expressions by comparing strings, so the code compiles on JDK versions < 12
        if (expr.getKind().name().equals("SWITCH_EXPRESSION")) {
          exprMayBeNull = true;
        } else {
          throw new RuntimeException(
              "whoops, better handle " + expr.getKind() + " " + state.getSourceForNode(expr));
        }
    }
    exprMayBeNull = handler.onOverrideMayBeNullExpr(this, expr, exprSymbol, state, exprMayBeNull);
    return exprMayBeNull && nullnessFromDataflow(state, expr);
  }

  private boolean mayBeNullMethodCall(
      Symbol.MethodSymbol exprSymbol, MethodInvocationTree invocationTree, VisitorState state) {
    if (codeAnnotationInfo.isSymbolUnannotated(exprSymbol, config)) {
      return false;
    }
<<<<<<< HEAD
    return Nullness.hasNullableAnnotation(exprSymbol, config)
        || (config.isJSpecifyMode()
            && GenericsChecks.getGenericReturnNullnessAtInvocation(
                    exprSymbol, invocationTree, state, config)
                .equals(Nullness.NULLABLE));
=======
    if (Nullness.hasNullableAnnotation(exprSymbol, config)) {
      return true;
    }
    if (config.isJSpecifyMode()
        && GenericsChecks.getGenericReturnNullnessAtInvocation(
                exprSymbol, invocationTree, state, config)
            .equals(Nullness.NULLABLE)) {
      return true;
    }
    return false;
>>>>>>> 01ee4d76
  }

  public boolean nullnessFromDataflow(VisitorState state, ExpressionTree expr) {
    Nullness nullness =
        getNullnessAnalysis(state).getNullness(new TreePath(state.getPath(), expr), state.context);
    if (nullness == null) {
      // this may be unsound, like for field initializers
      // figure out if we care
      return false;
    }
    return NullabilityUtil.nullnessToBool(nullness);
  }

  public AccessPathNullnessAnalysis getNullnessAnalysis(VisitorState state) {
    return AccessPathNullnessAnalysis.instance(state, nonAnnotatedMethod, config, this.handler);
  }

  private Description matchDereference(
      ExpressionTree baseExpression, ExpressionTree derefExpression, VisitorState state) {
    Symbol baseExpressionSymbol = ASTHelpers.getSymbol(baseExpression);
    // Note that a null dereference is possible even if baseExpressionSymbol is null,
    // e.g., in cases where baseExpression contains conditional logic (like a ternary
    // expression, or a switch expression in JDK 12+)
    if (baseExpressionSymbol != null) {
      if (baseExpressionSymbol.type.isPrimitive()
          || baseExpressionSymbol.getKind() == ElementKind.PACKAGE
          || ElementUtils.isTypeElement(baseExpressionSymbol)) {
        // we know we don't have a null dereference here
        return Description.NO_MATCH;
      }
    }
    if (mayBeNullExpr(state, baseExpression)) {
      final String message =
          "dereferenced expression " + state.getSourceForNode(baseExpression) + " is @Nullable";
      ErrorMessage errorMessage = new ErrorMessage(MessageTypes.DEREFERENCE_NULLABLE, message);

      return errorBuilder.createErrorDescriptionForNullAssignment(
          errorMessage, baseExpression, buildDescription(derefExpression), state, null);
    }

    Optional<ErrorMessage> handlerErrorMessage =
        handler.onExpressionDereference(derefExpression, baseExpression, state);
    if (handlerErrorMessage.isPresent()) {
      return errorBuilder.createErrorDescriptionForNullAssignment(
          handlerErrorMessage.get(),
          derefExpression,
          buildDescription(derefExpression),
          state,
          null);
    }

    return Description.NO_MATCH;
  }

  private static boolean isThisIdentifier(ExpressionTree expressionTree) {
    return expressionTree.getKind().equals(IDENTIFIER)
        && ((IdentifierTree) expressionTree).getName().toString().equals("this");
  }

  private static boolean isThisIdentifierMatcher(
      ExpressionTree expressionTree, VisitorState state) {
    return isThisIdentifier(expressionTree);
  }

  public ErrorBuilder getErrorBuilder() {
    return errorBuilder;
  }

  public Config getConfig() {
    return config;
  }
  /**
   * strip out enclosing parentheses, type casts and Nullchk operators.
   *
   * @param expr a potentially parenthesised expression.
   * @return the same expression without parentheses.
   */
  private static ExpressionTree stripParensAndCasts(ExpressionTree expr) {
    boolean someChange = true;
    while (someChange) {
      someChange = false;
      if (expr.getKind().equals(PARENTHESIZED)) {
        expr = ((ParenthesizedTree) expr).getExpression();
        someChange = true;
      }
      if (expr.getKind().equals(TYPE_CAST)) {
        expr = ((TypeCastTree) expr).getExpression();
        someChange = true;
      }

      // Strips Nullchk operator
      if (expr.getKind().equals(OTHER) && expr instanceof JCTree.JCUnary) {
        expr = ((JCTree.JCUnary) expr).getExpression();
        someChange = true;
      }
    }
    return expr;
  }

  /**
   * Returns the computed nullness information from an expression. If none is available, it returns
   * Nullable.
   *
   * <p>Computed information can be added by handlers or by the core, and should supersede that
   * comming from annotations.
   *
   * <p>The default value of an expression without additional computed nullness information is
   * always Nullable, since this method should only be called when the fact that the expression is
   * NonNull is not clear from looking at annotations.
   *
   * @param e an expression
   * @return computed nullness for e, if any, else Nullable
   */
  public Nullness getComputedNullness(ExpressionTree e) {
    return computedNullnessMap.getOrDefault(e, Nullness.NULLABLE);
  }

  /**
   * Add computed nullness information to an expression.
   *
   * <p>Used by handlers to communicate that an expression should has a more precise nullness than
   * what is known from source annotations.
   *
   * @param e any expression in the AST.
   * @param nullness the added nullness information.
   */
  public void setComputedNullness(ExpressionTree e, Nullness nullness) {
    computedNullnessMap.put(e, nullness);
  }

  @AutoValue
  abstract static class FieldInitEntities {

    static FieldInitEntities create(
        Symbol.ClassSymbol classSymbol,
        Set<Symbol> nonnullInstanceFields,
        Set<Symbol> nonnullStaticFields,
        List<BlockTree> instanceInitializerBlocks,
        List<BlockTree> staticInitializerBlocks,
        Set<MethodTree> constructors,
        Set<MethodTree> instanceInitializerMethods,
        Set<MethodTree> staticInitializerMethods) {
      return new AutoValue_NullAway_FieldInitEntities(
          classSymbol,
          ImmutableSet.copyOf(nonnullInstanceFields),
          ImmutableSet.copyOf(nonnullStaticFields),
          ImmutableList.copyOf(instanceInitializerBlocks),
          ImmutableList.copyOf(staticInitializerBlocks),
          ImmutableSet.copyOf(constructors),
          ImmutableSet.copyOf(instanceInitializerMethods),
          ImmutableSet.copyOf(staticInitializerMethods));
    }

    /** Returns symbol for class. */
    abstract Symbol.ClassSymbol classSymbol();

    /**
     * Returns <code>@NonNull</code> instance fields that are not directly initialized at
     * declaration.
     */
    abstract ImmutableSet<Symbol> nonnullInstanceFields();

    /**
     * Returns <code>@NonNull</code> static fields that are not directly initialized at declaration.
     */
    abstract ImmutableSet<Symbol> nonnullStaticFields();

    /**
     * Returns the list of instance initializer blocks (e.g. blocks of the form `class X { { //Code
     * } } ), in the order in which they appear in the class.
     */
    abstract ImmutableList<BlockTree> instanceInitializerBlocks();

    /**
     * Returns the list of static initializer blocks (e.g. blocks of the form `class X { static {
     * //Code } } ), in the order in which they appear in the class.
     */
    abstract ImmutableList<BlockTree> staticInitializerBlocks();

    /** Returns constructors in the class. */
    abstract ImmutableSet<MethodTree> constructors();

    /**
     * Returns the list of non-static (instance) initializer methods. This includes methods
     * annotated @Initializer, as well as those specified by -XepOpt:NullAway:KnownInitializers or
     * annotated with annotations passed to -XepOpt:NullAway:CustomInitializerAnnotations.
     */
    abstract ImmutableSet<MethodTree> instanceInitializerMethods();

    /**
     * Returns the list of static initializer methods. This includes static methods
     * annotated @Initializer, as well as those specified by -XepOpt:NullAway:KnownInitializers or
     * annotated with annotations passed to -XepOpt:NullAway:CustomInitializerAnnotations.
     */
    abstract ImmutableSet<MethodTree> staticInitializerMethods();
  }
}<|MERGE_RESOLUTION|>--- conflicted
+++ resolved
@@ -631,14 +631,8 @@
         if (config.isJSpecifyMode()) {
           // Check that any generic type parameters in the return type and parameter types are
           // identical (invariant) across the overriding and overridden methods
-<<<<<<< HEAD
           GenericsChecks.checkTypeParameterNullnessForMethodOverriding(
               tree, methodSymbol, closestOverriddenMethod, this, state);
-=======
-          new GenericsChecks(state, config, this)
-              .checkTypeParameterNullnessForMethodOverriding(
-                  tree, methodSymbol, closestOverriddenMethod);
->>>>>>> 01ee4d76
         }
         return checkOverriding(closestOverriddenMethod, methodSymbol, null, state);
       }
@@ -736,18 +730,12 @@
             Nullness.paramHasNullableAnnotation(overriddenMethod, i, config)
                 ? Nullness.NULLABLE
                 : (config.isJSpecifyMode()
-<<<<<<< HEAD
                     ? GenericsChecks.getGenericMethodParameterNullness(
                         i,
                         overriddenMethod,
                         overridingParamSymbols.get(i).owner.owner.type,
                         state,
                         config)
-=======
-                    ? new GenericsChecks(state, config, this)
-                        .getGenericMethodParameterNullness(
-                            i, overriddenMethod, overridingParamSymbols.get(i).owner.owner.type)
->>>>>>> 01ee4d76
                     : Nullness.NONNULL);
       }
     }
@@ -998,19 +986,12 @@
     }
     // In JSpecify mode, for generic methods, we additionally need to check the return nullness
     // using the type parameters from the type enclosing the overriding method
-<<<<<<< HEAD
-    return !config.isJSpecifyMode()
-        || GenericsChecks.getGenericMethodReturnTypeNullness(
-                overriddenMethod, overridingMethodType, state, config)
-            .equals(Nullness.NONNULL);
-=======
     if (config.isJSpecifyMode()) {
       return GenericsChecks.getGenericMethodReturnTypeNullness(
               overriddenMethod, overridingMethodType, state, config)
           .equals(Nullness.NONNULL);
     }
     return true;
->>>>>>> 01ee4d76
   }
 
   @Override
@@ -1658,14 +1639,8 @@
               Nullness.paramHasNullableAnnotation(methodSymbol, i, config)
                   ? Nullness.NULLABLE
                   : ((config.isJSpecifyMode() && tree instanceof MethodInvocationTree)
-<<<<<<< HEAD
                       ? GenericsChecks.getGenericParameterNullnessAtInvocation(
                           i, methodSymbol, (MethodInvocationTree) tree, state, config)
-=======
-                      ? new GenericsChecks(state, config, this)
-                          .getGenericParameterNullnessAtInvocation(
-                              i, methodSymbol, (MethodInvocationTree) tree)
->>>>>>> 01ee4d76
                       : Nullness.NONNULL);
         }
       }
@@ -2360,13 +2335,6 @@
     if (codeAnnotationInfo.isSymbolUnannotated(exprSymbol, config)) {
       return false;
     }
-<<<<<<< HEAD
-    return Nullness.hasNullableAnnotation(exprSymbol, config)
-        || (config.isJSpecifyMode()
-            && GenericsChecks.getGenericReturnNullnessAtInvocation(
-                    exprSymbol, invocationTree, state, config)
-                .equals(Nullness.NULLABLE));
-=======
     if (Nullness.hasNullableAnnotation(exprSymbol, config)) {
       return true;
     }
@@ -2377,7 +2345,6 @@
       return true;
     }
     return false;
->>>>>>> 01ee4d76
   }
 
   public boolean nullnessFromDataflow(VisitorState state, ExpressionTree expr) {
@@ -2449,6 +2416,7 @@
   public Config getConfig() {
     return config;
   }
+
   /**
    * strip out enclosing parentheses, type casts and Nullchk operators.
    *
