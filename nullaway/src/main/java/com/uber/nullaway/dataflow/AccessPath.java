--- conflicted
+++ resolved
@@ -25,9 +25,7 @@
 import com.google.common.base.Preconditions;
 import com.google.common.collect.ImmutableList;
 import com.google.errorprone.util.ASTHelpers;
-import com.sun.source.tree.ExpressionTree;
 import com.sun.source.tree.LiteralTree;
-import com.sun.source.tree.MemberSelectTree;
 import com.sun.source.tree.MethodInvocationTree;
 import com.sun.source.tree.Tree;
 import com.sun.tools.javac.code.Symbol;
@@ -36,7 +34,6 @@
 import java.util.ArrayList;
 import java.util.Collections;
 import java.util.List;
-import javax.annotation.Nonnull;
 import javax.annotation.Nullable;
 import javax.lang.model.element.Element;
 import javax.lang.model.element.VariableElement;
@@ -268,80 +265,14 @@
    * @param element the receiver element.
    * @return access path representing the class field
    */
-<<<<<<< HEAD
-  public static AccessPath fromElement(Element element) {
-    assert element.getKind().isField()
-        : "element must be of type: FIELD but received: " + element.getKind();
-=======
   public static AccessPath fromFieldElement(VariableElement element) {
     Preconditions.checkArgument(
         element.getKind().isField(),
         "element must be of type: FIELD but received: " + element.getKind());
->>>>>>> af24db1e
     Root root = new Root();
     return new AccessPath(root, Collections.singletonList(new AccessPathElement(element)));
   }
 
-<<<<<<< HEAD
-  /**
-   * Extends an access path with a class field element.
-   *
-   * @param receiverNode the receiver node
-   * @param field element of the class field
-   * @return the extended access path
-   */
-  public static @Nullable AccessPath extendReceiverNodeAccessPathWithField(
-      @Nonnull Node receiverNode, Element field) {
-    if (receiverNode.getTree() == null) {
-      // "this" is the receiver.
-      return fromElement(field);
-    }
-    return extendReceiverTreeAccessPathWithField(receiverNode.getTree(), field);
-  }
-
-  /**
-   * Extends an access path with a class field element.
-   *
-   * @param receiverTree the receiver tree
-   * @param field element of the class field
-   * @return the extended access path
-   */
-  public static AccessPath extendReceiverTreeAccessPathWithField(Tree receiverTree, Element field) {
-    if (receiverTree.getKind().equals(Tree.Kind.CONDITIONAL_EXPRESSION)) {
-      // since we can't reason which branch executes, we cannot create an access path for the
-      // expression.
-      return null;
-    }
-    List<AccessPathElement> receivers = getReceiverAccessPathElementChain(receiverTree);
-    receivers.add(new AccessPathElement(field));
-    Root root = new Root(receivers.get(0).getJavaElement());
-    return new AccessPath(root, receivers.subList(1, receivers.size()));
-  }
-
-  /**
-   * Extracts the chain of all receivers comprising an access path, e.g., If we pass c in a.b.c we
-   * will get [a, b, c] in result.
-   *
-   * @param receiver The receiver tree.
-   * @return A list of {@link AccessPathElement} elements extracted from the argument's receivers.
-   */
-  private static List<AccessPathElement> getReceiverAccessPathElementChain(Tree receiver) {
-    List<AccessPathElement> elements = new ArrayList<>();
-    if (receiver == null) {
-      return elements;
-    }
-    elements.add(new AccessPathElement(ASTHelpers.getSymbol(receiver)));
-    while (receiver instanceof MemberSelectTree) {
-      ExpressionTree expression = ((MemberSelectTree) receiver).getExpression();
-      elements.add(new AccessPathElement(ASTHelpers.getSymbol(expression)));
-      receiver = expression;
-    }
-    Collections.reverse(elements);
-    return elements;
-  }
-
-=======
->>>>>>> af24db1e
   private static boolean isBoxingMethod(Symbol.MethodSymbol methodSymbol) {
     return methodSymbol.isStatic()
         && methodSymbol.getSimpleName().contentEquals("valueOf")
