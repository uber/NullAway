/*
 * Copyright 2014 Google Inc. All Rights Reserved.
 *
 * Modifications copyright (C) 2017 Uber Technologies, Inc.
 *
 * Licensed under the Apache License, Version 2.0 (the "License");
 * you may not use this file except in compliance with the License.
 * You may obtain a copy of the License at
 *
 *     http://www.apache.org/licenses/LICENSE-2.0
 *
 * Unless required by applicable law or agreed to in writing, software
 * distributed under the License is distributed on an "AS IS" BASIS,
 * WITHOUT WARRANTIES OR CONDITIONS OF ANY KIND, either express or implied.
 * See the License for the specific language governing permissions and
 * limitations under the License.
 */

package com.uber.nullaway.dataflow;

import com.google.common.base.Preconditions;
import com.google.common.collect.ImmutableList;
import com.google.errorprone.VisitorState;
import com.sun.source.tree.Tree;
import com.sun.source.util.TreePath;
import com.sun.tools.javac.util.Context;
import com.uber.nullaway.Config;
import com.uber.nullaway.Nullness;
import com.uber.nullaway.handlers.Handler;
import com.uber.nullaway.handlers.contract.ContractNullnessStoreInitializer;
import java.util.Collections;
import java.util.LinkedHashSet;
import java.util.Set;
import java.util.function.Predicate;
import javax.annotation.Nullable;
import javax.lang.model.element.Element;
import javax.lang.model.element.ElementKind;
import javax.lang.model.element.VariableElement;
import org.checkerframework.dataflow.analysis.AnalysisResult;
import org.checkerframework.dataflow.cfg.node.MethodAccessNode;
import org.checkerframework.dataflow.cfg.node.MethodInvocationNode;
import org.checkerframework.dataflow.cfg.node.Node;

/**
 * API to our nullness dataflow analysis for access paths.
 *
 * <p>Based on code from Error Prone; see {@link NullnessAnalysis}
 */
public final class AccessPathNullnessAnalysis {

  private static final Context.Key<AccessPathNullnessAnalysis> FIELD_NULLNESS_ANALYSIS_KEY =
      new Context.Key<>();

  private final AccessPathNullnessPropagation nullnessPropagation;

  private final DataFlow dataFlow;

  @Nullable private AccessPathNullnessPropagation contractNullnessPropagation;

  // Use #instance to instantiate
  private AccessPathNullnessAnalysis(
      Predicate<MethodInvocationNode> methodReturnsNonNull,
      Context context,
      Config config,
      Handler handler) {
    this.nullnessPropagation =
        new AccessPathNullnessPropagation(
            Nullness.NONNULL,
            methodReturnsNonNull,
            context,
            config,
            handler,
            new CoreNullnessStoreInitializer());
    this.dataFlow = new DataFlow(config.assertsEnabled());

    if (config.checkContracts()) {
      this.contractNullnessPropagation =
          new AccessPathNullnessPropagation(
              Nullness.NONNULL,
              methodReturnsNonNull,
              context,
              config,
              handler,
              new ContractNullnessStoreInitializer());
    }
  }

  /**
   * Get the per-Javac instance of the analysis.
   *
   * @param context Javac context
   * @param methodReturnsNonNull predicate determining whether a method is assumed to return NonNull
   *     value
   * @param config analysis config
   * @return instance of the analysis
   */
  public static AccessPathNullnessAnalysis instance(
      Context context,
      Predicate<MethodInvocationNode> methodReturnsNonNull,
      Config config,
      Handler handler) {
    AccessPathNullnessAnalysis instance = context.get(FIELD_NULLNESS_ANALYSIS_KEY);
    if (instance == null) {
      instance = new AccessPathNullnessAnalysis(methodReturnsNonNull, context, config, handler);
      context.put(FIELD_NULLNESS_ANALYSIS_KEY, instance);
    }
    return instance;
  }

  /**
   * Get an expression's nullness info.
   *
   * @param exprPath tree path of expression
   * @param context Javac context
   * @return nullness info for expression, from dataflow
   */
  @Nullable
  public Nullness getNullness(TreePath exprPath, Context context) {
    return dataFlow.expressionDataflow(exprPath, context, nullnessPropagation);
  }

  /**
   * Gets nullness info for expression from the dataflow analysis, for the case of checking
   * contracts
   *
   * @param exprPath tree path of expression
   * @param context Javac context
   * @return nullness info for expression, from dataflow in case contract check
   */
  @Nullable
  public Nullness getNullnessForContractDataflow(TreePath exprPath, Context context) {
    return dataFlow.expressionDataflow(exprPath, context, contractNullnessPropagation);
  }

  /**
   * Get the fields that are guaranteed to be nonnull after a method or initializer block.
   *
   * @param path tree path of method, or initializer block
   * @param context Javac context
   * @return fields guaranteed to be nonnull at exit of method (or initializer block)
   */
  public Set<Element> getNonnullFieldsOfReceiverAtExit(TreePath path, Context context) {
    NullnessStore nullnessResult = dataFlow.finalResult(path, context, nullnessPropagation);
    if (nullnessResult == null) {
      // this case can occur if the method always throws an exception
      // be conservative and say nothing is initialized
      return Collections.emptySet();
    }
    return getNonnullReceiverFields(nullnessResult);
  }

  private Set<Element> getNonnullReceiverFields(NullnessStore nullnessResult) {
    Set<AccessPath> nonnullAccessPaths = nullnessResult.getAccessPathsWithValue(Nullness.NONNULL);
    Set<Element> result = new LinkedHashSet<>();
    for (AccessPath ap : nonnullAccessPaths) {
      if (ap.getRoot().isReceiver()) {
        ImmutableList<AccessPathElement> elements = ap.getElements();
        if (elements.size() == 1) {
          Element elem = elements.get(0).getJavaElement();
          if (elem.getKind().equals(ElementKind.FIELD)) {
            result.add(elem);
          }
        }
      }
    }
    return result;
  }

  /**
   * Get the instance fields that are guaranteed to be nonnull before the current expression.
   *
   * @param path tree path of some expression
   * @param context Javac context
   * @return fields of receiver guaranteed to be nonnull before expression is evaluated
   */
  public Set<Element> getNonnullFieldsOfReceiverBefore(TreePath path, Context context) {
    NullnessStore store = dataFlow.resultBeforeExpr(path, context, nullnessPropagation);
    if (store == null) {
      return Collections.emptySet();
    }
    return getNonnullReceiverFields(store);
  }

  /**
   * Get the static fields that are guaranteed to be nonnull before the current expression.
   *
   * @param path tree path of some expression
   * @param context Javac context
   * @return static fields guaranteed to be nonnull before expression is evaluated
   */
  public Set<Element> getNonnullStaticFieldsBefore(TreePath path, Context context) {
    NullnessStore store = dataFlow.resultBeforeExpr(path, context, nullnessPropagation);
    if (store == null) {
      return Collections.emptySet();
    }
    return getNonnullStaticFields(store);
  }

  /**
   * Get nullness info for local variables before some node
   *
   * @param path tree path to some AST node within a method / lambda / initializer
   * @param state visitor state
   * @return nullness info for local variables just before the node
   */
  public NullnessStore getNullnessInfoBeforeNewContext(
      TreePath path, VisitorState state, Handler handler) {
    NullnessStore store = dataFlow.resultBefore(path, state.context, nullnessPropagation);
    if (store == null) {
      return NullnessStore.empty();
    }
    return store.filterAccessPaths(
        (ap) -> {
          if (ap.getElements().size() == 0) {
            AccessPath.Root root = ap.getRoot();
            if (!root.isReceiver()) {
              Element e = root.getVarElement();
              return e.getKind().equals(ElementKind.PARAMETER)
                  || e.getKind().equals(ElementKind.LOCAL_VARIABLE);
            }
          }

          return handler.includeApInfoInSavedContext(ap, state);
        });
  }

  /**
   * Get the {@link Nullness} value of an access path ending in a field at some program point.
   *
   * @param path Tree path to the specific program point.
   * @param context Javac context.
   * @param baseExpr base expression for the access path
   * @param field the field for the access path
   * @return The {@link Nullness} value of the access path at the program point. If the baseExpr and
   *     field cannot be represented as an {@link AccessPath}, or if the dataflow analysis has no
   *     result for the program point before {@code path}, conservatively returns {@link
   *     Nullness#NULLABLE}
   */
  public Nullness getNullnessOfFieldForReceiverTree(
      TreePath path, Context context, Tree baseExpr, Element field) {
    Preconditions.checkArgument(field.getKind().equals(ElementKind.FIELD));
    AnalysisResult<Nullness, NullnessStore> result =
        dataFlow.resultForExpr(path, context, nullnessPropagation);
    if (result == null) {
      return Nullness.NULLABLE;
    }
    NullnessStore store = result.getStoreBefore(path.getLeaf());
    // used set of nodes, a tree can have multiple nodes.
    Set<Node> baseNodes = result.getNodesForTree(baseExpr);
    if (store == null || baseNodes == null) {
      return Nullness.NULLABLE;
    }
    // look for all possible access paths might exist in store.
<<<<<<< HEAD
    for (Node receiverNode : receiverNodes) {
      if (receiverNode instanceof MethodAccessNode) {
        receiverNode = ((MethodAccessNode) receiverNode).getReceiver();
      }
      AccessPath accessPath = AccessPath.fromBaseAndElement(receiverNode, field);
=======
    for (Node baseNode : baseNodes) {
      AccessPath accessPath = AccessPath.fromBaseAndElement(baseNode, field);
      if (accessPath == null) {
        continue;
      }
>>>>>>> 09430ffb
      Nullness nullness = store.getNullnessOfAccessPath(accessPath);
      // only process access paths with valuable information.
      if (!nullness.equals(Nullness.NULLABLE)) {
        return nullness;
      }
    }
    return Nullness.NULLABLE;
  }
  /**
   * Get the static fields that are guaranteed to be nonnull after a method or initializer block.
   *
   * @param path tree path of static method, or initializer block
   * @param context Javac context
   * @return fields guaranteed to be nonnull at exit of static method (or initializer block)
   */
  public Set<Element> getNonnullStaticFieldsAtExit(TreePath path, Context context) {
    NullnessStore nullnessResult = dataFlow.finalResult(path, context, nullnessPropagation);
    if (nullnessResult == null) {
      // this case can occur if the method always throws an exception
      // be conservative and say nothing is initialized
      return Collections.emptySet();
    }
    return getNonnullStaticFields(nullnessResult);
  }

  private Set<Element> getNonnullStaticFields(NullnessStore nullnessResult) {
    Set<AccessPath> nonnullAccessPaths = nullnessResult.getAccessPathsWithValue(Nullness.NONNULL);
    Set<Element> result = new LinkedHashSet<>();
    for (AccessPath ap : nonnullAccessPaths) {
      assert !ap.getRoot().isReceiver();
      Element varElement = ap.getRoot().getVarElement();
      if (varElement.getKind().equals(ElementKind.FIELD)) {
        result.add(varElement);
      }
    }
    return result;
  }

  /**
   * Forces a run of the access path nullness analysis on the method (or lambda) at the given
   * TreePath.
   *
   * <p>Because of caching, if the analysis has run in the past for this particular path, it might
   * not be re-run. The intended usage of this method is to force an analysis pass and thus the
   * execution of any Handler hooks into the dataflow analysis (such as `onDataflowInitialStore` or
   * `onDataflowVisitX`).
   *
   * @param methodPath tree path of the method (or lambda) to analyze.
   * @param context Javac context
   * @return the final NullnessStore on exit from the method.
   */
  public NullnessStore forceRunOnMethod(TreePath methodPath, Context context) {
    return dataFlow.finalResult(methodPath, context, nullnessPropagation);
  }

  /**
   * Nullness of the variable element field of the expression is checked in the store.
   *
   * @param exprPath tree path of the expression
   * @param context Javac context
   * @param variableElement variable element for which the nullness is evaluated
   * @return nullness info of variable element field of the expression
   */
  public Nullness getNullnessOfExpressionNamedField(
      TreePath exprPath, Context context, VariableElement variableElement) {
    NullnessStore store = dataFlow.resultBeforeExpr(exprPath, context, nullnessPropagation);

    // We use the CFG to get the Node corresponding to the expression
    Set<Node> exprNodes =
        dataFlow
            .getControlFlowGraph(exprPath, context, nullnessPropagation)
            .getNodesCorrespondingToTree(exprPath.getLeaf());

    if (exprNodes.size() != 1) {
      // Since the expression must have a single corresponding node
      // NULLABLE is our default assumption
      return Nullness.NULLABLE;
    }

    AccessPath ap = AccessPath.fromBaseAndElement(exprNodes.iterator().next(), variableElement);

    if (store != null && ap != null) {
      if (store
          .getAccessPathsWithValue(Nullness.NONNULL)
          .stream()
          .anyMatch(accessPath -> accessPath.equals(ap))) {
        return Nullness.NONNULL;
      }
    }
    return Nullness.NULLABLE;
  }

  /** invalidate all caches */
  public void invalidateCaches() {
    dataFlow.invalidateCaches();
  }
}<|MERGE_RESOLUTION|>--- conflicted
+++ resolved
@@ -251,19 +251,14 @@
       return Nullness.NULLABLE;
     }
     // look for all possible access paths might exist in store.
-<<<<<<< HEAD
-    for (Node receiverNode : receiverNodes) {
-      if (receiverNode instanceof MethodAccessNode) {
-        receiverNode = ((MethodAccessNode) receiverNode).getReceiver();
-      }
-      AccessPath accessPath = AccessPath.fromBaseAndElement(receiverNode, field);
-=======
     for (Node baseNode : baseNodes) {
+      if (baseNode instanceof MethodAccessNode) {
+        baseNode = ((MethodAccessNode) baseNode).getReceiver();
+      }
       AccessPath accessPath = AccessPath.fromBaseAndElement(baseNode, field);
       if (accessPath == null) {
         continue;
       }
->>>>>>> 09430ffb
       Nullness nullness = store.getNullnessOfAccessPath(accessPath);
       // only process access paths with valuable information.
       if (!nullness.equals(Nullness.NULLABLE)) {
