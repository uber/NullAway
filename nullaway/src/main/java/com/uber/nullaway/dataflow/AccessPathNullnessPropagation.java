--- conflicted
+++ resolved
@@ -508,16 +508,11 @@
     Nullness value = values(input).valueOfSubNode(rhs);
     Node target = node.getTarget();
 
-<<<<<<< HEAD
-    if (target instanceof LocalVariableNode) {
+    if (target instanceof LocalVariableNode
+        && !ASTHelpers.getType(target.getTree()).isPrimitive()) {
       LocalVariableNode localVariableNode = (LocalVariableNode) target;
       updates.set(localVariableNode, value);
       handleKeySetForEachPattern(localVariableNode, rhs, input, updates);
-=======
-    if (target instanceof LocalVariableNode
-        && !ASTHelpers.getType(target.getTree()).isPrimitive()) {
-      updates.set((LocalVariableNode) target, value);
->>>>>>> 876b0c0d
     }
 
     if (target instanceof ArrayAccessNode) {
