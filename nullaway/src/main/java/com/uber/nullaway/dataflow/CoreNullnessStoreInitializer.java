--- conflicted
+++ resolved
@@ -99,22 +99,6 @@
         handler.onUnannotatedInvocationGetExplicitlyNullablePositions(
             context, fiMethodSymbol, ImmutableSet.of());
 
-<<<<<<< HEAD
-    if (parameters != null) {
-      for (int i = 0; i < parameters.size(); i++) {
-        LocalVariableNode param = parameters.get(i);
-        VariableTree variableTree = code.getParameters().get(i);
-        Element element = param.getElement();
-        Nullness assumed;
-        // we treat lambda parameters differently; they "inherit" the nullability of the
-        // corresponding functional interface parameter, unless they are explicitly annotated
-        if (Nullness.hasNullableAnnotation((Symbol) element, config)) {
-          assumed = NULLABLE;
-        } else if (!NullabilityUtil.lambdaParamIsImplicitlyTyped(variableTree)) {
-          // the parameter has a declared type with no @Nullable annotation
-          // treat as non-null
-          assumed = NONNULL;
-=======
     for (int i = 0; i < parameters.size(); i++) {
       LocalVariableNode param = parameters.get(i);
       VariableTree variableTree = code.getParameters().get(i);
@@ -132,20 +116,14 @@
         if (classAnnotationInfo.isSymbolUnannotated(fiMethodSymbol, config)) {
           // assume parameter is non-null unless handler tells us otherwise
           assumed = nullableParamsFromHandler.contains(i) ? NULLABLE : NONNULL;
->>>>>>> 3021f2bc
         } else {
-          if (NullabilityUtil.isUnannotated(fiMethodSymbol, config)) {
-            // assume parameter is non-null unless handler tells us otherwise
-            assumed = nullableParamsFromHandler.contains(i) ? NULLABLE : NONNULL;
-          } else {
-            assumed =
-                Nullness.hasNullableAnnotation(fiMethodParameters.get(i), config)
-                    ? NULLABLE
-                    : NONNULL;
-          }
+          assumed =
+              Nullness.hasNullableAnnotation(fiMethodParameters.get(i), config)
+                  ? NULLABLE
+                  : NONNULL;
         }
-        result.setInformation(AccessPath.fromLocal(param), assumed);
       }
+      result.setInformation(AccessPath.fromLocal(param), assumed);
     }
     result = handler.onDataflowInitialStore(underlyingAST, parameters, result);
     return result.build();
