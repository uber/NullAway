--- conflicted
+++ resolved
@@ -125,17 +125,8 @@
    */
   public Nullness getNullnessOfAccessPath(AccessPath accessPath) {
     if (contents == null) return Nullness.NULLABLE;
-<<<<<<< HEAD
-    for (Map.Entry<AccessPath, Nullness> entry : contents.entrySet()) {
-      if (entry.getKey().equals(accessPath)) {
-        return entry.getValue();
-      }
-    }
-    return Nullness.NULLABLE;
-=======
     Nullness nullness = contents.get(accessPath);
     return (nullness == null) ? Nullness.NULLABLE : nullness;
->>>>>>> af24db1e
   }
 
   public Builder toBuilder() {
