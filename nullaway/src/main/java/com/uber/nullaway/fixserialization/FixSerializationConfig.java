/*
 * Copyright (c) 2022 Uber Technologies, Inc.
 *
 * Permission is hereby granted, free of charge, to any person obtaining a copy
 * of this software and associated documentation files (the "Software"), to deal
 * in the Software without restriction, including without limitation the rights
 * to use, copy, modify, merge, publish, distribute, sublicense, and/or sell
 * copies of the Software, and to permit persons to whom the Software is
 * furnished to do so, subject to the following conditions:
 *
 * The above copyright notice and this permission notice shall be included in
 * all copies or substantial portions of the Software.
 *
 * THE SOFTWARE IS PROVIDED "AS IS", WITHOUT WARRANTY OF ANY KIND, EXPRESS OR
 * IMPLIED, INCLUDING BUT NOT LIMITED TO THE WARRANTIES OF MERCHANTABILITY,
 * FITNESS FOR A PARTICULAR PURPOSE AND NONINFRINGEMENT. IN NO EVENT SHALL THE
 * AUTHORS OR COPYRIGHT HOLDERS BE LIABLE FOR ANY CLAIM, DAMAGES OR OTHER
 * LIABILITY, WHETHER IN AN ACTION OF CONTRACT, TORT OR OTHERWISE, ARISING FROM,
 * OUT OF OR IN CONNECTION WITH THE SOFTWARE OR THE USE OR OTHER DEALINGS IN
 * THE SOFTWARE.
 */

package com.uber.nullaway.fixserialization;

import com.google.common.base.Preconditions;
import com.uber.nullaway.fixserialization.out.SuggestedNullableFixInfo;
import java.io.IOException;
import java.nio.file.Files;
import java.nio.file.Paths;
import javax.annotation.Nullable;
import javax.xml.parsers.DocumentBuilder;
import javax.xml.parsers.DocumentBuilderFactory;
import javax.xml.parsers.ParserConfigurationException;
import org.w3c.dom.Document;
import org.xml.sax.SAXException;

/** Config class for Fix Serialization package. */
public class FixSerializationConfig {

  /**
   * If enabled, the corresponding output file will be cleared and for all reported errors, NullAway
   * will serialize information and suggest type changes to resolve them, in case these errors could
   * be fixed by adding a {@code @Nullable} annotation. These type change suggestions are in form of
   * {@link SuggestedNullableFixInfo} instances and will be serialized at output directory. If
   * deactivated, no {@code SuggestedFixInfo} will be created and the output file will remain
   * untouched.
   */
  public final boolean suggestEnabled;
  /**
   * If enabled, serialized information of a fix suggest will also include the enclosing method and
   * class of the element involved in error. Finding enclosing elements is costly and will only be
   * computed at request.
   */
  public final boolean suggestEnclosing;

  /**
   * If enabled, NullAway will serialize information about methods that initialize a field and leave
   * it {@code @NonNull} at exit point.
   */
  public final boolean fieldInitInfoEnabled;

  /** The directory where all files generated/read by Fix Serialization package resides. */
  @Nullable public final String outputDirectory;

  @Nullable private final Serializer serializer;

  /** Default Constructor, all features are disabled with this config. */
  public FixSerializationConfig() {
    suggestEnabled = false;
    suggestEnclosing = false;
    fieldInitInfoEnabled = false;
<<<<<<< HEAD
    methodParamProtectionTestEnabled = false;
    paramTestIndex = Integer.MAX_VALUE;
=======
    annotationConfig = new AnnotationConfig();
>>>>>>> 58029f8f
    outputDirectory = null;
    serializer = null;
  }

  public FixSerializationConfig(
      boolean suggestEnabled,
      boolean suggestEnclosing,
      boolean fieldInitInfoEnabled,
<<<<<<< HEAD
      boolean methodParamProtectionTestEnabled,
      int paramTestIndex,
=======
      AnnotationConfig annotationConfig,
>>>>>>> 58029f8f
      String outputDirectory) {
    this.suggestEnabled = suggestEnabled;
    this.suggestEnclosing = suggestEnclosing;
    this.fieldInitInfoEnabled = fieldInitInfoEnabled;
    this.outputDirectory = outputDirectory;
    serializer = new Serializer(this);
  }

  /**
   * Sets all flags based on their values in the configuration file.
   *
   * @param configFilePath Path to the serialization config file written in xml.
   */
  public FixSerializationConfig(String configFilePath) {
    Document document;
    try {
      DocumentBuilderFactory factory = DocumentBuilderFactory.newInstance();
      DocumentBuilder builder = factory.newDocumentBuilder();
      document = builder.parse(Files.newInputStream(Paths.get(configFilePath)));
      document.normalize();
    } catch (IOException | SAXException | ParserConfigurationException e) {
      throw new RuntimeException("Error in reading/parsing config at path: " + configFilePath, e);
    }
    this.outputDirectory =
        XMLUtil.getValueFromTag(document, "/serialization/path", String.class).orElse(null);
    Preconditions.checkNotNull(
        this.outputDirectory, "Error in FixSerialization Config: Output path cannot be null");
    suggestEnabled =
        XMLUtil.getValueFromAttribute(document, "/serialization/suggest", "active", Boolean.class)
            .orElse(false);
    suggestEnclosing =
        XMLUtil.getValueFromAttribute(
                document, "/serialization/suggest", "enclosing", Boolean.class)
            .orElse(false);
    if (suggestEnclosing && !suggestEnabled) {
      throw new IllegalStateException(
          "Error in the fix serialization configuration, suggest flag must be enabled to activate enclosing method and class serialization.");
    }
    fieldInitInfoEnabled =
        XMLUtil.getValueFromAttribute(
                document, "/serialization/fieldInitInfo", "active", Boolean.class)
            .orElse(false);
<<<<<<< HEAD
    methodParamProtectionTestEnabled =
        XMLUtil.getValueFromAttribute(document, "/serialization/paramTest", "active", Boolean.class)
            .orElse(false);
    paramTestIndex =
        XMLUtil.getValueFromAttribute(document, "/serialization/paramTest", "index", Integer.class)
            .orElse(Integer.MAX_VALUE);
=======
    String nullableAnnot =
        XMLUtil.getValueFromTag(document, "/serialization/annotation/nullable", String.class)
            .orElse("javax.annotation.Nullable");
    String nonnullAnnot =
        XMLUtil.getValueFromTag(document, "/serialization/annotation/nonnull", String.class)
            .orElse("javax.annotation.Nonnull");
    this.annotationConfig = new AnnotationConfig(nullableAnnot, nonnullAnnot);
>>>>>>> 58029f8f
    serializer = new Serializer(this);
  }

  @Nullable
  public Serializer getSerializer() {
    return serializer;
  }

  /** Builder class for Serialization Config */
  public static class Builder {

    private boolean suggestEnabled;
    private boolean suggestEnclosing;
    private boolean fieldInitInfo;
<<<<<<< HEAD
    private boolean methodParamProtectionTestEnabled;
    private int paramIndex;
=======
    private String nullable;
    private String nonnull;
>>>>>>> 58029f8f
    @Nullable private String outputDir;

    public Builder() {
      suggestEnabled = false;
      suggestEnclosing = false;
      fieldInitInfo = false;
    }

    public Builder setSuggest(boolean value, boolean withEnclosing) {
      this.suggestEnabled = value;
      this.suggestEnclosing = withEnclosing && suggestEnabled;
      return this;
    }

    public Builder setFieldInitInfo(boolean enabled) {
      this.fieldInitInfo = enabled;
      return this;
    }

    public Builder setOutputDirectory(String outputDir) {
      this.outputDir = outputDir;
      return this;
    }

    /**
     * Builds and writes the config with the state in builder at the given path as XML.
     *
     * @param path path to write the config file.
     */
    public void writeAsXML(String path) {
      FixSerializationConfig config = this.build();
      XMLUtil.writeInXMLFormat(config, path);
    }

    public FixSerializationConfig build() {
      if (outputDir == null) {
        throw new IllegalStateException("did not set mandatory output directory");
      }
      return new FixSerializationConfig(
          suggestEnabled,
          suggestEnclosing,
          fieldInitInfo,
<<<<<<< HEAD
          methodParamProtectionTestEnabled,
          paramIndex,
=======
          new AnnotationConfig(nullable, nonnull),
>>>>>>> 58029f8f
          outputDir);
    }
  }
}<|MERGE_RESOLUTION|>--- conflicted
+++ resolved
@@ -69,12 +69,6 @@
     suggestEnabled = false;
     suggestEnclosing = false;
     fieldInitInfoEnabled = false;
-<<<<<<< HEAD
-    methodParamProtectionTestEnabled = false;
-    paramTestIndex = Integer.MAX_VALUE;
-=======
-    annotationConfig = new AnnotationConfig();
->>>>>>> 58029f8f
     outputDirectory = null;
     serializer = null;
   }
@@ -83,13 +77,7 @@
       boolean suggestEnabled,
       boolean suggestEnclosing,
       boolean fieldInitInfoEnabled,
-<<<<<<< HEAD
-      boolean methodParamProtectionTestEnabled,
-      int paramTestIndex,
-=======
-      AnnotationConfig annotationConfig,
->>>>>>> 58029f8f
-      String outputDirectory) {
+      @Nullable String outputDirectory) {
     this.suggestEnabled = suggestEnabled;
     this.suggestEnclosing = suggestEnclosing;
     this.fieldInitInfoEnabled = fieldInitInfoEnabled;
@@ -131,22 +119,6 @@
         XMLUtil.getValueFromAttribute(
                 document, "/serialization/fieldInitInfo", "active", Boolean.class)
             .orElse(false);
-<<<<<<< HEAD
-    methodParamProtectionTestEnabled =
-        XMLUtil.getValueFromAttribute(document, "/serialization/paramTest", "active", Boolean.class)
-            .orElse(false);
-    paramTestIndex =
-        XMLUtil.getValueFromAttribute(document, "/serialization/paramTest", "index", Integer.class)
-            .orElse(Integer.MAX_VALUE);
-=======
-    String nullableAnnot =
-        XMLUtil.getValueFromTag(document, "/serialization/annotation/nullable", String.class)
-            .orElse("javax.annotation.Nullable");
-    String nonnullAnnot =
-        XMLUtil.getValueFromTag(document, "/serialization/annotation/nonnull", String.class)
-            .orElse("javax.annotation.Nonnull");
-    this.annotationConfig = new AnnotationConfig(nullableAnnot, nonnullAnnot);
->>>>>>> 58029f8f
     serializer = new Serializer(this);
   }
 
@@ -161,13 +133,6 @@
     private boolean suggestEnabled;
     private boolean suggestEnclosing;
     private boolean fieldInitInfo;
-<<<<<<< HEAD
-    private boolean methodParamProtectionTestEnabled;
-    private int paramIndex;
-=======
-    private String nullable;
-    private String nonnull;
->>>>>>> 58029f8f
     @Nullable private String outputDir;
 
     public Builder() {
@@ -206,17 +171,7 @@
       if (outputDir == null) {
         throw new IllegalStateException("did not set mandatory output directory");
       }
-      return new FixSerializationConfig(
-          suggestEnabled,
-          suggestEnclosing,
-          fieldInitInfo,
-<<<<<<< HEAD
-          methodParamProtectionTestEnabled,
-          paramIndex,
-=======
-          new AnnotationConfig(nullable, nonnull),
->>>>>>> 58029f8f
-          outputDir);
+      return new FixSerializationConfig(suggestEnabled, suggestEnclosing, fieldInitInfo, outputDir);
     }
   }
 }