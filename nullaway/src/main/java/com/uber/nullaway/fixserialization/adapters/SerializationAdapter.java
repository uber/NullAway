--- conflicted
+++ resolved
@@ -73,21 +73,12 @@
   String serializeMethodSignature(Symbol.MethodSymbol methodSymbol);
 
   /**
-<<<<<<< HEAD
    * Returns the adapter corresponding to the given version.
    *
    * @param version The version of the adapter to return.
    * @return The adapter corresponding to the given version.
    */
-  static SerializationAdapter getAdapter(int version) {
-=======
-   * Gets the adapter for the given version number.
-   *
-   * @param version Version number of the adapter.
-   * @return Adapter for the given version.
-   */
   static SerializationAdapter getAdapterForVersion(int version) {
->>>>>>> 36930c02
     switch (version) {
       case 1:
         return new SerializationV1Adapter();
@@ -96,11 +87,8 @@
             "Serialization version v2 is skipped and was used for an alpha version of the auto-annotator tool. Please use version 3 instead.");
       case 3:
         return new SerializationV3Adapter();
-<<<<<<< HEAD
       case 4:
         return new SerializationV4Adapter();
-=======
->>>>>>> 36930c02
       default:
         throw new RuntimeException(
             "Unrecognized NullAway serialization version: "
