--- conflicted
+++ resolved
@@ -59,13 +59,8 @@
           '\b', 'b',
           '\r', 'r');
 
-<<<<<<< HEAD
-  public ErrorInfo(TreePath path, ErrorMessage errorMessage) {
+  public ErrorInfo(TreePath path, ErrorMessage errorMessage, @Nullable Symbol nonnullTarget) {
     this.classAndMemberInfo = new ClassAndMemberInfo(path);
-=======
-  public ErrorInfo(TreePath path, ErrorMessage errorMessage, @Nullable Symbol nonnullTarget) {
-    this.classAndMethodInfo = new ClassAndMethodInfo(path);
->>>>>>> 1cd2d280
     this.errorMessage = errorMessage;
     this.nonnullTarget = nonnullTarget;
   }
@@ -98,31 +93,19 @@
    * @return string representation of contents of an object in a line seperated by tabs.
    */
   public String tabSeparatedToString() {
-<<<<<<< HEAD
-    return errorMessage.getMessageType().toString()
-        + '\t'
-        + escapeSpecialCharacters(errorMessage.getMessage())
-        + '\t'
-        + (classAndMemberInfo.getClazz() != null
-            ? ASTHelpers.getSymbol(classAndMemberInfo.getClazz()).flatName()
-            : "null")
-        + '\t'
-        + (classAndMemberInfo.getMember() != null ? classAndMemberInfo.getMember() : "null");
-=======
     return String.join(
         "\t",
         errorMessage.getMessageType().toString(),
         escapeSpecialCharacters(errorMessage.getMessage()),
-        (classAndMethodInfo.getClazz() != null
-            ? ASTHelpers.getSymbol(classAndMethodInfo.getClazz()).flatName()
+        (classAndMemberInfo.getClazz() != null
+            ? ASTHelpers.getSymbol(classAndMemberInfo.getClazz()).flatName()
             : "null"),
-        (classAndMethodInfo.getMethod() != null
-            ? ASTHelpers.getSymbol(classAndMethodInfo.getMethod()).toString()
+        (classAndMemberInfo.getMember() != null
+            ? classAndMemberInfo.getMember().toString()
             : "null"),
         (nonnullTarget != null
             ? SymbolLocation.createLocationFromSymbol(nonnullTarget).tabSeparatedToString()
             : EMPTY_NONNULL_TARGET_LOCATION_STRING));
->>>>>>> 1cd2d280
   }
 
   /** Finds the class and member of program point where the error is reported. */
@@ -137,21 +120,17 @@
    * @return string representation of the header separated by tabs.
    */
   public static String header() {
-<<<<<<< HEAD
-    return "MESSAGE_TYPE" + '\t' + "MESSAGE" + '\t' + "CLASS" + '\t' + "MEMBER";
-=======
     return String.join(
         "\t",
         "message_type",
         "message",
         "enc_class",
-        "enc_method",
+        "enc_member",
         "target_kind",
         "target_class",
         "target_method",
         "param",
         "index",
         "uri");
->>>>>>> 1cd2d280
   }
 }