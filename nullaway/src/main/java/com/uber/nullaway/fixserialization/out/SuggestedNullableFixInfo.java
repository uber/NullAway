/*
 * Copyright (c) 2022 Uber Technologies, Inc.
 *
 * Permission is hereby granted, free of charge, to any person obtaining a copy
 * of this software and associated documentation files (the "Software"), to deal
 * in the Software without restriction, including without limitation the rights
 * to use, copy, modify, merge, publish, distribute, sublicense, and/or sell
 * copies of the Software, and to permit persons to whom the Software is
 * furnished to do so, subject to the following conditions:
 *
 * The above copyright notice and this permission notice shall be included in
 * all copies or substantial portions of the Software.
 *
 * THE SOFTWARE IS PROVIDED "AS IS", WITHOUT WARRANTY OF ANY KIND, EXPRESS OR
 * IMPLIED, INCLUDING BUT NOT LIMITED TO THE WARRANTIES OF MERCHANTABILITY,
 * FITNESS FOR A PARTICULAR PURPOSE AND NONINFRINGEMENT. IN NO EVENT SHALL THE
 * AUTHORS OR COPYRIGHT HOLDERS BE LIABLE FOR ANY CLAIM, DAMAGES OR OTHER
 * LIABILITY, WHETHER IN AN ACTION OF CONTRACT, TORT OR OTHERWISE, ARISING FROM,
 * OUT OF OR IN CONNECTION WITH THE SOFTWARE OR THE USE OR OTHER DEALINGS IN
 * THE SOFTWARE.
 */

package com.uber.nullaway.fixserialization.out;

import com.google.errorprone.util.ASTHelpers;
import com.sun.source.util.TreePath;
import com.uber.nullaway.ErrorMessage;
import com.uber.nullaway.fixserialization.location.SymbolLocation;
import java.util.Objects;

/** Stores information suggesting adding @Nullable on an element in source code. */
public class SuggestedNullableFixInfo {

  /** SymbolLocation of the target element in source code. */
  private final SymbolLocation symbolLocation;
  /** Error which will be resolved by this type change. */
  private final ErrorMessage errorMessage;

  private final ClassAndMemberInfo classAndMemberInfo;

  public SuggestedNullableFixInfo(
<<<<<<< HEAD
      TreePath path, FixLocation fixLocation, ErrorMessage errorMessage) {
    this.classAndMemberInfo = new ClassAndMemberInfo(path);
    this.fixLocation = fixLocation;
=======
      TreePath path, SymbolLocation symbolLocation, ErrorMessage errorMessage) {
    this.classAndMethodInfo = new ClassAndMethodInfo(path);
    this.symbolLocation = symbolLocation;
>>>>>>> 1cd2d280
    this.errorMessage = errorMessage;
  }

  @Override
  public boolean equals(Object o) {
    if (this == o) {
      return true;
    }
    if (!(o instanceof SuggestedNullableFixInfo)) {
      return false;
    }
    SuggestedNullableFixInfo suggestedNullableFixInfo = (SuggestedNullableFixInfo) o;
    return Objects.equals(symbolLocation, suggestedNullableFixInfo.symbolLocation)
        && Objects.equals(
            errorMessage.getMessageType().toString(),
            suggestedNullableFixInfo.errorMessage.getMessageType().toString());
  }

  @Override
  public int hashCode() {
    return Objects.hash(symbolLocation, errorMessage.getMessageType().toString());
  }

  /**
   * returns string representation of content of an object.
   *
   * @return string representation of contents of an object in a line separated by tabs.
   */
  public String tabSeparatedToString() {
<<<<<<< HEAD
    return fixLocation.tabSeparatedToString()
        + '\t'
        + errorMessage.getMessageType().toString()
        + '\t'
        + "nullable"
        + '\t'
        + (classAndMemberInfo.getClazz() == null
            ? "null"
            : ASTHelpers.getSymbol(classAndMemberInfo.getClazz()).flatName())
        + '\t'
        + (classAndMemberInfo.getMember() == null ? "null" : classAndMemberInfo.getMember());
=======
    return String.join(
        "\t",
        symbolLocation.tabSeparatedToString(),
        errorMessage.getMessageType().toString(),
        "nullable",
        (classAndMethodInfo.getClazz() == null
            ? "null"
            : ASTHelpers.getSymbol(classAndMethodInfo.getClazz()).flatName()),
        (classAndMethodInfo.getMethod() == null
            ? "null"
            : ASTHelpers.getSymbol(classAndMethodInfo.getMethod()).toString()));
>>>>>>> 1cd2d280
  }

  /** Finds the class and method of program point where triggered this type change. */
  public void initEnclosing() {
    classAndMemberInfo.findValues();
  }

  /**
   * Creates header of an output file containing all {@link SuggestedNullableFixInfo} written in
   * string which values are separated by tabs.
   *
   * @return string representation of the header separated by tabs.
   */
  public static String header() {
    return String.join(
        "\t", SymbolLocation.header(), "reason", "annotation", "rootClass", "rootMethod");
  }
}<|MERGE_RESOLUTION|>--- conflicted
+++ resolved
@@ -39,16 +39,10 @@
   private final ClassAndMemberInfo classAndMemberInfo;
 
   public SuggestedNullableFixInfo(
-<<<<<<< HEAD
-      TreePath path, FixLocation fixLocation, ErrorMessage errorMessage) {
+      TreePath path, SymbolLocation symbolLocation, ErrorMessage errorMessage) {
+    this.symbolLocation = symbolLocation;
+    this.errorMessage = errorMessage;
     this.classAndMemberInfo = new ClassAndMemberInfo(path);
-    this.fixLocation = fixLocation;
-=======
-      TreePath path, SymbolLocation symbolLocation, ErrorMessage errorMessage) {
-    this.classAndMethodInfo = new ClassAndMethodInfo(path);
-    this.symbolLocation = symbolLocation;
->>>>>>> 1cd2d280
-    this.errorMessage = errorMessage;
   }
 
   @Override
@@ -77,31 +71,17 @@
    * @return string representation of contents of an object in a line separated by tabs.
    */
   public String tabSeparatedToString() {
-<<<<<<< HEAD
-    return fixLocation.tabSeparatedToString()
-        + '\t'
-        + errorMessage.getMessageType().toString()
-        + '\t'
-        + "nullable"
-        + '\t'
-        + (classAndMemberInfo.getClazz() == null
-            ? "null"
-            : ASTHelpers.getSymbol(classAndMemberInfo.getClazz()).flatName())
-        + '\t'
-        + (classAndMemberInfo.getMember() == null ? "null" : classAndMemberInfo.getMember());
-=======
     return String.join(
         "\t",
         symbolLocation.tabSeparatedToString(),
         errorMessage.getMessageType().toString(),
         "nullable",
-        (classAndMethodInfo.getClazz() == null
+        (classAndMemberInfo.getClazz() == null
             ? "null"
-            : ASTHelpers.getSymbol(classAndMethodInfo.getClazz()).flatName()),
-        (classAndMethodInfo.getMethod() == null
+            : ASTHelpers.getSymbol(classAndMemberInfo.getClazz()).flatName()),
+        (classAndMemberInfo.getMember() == null
             ? "null"
-            : ASTHelpers.getSymbol(classAndMethodInfo.getMethod()).toString()));
->>>>>>> 1cd2d280
+            : classAndMemberInfo.getMember().toString()));
   }
 
   /** Finds the class and method of program point where triggered this type change. */
