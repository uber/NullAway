--- conflicted
+++ resolved
@@ -24,14 +24,12 @@
     if (rhsType instanceof NullType || rhsType.isPrimitive()) {
       return true;
     }
-<<<<<<< HEAD
-    if (lhsType.isIntersection()) {
-      return handleIntersectionType((Type.IntersectionClassType) lhsType, rhsType);
-=======
     if (rhsType.getKind().equals(TypeKind.WILDCARD)) {
       // TODO Handle wildcard types
       return true;
->>>>>>> b20df779
+    }
+    if (lhsType.isIntersection()) {
+      return handleIntersectionType((Type.IntersectionClassType) lhsType, rhsType);
     }
     Types types = state.getTypes();
     // The base type of rhsType may be a subtype of lhsType's base type.  In such cases, we must
