package com.uber.nullaway.generics;

import static java.util.stream.Collectors.joining;

import com.google.errorprone.VisitorState;
import com.google.errorprone.util.ASTHelpers;
import com.sun.tools.javac.code.Attribute;
import com.sun.tools.javac.code.BoundKind;
import com.sun.tools.javac.code.Type;
import com.sun.tools.javac.code.Types;
import com.sun.tools.javac.util.List;

/**
 * A visitor that pretty prints a generic type including its type-use nullability annotations, for
 * use in error messages.
 *
 * <p>This code is a modified and extended version of code in {@link
 * com.google.errorprone.util.Signatures}
 */
final class GenericTypePrettyPrintingVisitor extends Types.DefaultTypeVisitor<String, Void> {

  private final VisitorState state;

  GenericTypePrettyPrintingVisitor(VisitorState state) {
    this.state = state;
  }

  @Override
  public String visitWildcardType(Type.WildcardType t, Void unused) {
    // NOTE: we have not tested this code yet as we do not yet support wildcard types
    StringBuilder sb = new StringBuilder();
    sb.append(t.kind);
    if (t.kind != BoundKind.UNBOUND) {
      sb.append(t.type.accept(this, null));
    }
    return sb.toString();
  }

  @Override
  public String visitClassType(Type.ClassType t, Void s) {
    if (t.isIntersection()) {
      return prettyIntersectionType((Type.IntersectionClassType) t);
    }
    StringBuilder sb = new StringBuilder();
    Type enclosingType = t.getEnclosingType();
    if (!ASTHelpers.isSameType(enclosingType, Type.noType, state)) {
      sb.append(enclosingType.accept(this, null)).append('.');
    }
    for (Attribute.TypeCompound compound : t.getAnnotationMirrors()) {
      sb.append('@');
      sb.append(compound.type.accept(this, null));
      sb.append(' ');
    }
    sb.append(t.tsym.getSimpleName());
    if (t.getTypeArguments().nonEmpty()) {
      sb.append('<');
      sb.append(
          t.getTypeArguments().stream().map(a -> a.accept(this, null)).collect(joining(", ")));
      sb.append(">");
    }
    return sb.toString();
  }

  private String prettyIntersectionType(Type.IntersectionClassType t) {
    return t.getBounds().stream()
        .map(type -> ((Type) type).accept(this, null))
        .collect(joining(" & "));
  }

  @Override
  public String visitCapturedType(Type.CapturedType t, Void s) {
    return t.wildcard.accept(this, null);
  }

  @Override
  public String visitArrayType(Type.ArrayType t, Void unused) {
    StringBuilder sb = new StringBuilder();
    sb.append(t.elemtype.accept(this, null));
<<<<<<< HEAD
    List<Attribute.TypeCompound> annotationMirrors = t.getAnnotationMirrors();
    if (!annotationMirrors.isEmpty()) {
      sb.append(' ');
      for (Attribute.TypeCompound compound : annotationMirrors) {
        sb.append('@');
        sb.append(compound.type.accept(this, null));
        sb.append(' ');
      }
    }
    return sb.append("[]").toString();
=======
    for (Attribute.TypeCompound compound : t.getAnnotationMirrors()) {
      sb.append(" @");
      sb.append(compound.type.accept(this, null));
    }
    return sb.append(" []").toString();
>>>>>>> d876f8fc
  }

  @Override
  public String visitType(Type t, Void s) {
    return t.toString();
  }
}<|MERGE_RESOLUTION|>--- conflicted
+++ resolved
@@ -8,7 +8,6 @@
 import com.sun.tools.javac.code.BoundKind;
 import com.sun.tools.javac.code.Type;
 import com.sun.tools.javac.code.Types;
-import com.sun.tools.javac.util.List;
 
 /**
  * A visitor that pretty prints a generic type including its type-use nullability annotations, for
@@ -76,24 +75,11 @@
   public String visitArrayType(Type.ArrayType t, Void unused) {
     StringBuilder sb = new StringBuilder();
     sb.append(t.elemtype.accept(this, null));
-<<<<<<< HEAD
-    List<Attribute.TypeCompound> annotationMirrors = t.getAnnotationMirrors();
-    if (!annotationMirrors.isEmpty()) {
-      sb.append(' ');
-      for (Attribute.TypeCompound compound : annotationMirrors) {
-        sb.append('@');
-        sb.append(compound.type.accept(this, null));
-        sb.append(' ');
-      }
-    }
-    return sb.append("[]").toString();
-=======
     for (Attribute.TypeCompound compound : t.getAnnotationMirrors()) {
       sb.append(" @");
       sb.append(compound.type.accept(this, null));
     }
     return sb.append(" []").toString();
->>>>>>> d876f8fc
   }
 
   @Override
