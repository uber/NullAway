--- conflicted
+++ resolved
@@ -361,14 +361,10 @@
    * @param config the analysis config
    * @return Type of the tree with preserved annotations.
    */
-<<<<<<< HEAD
-  private static @Nullable Type getTreeType(Tree tree, VisitorState state) {
+  private static @Nullable Type getTreeType(Tree tree, Config config) {
     // for method reference,
     // state.getTypes().memberType(NullabilityUtil.getFunctionalInterfaceMethod(tree,
     // state.getTypes()).owner.type, tree.sym)
-=======
-  private static @Nullable Type getTreeType(Tree tree, Config config) {
->>>>>>> 8e525e6a
     if (tree instanceof NewClassTree
         && ((NewClassTree) tree).getIdentifier() instanceof ParameterizedTypeTree) {
       ParameterizedTypeTree paramTypedTree =
