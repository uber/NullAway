package com.uber.nullaway.generics;

import static com.google.common.base.Verify.verify;
import static com.uber.nullaway.NullabilityUtil.castToNonNull;
import static com.uber.nullaway.generics.ConstraintSolver.InferredNullability.NULLABLE;

import com.google.common.base.Verify;
import com.google.errorprone.VisitorState;
import com.google.errorprone.util.ASTHelpers;
import com.sun.source.tree.AnnotatedTypeTree;
import com.sun.source.tree.AnnotationTree;
import com.sun.source.tree.AssignmentTree;
import com.sun.source.tree.ConditionalExpressionTree;
import com.sun.source.tree.ExpressionTree;
import com.sun.source.tree.IdentifierTree;
import com.sun.source.tree.MemberSelectTree;
import com.sun.source.tree.MethodInvocationTree;
import com.sun.source.tree.MethodTree;
import com.sun.source.tree.NewArrayTree;
import com.sun.source.tree.NewClassTree;
import com.sun.source.tree.ParameterizedTypeTree;
import com.sun.source.tree.ParenthesizedTree;
import com.sun.source.tree.Tree;
import com.sun.source.tree.VariableTree;
import com.sun.source.util.TreePath;
import com.sun.tools.javac.code.Attribute;
import com.sun.tools.javac.code.Symbol;
import com.sun.tools.javac.code.Symtab;
import com.sun.tools.javac.code.TargetType;
import com.sun.tools.javac.code.Type;
import com.sun.tools.javac.tree.JCTree;
import com.sun.tools.javac.util.ListBuffer;
import com.sun.tools.javac.util.Name;
import com.sun.tools.javac.util.Names;
import com.uber.nullaway.CodeAnnotationInfo;
import com.uber.nullaway.Config;
import com.uber.nullaway.ErrorBuilder;
import com.uber.nullaway.ErrorMessage;
import com.uber.nullaway.NullAway;
import com.uber.nullaway.NullabilityUtil;
import com.uber.nullaway.Nullness;
import com.uber.nullaway.generics.ConstraintSolver.UnsatisfiableConstraintsException;
import com.uber.nullaway.handlers.Handler;
import java.util.ArrayList;
import java.util.Collections;
import java.util.HashMap;
import java.util.LinkedHashMap;
import java.util.LinkedHashSet;
import java.util.List;
import java.util.Map;
import java.util.Objects;
import java.util.Set;
import javax.lang.model.element.ElementKind;
import javax.lang.model.type.ExecutableType;
import javax.lang.model.type.TypeKind;
import javax.lang.model.type.TypeVariable;
import org.jspecify.annotations.Nullable;

/** Methods for performing checks related to generic types and nullability. */
public final class GenericsChecks {

  /**
   * Maps a Tree representing a call to a generic method or constructor to the inferred nullability
   * of its type arguments. The call must not have any explicit type arguments.
   */
  private final Map<MethodInvocationTree, Map<TypeVariable, ConstraintSolver.InferredNullability>>
      inferredTypeVarNullabilityForGenericCalls = new LinkedHashMap<>();

  private final NullAway analysis;
  private final Config config;
  private final Handler handler;

  public GenericsChecks(NullAway analysis, Config config, Handler handler) {
    this.analysis = analysis;
    this.config = config;
    this.handler = handler;
  }

  /**
   * Checks that for an instantiated generic type, {@code @Nullable} types are only used for type
   * variables that have a {@code @Nullable} upper bound.
   *
   * @param tree the tree representing the instantiated type
   * @param state visitor state
   */
  public void checkInstantiationForParameterizedTypedTree(
      ParameterizedTypeTree tree, VisitorState state) {
    if (!config.isJSpecifyMode()) {
      return;
    }
    List<? extends Tree> typeArguments = tree.getTypeArguments();
    if (typeArguments.isEmpty()) {
      return;
    }
    Map<Integer, Tree> nullableTypeArguments = new HashMap<>();
    for (int i = 0; i < typeArguments.size(); i++) {
      Tree curTypeArg = typeArguments.get(i);
      if (curTypeArg instanceof AnnotatedTypeTree) {
        AnnotatedTypeTree annotatedType = (AnnotatedTypeTree) curTypeArg;
        for (AnnotationTree annotation : annotatedType.getAnnotations()) {
          Type annotationType = ASTHelpers.getType(annotation);
          if (annotationType != null
              && Nullness.isNullableAnnotation(annotationType.toString(), config)) {
            nullableTypeArguments.put(i, curTypeArg);
            break;
          }
        }
      }
    }
    // base type that is being instantiated
    Type baseType = ASTHelpers.getType(tree);
    if (baseType == null) {
      return;
    }
    boolean[] typeParamsWithNullableUpperBound = getTypeParamsWithNullableUpperBound(baseType);
    com.sun.tools.javac.util.List<Type> baseTypeArgs = baseType.tsym.type.getTypeArguments();
    for (int i = 0; i < baseTypeArgs.size(); i++) {
      if (nullableTypeArguments.containsKey(i) && !typeParamsWithNullableUpperBound[i]) {
        // if base type variable does not have @Nullable upper bound then the instantiation is
        // invalid
        reportInvalidInstantiationError(
            nullableTypeArguments.get(i), baseType, baseTypeArgs.get(i), state);
      }
    }
  }

  private boolean[] getTypeParamsWithNullableUpperBound(Type type) {
    Symbol.TypeSymbol tsym = type.tsym;
    com.sun.tools.javac.util.List<Type> baseTypeArgs = tsym.type.getTypeArguments();
    boolean[] result = new boolean[baseTypeArgs.size()];
    for (int i = 0; i < baseTypeArgs.size(); i++) {
      Type typeVariable = baseTypeArgs.get(i);
      Type upperBound = typeVariable.getUpperBound();
      com.sun.tools.javac.util.List<Attribute.TypeCompound> annotationMirrors =
          upperBound.getAnnotationMirrors();
      if (Nullness.hasNullableAnnotation(annotationMirrors.stream(), config)
          || handler.onOverrideTypeParameterUpperBound(type.tsym.toString(), i)) {
        result[i] = true;
      }
    }
    // For handling types declared in bytecode rather than source code.
    // Due to a bug in javac versions before JDK 22 (https://bugs.openjdk.org/browse/JDK-8225377),
    // the above code does not work for types declared in bytecode.  We need to read the raw type
    // attributes instead.
    com.sun.tools.javac.util.List<Attribute.TypeCompound> rawTypeAttributes =
        tsym.getRawTypeAttributes();
    if (rawTypeAttributes != null) {
      for (Attribute.TypeCompound typeCompound : rawTypeAttributes) {
        if (typeCompound.position.type.equals(TargetType.CLASS_TYPE_PARAMETER_BOUND)
            && Nullness.isNullableAnnotation(
                typeCompound.type.tsym.getQualifiedName().toString(), config)) {
          int index = typeCompound.position.parameter_index;
          result[index] = true;
        }
      }
    }
    return result;
  }

  /**
   * Checks validity of type arguments at a generic method call. A {@code @Nullable} type argument
   * can only be used for a type variable that has a {@code @Nullable} upper bound.
   *
   * @param tree the tree representing the instantiated type
   * @param state visitor state
   */
  public void checkGenericMethodCallTypeArguments(Tree tree, VisitorState state) {
    List<? extends Tree> typeArguments;
    switch (tree.getKind()) {
      case METHOD_INVOCATION:
        typeArguments = ((MethodInvocationTree) tree).getTypeArguments();
        break;
      case NEW_CLASS:
        typeArguments = ((NewClassTree) tree).getTypeArguments();
        break;
      default:
        throw new RuntimeException("Unexpected tree kind: " + tree.getKind());
    }
    if (typeArguments.isEmpty()) {
      return;
    }
    // get Nullable annotated type arguments
    Map<Integer, Tree> nullableTypeArguments = new HashMap<>();
    for (int i = 0; i < typeArguments.size(); i++) {
      Tree curTypeArg = typeArguments.get(i);
      if (curTypeArg instanceof AnnotatedTypeTree) {
        AnnotatedTypeTree annotatedType = (AnnotatedTypeTree) curTypeArg;
        for (AnnotationTree annotation : annotatedType.getAnnotations()) {
          Type annotationType = ASTHelpers.getType(annotation);
          if (annotationType != null
              && Nullness.isNullableAnnotation(annotationType.toString(), config)) {
            nullableTypeArguments.put(i, curTypeArg);
            break;
          }
        }
      }
    }
    Symbol.MethodSymbol methodSymbol =
        castToNonNull((Symbol.MethodSymbol) ASTHelpers.getSymbol(tree));

    // check if type variables are allowed to be Nullable
    Type baseType = methodSymbol.asType();
    List<Type> baseTypeVariables = baseType.getTypeArguments();
    for (int i = 0; i < baseTypeVariables.size(); i++) {
      if (nullableTypeArguments.containsKey(i)) {
        Type typeVariable = baseTypeVariables.get(i);
        Type upperBound = typeVariable.getUpperBound();
        com.sun.tools.javac.util.List<Attribute.TypeCompound> annotationMirrors =
            upperBound.getAnnotationMirrors();
        boolean hasNullableAnnotation =
            Nullness.hasNullableAnnotation(annotationMirrors.stream(), config)
                || handler.onOverrideTypeParameterUpperBound(baseType.tsym.toString(), i);
        // if type variable's upper bound does not have @Nullable annotation then the instantiation
        // is invalid
        if (!hasNullableAnnotation) {
          reportInvalidTypeArgumentError(
              nullableTypeArguments.get(i), methodSymbol, typeVariable, state);
        }
      }
    }
  }

  private void reportInvalidTypeArgumentError(
      Tree tree, Symbol.MethodSymbol methodSymbol, Type typeVariable, VisitorState state) {
    ErrorBuilder errorBuilder = analysis.getErrorBuilder();
    ErrorMessage errorMessage =
        new ErrorMessage(
            ErrorMessage.MessageTypes.TYPE_PARAMETER_CANNOT_BE_NULLABLE,
            String.format(
                "Type argument cannot be @Nullable, as method %s's type variable %s is not @Nullable",
                methodSymbol.toString(), typeVariable.tsym.toString()));
    state.reportMatch(
        errorBuilder.createErrorDescription(
            errorMessage, analysis.buildDescription(tree), state, null));
  }

  private void reportInvalidInstantiationError(
      Tree tree, Type baseType, Type baseTypeVariable, VisitorState state) {
    ErrorBuilder errorBuilder = analysis.getErrorBuilder();
    ErrorMessage errorMessage =
        new ErrorMessage(
            ErrorMessage.MessageTypes.TYPE_PARAMETER_CANNOT_BE_NULLABLE,
            String.format(
                "Generic type parameter cannot be @Nullable, as type variable %s of type %s does not have a @Nullable upper bound",
                baseTypeVariable.tsym.toString(), baseType.tsym.toString()));
    state.reportMatch(
        errorBuilder.createErrorDescription(
            errorMessage, analysis.buildDescription(tree), state, null));
  }

  private void reportInvalidAssignmentInstantiationError(
      Tree tree, Type lhsType, Type rhsType, VisitorState state) {
    ErrorBuilder errorBuilder = analysis.getErrorBuilder();
    ErrorMessage errorMessage =
        new ErrorMessage(
            ErrorMessage.MessageTypes.ASSIGN_GENERIC_NULLABLE,
            String.format(
                "Cannot assign from type "
                    + prettyTypeForError(rhsType, state)
                    + " to type "
                    + prettyTypeForError(lhsType, state)
                    + " due to mismatched nullability of type parameters"));
    state.reportMatch(
        errorBuilder.createErrorDescription(
            errorMessage, analysis.buildDescription(tree), state, null));
  }

  private void reportInvalidReturnTypeError(
      Tree tree, Type methodType, Type returnType, VisitorState state) {
    ErrorBuilder errorBuilder = analysis.getErrorBuilder();
    ErrorMessage errorMessage =
        new ErrorMessage(
            ErrorMessage.MessageTypes.RETURN_NULLABLE_GENERIC,
            String.format(
                "Cannot return expression of type "
                    + prettyTypeForError(returnType, state)
                    + " from method with return type "
                    + prettyTypeForError(methodType, state)
                    + " due to mismatched nullability of type parameters"));
    state.reportMatch(
        errorBuilder.createErrorDescription(
            errorMessage, analysis.buildDescription(tree), state, null));
  }

  private void reportMismatchedTypeForTernaryOperator(
      Tree tree, Type expressionType, Type subPartType, VisitorState state) {
    ErrorBuilder errorBuilder = analysis.getErrorBuilder();
    ErrorMessage errorMessage =
        new ErrorMessage(
            ErrorMessage.MessageTypes.ASSIGN_GENERIC_NULLABLE,
            String.format(
                "Conditional expression must have type "
                    + prettyTypeForError(expressionType, state)
                    + " but the sub-expression has type "
                    + prettyTypeForError(subPartType, state)
                    + ", which has mismatched nullability of type parameters"));
    state.reportMatch(
        errorBuilder.createErrorDescription(
            errorMessage, analysis.buildDescription(tree), state, null));
  }

  private void reportInvalidParametersNullabilityError(
      Type formalParameterType,
      Type actualParameterType,
      ExpressionTree paramExpression,
      VisitorState state) {
    ErrorBuilder errorBuilder = analysis.getErrorBuilder();
    ErrorMessage errorMessage =
        new ErrorMessage(
            ErrorMessage.MessageTypes.PASS_NULLABLE_GENERIC,
            "Cannot pass parameter of type "
                + prettyTypeForError(actualParameterType, state)
                + ", as formal parameter has type "
                + prettyTypeForError(formalParameterType, state)
                + ", which has mismatched type parameter nullability");
    state.reportMatch(
        errorBuilder.createErrorDescription(
            errorMessage, analysis.buildDescription(paramExpression), state, null));
  }

  private void reportInvalidOverridingMethodReturnTypeError(
      Tree methodTree,
      Type overriddenMethodReturnType,
      Type overridingMethodReturnType,
      VisitorState state) {
    ErrorBuilder errorBuilder = analysis.getErrorBuilder();
    ErrorMessage errorMessage =
        new ErrorMessage(
            ErrorMessage.MessageTypes.WRONG_OVERRIDE_RETURN_GENERIC,
            "Method returns "
                + prettyTypeForError(overridingMethodReturnType, state)
                + ", but overridden method returns "
                + prettyTypeForError(overriddenMethodReturnType, state)
                + ", which has mismatched type parameter nullability");
    state.reportMatch(
        errorBuilder.createErrorDescription(
            errorMessage, analysis.buildDescription(methodTree), state, null));
  }

  private void reportInvalidOverridingMethodParamTypeError(
      Tree formalParameterTree, Type typeParameterType, Type methodParamType, VisitorState state) {
    ErrorBuilder errorBuilder = analysis.getErrorBuilder();
    ErrorMessage errorMessage =
        new ErrorMessage(
            ErrorMessage.MessageTypes.WRONG_OVERRIDE_PARAM_GENERIC,
            "Parameter has type "
                + prettyTypeForError(methodParamType, state)
                + ", but overridden method has parameter type "
                + prettyTypeForError(typeParameterType, state)
                + ", which has mismatched type parameter nullability");
    state.reportMatch(
        errorBuilder.createErrorDescription(
            errorMessage, analysis.buildDescription(formalParameterTree), state, null));
  }

  /**
   * This method returns the type of the given tree, including any type use annotations.
   *
   * <p>This method is required because in some cases, the type returned by {@link
   * com.google.errorprone.util.ASTHelpers#getType(Tree)} fails to preserve type use annotations,
   * e.g., when dealing with {@link com.sun.source.tree.NewClassTree} (e.g., {@code new
   * Foo<@Nullable A>}).
   *
   * @param tree A tree for which we need the type with preserved annotations.
   * @return Type of the tree with preserved annotations.
   */
  private @Nullable Type getTreeType(Tree tree) {
    if (tree instanceof NewClassTree
        && ((NewClassTree) tree).getIdentifier() instanceof ParameterizedTypeTree) {
      ParameterizedTypeTree paramTypedTree =
          (ParameterizedTypeTree) ((NewClassTree) tree).getIdentifier();
      if (paramTypedTree.getTypeArguments().isEmpty()) {
        // diamond operator, which we do not yet support; for now, return null
        // TODO: support diamond operators
        return null;
      }
      return typeWithPreservedAnnotations(paramTypedTree);
    } else if (tree instanceof NewArrayTree
        && ((NewArrayTree) tree).getType() instanceof AnnotatedTypeTree) {
      return typeWithPreservedAnnotations(tree);
    } else {
      Type result;
      if (tree instanceof VariableTree || tree instanceof IdentifierTree) {
        // type on the tree itself can be missing nested annotations for arrays; get the type from
        // the symbol for the variable instead
        result = castToNonNull(ASTHelpers.getSymbol(tree)).type;
      } else if (tree instanceof AssignmentTree) {
        // type on the tree itself can be missing nested annotations for arrays; get the type from
        // the symbol for the assigned location instead, if available
        AssignmentTree assignmentTree = (AssignmentTree) tree;
        Symbol lhsSymbol = ASTHelpers.getSymbol(assignmentTree.getVariable());
        if (lhsSymbol != null) {
          result = lhsSymbol.type;
        } else {
          result = ASTHelpers.getType(assignmentTree);
        }
      } else {
        result = ASTHelpers.getType(tree);
      }
      if (result != null && result.isRaw()) {
        // bail out of any checking involving raw types for now
        return null;
      }
      return result;
    }
  }

  /**
   * For a tree representing an assignment, ensures that from the perspective of type parameter
   * nullability, the type of the right-hand side is assignable to (a subtype of) the type of the
   * left-hand side. This check ensures that for every parameterized type nested in each of the
   * types, the type parameters have identical nullability.
   *
   * @param tree the tree to check, which must be either an {@link AssignmentTree} or a {@link
   *     VariableTree}
   * @param state the visitor state
   */
  public void checkTypeParameterNullnessForAssignability(Tree tree, VisitorState state) {
    Config config = analysis.getConfig();
    if (!config.isJSpecifyMode()) {
      return;
    }
    Type lhsType = getTreeType(tree);
    if (lhsType == null) {
      return;
    }
    ExpressionTree rhsTree;
    boolean assignedToLocal = false;
    if (tree instanceof VariableTree) {
      VariableTree varTree = (VariableTree) tree;
      rhsTree = varTree.getInitializer();
      Symbol treeSymbol = ASTHelpers.getSymbol(tree);
      assignedToLocal =
          treeSymbol != null && treeSymbol.getKind().equals(ElementKind.LOCAL_VARIABLE);
    } else {
      AssignmentTree assignmentTree = (AssignmentTree) tree;
      rhsTree = assignmentTree.getExpression();
    }
    // rhsTree can be null for a VariableTree.  Also, we don't need to do a check
    // if rhsTree is the null literal
    if (rhsTree == null || rhsTree.getKind().equals(Tree.Kind.NULL_LITERAL)) {
      return;
    }
    Type rhsType = getTreeType(rhsTree);
    if (rhsType != null) {
      if (isGenericCallNeedingInference(rhsTree)) {
        rhsType =
<<<<<<< HEAD
            inferGenericMethodCallType(
                analysis, state, (MethodInvocationTree) rhsTree, config, lhsType, assignedToLocal);
=======
            inferGenericMethodCallType(state, (MethodInvocationTree) rhsTree, lhsType, rhsType);
>>>>>>> d8069af9
      }
      boolean isAssignmentValid = subtypeParameterNullability(lhsType, rhsType, state);
      if (!isAssignmentValid) {
        reportInvalidAssignmentInstantiationError(tree, lhsType, rhsType, state);
      }
    }
  }

  static ConstraintSolver makeSolver(Config config, VisitorState state, NullAway analysis) {
    return new ConstraintSolverImpl(config, state, analysis);
  }

  /**
   * Infers the type of a generic method call based on the assignment context. Side-effects the
   * #inferredSubstitutionsForGenericMethodCalls map with the inferred type.
   *
   * @param state the visitor state
   * @param invocationTree the method invocation tree representing the call to a generic method
   * @param typeFromAssignmentContext the type being "assigned to" in the assignment context
   * @param assignedToLocal true if the method call result is assigned to a local variable, false
   *     otherwise
   * @return the type of the method call after inference
   */
  private Type inferGenericMethodCallType(
      VisitorState state,
      MethodInvocationTree invocationTree,
      Type typeFromAssignmentContext,
      boolean assignedToLocal) {
    Verify.verify(isGenericCallNeedingInference(invocationTree));
    Symbol.MethodSymbol methodSymbol = ASTHelpers.getSymbol(invocationTree);
    Type type = methodSymbol.type;
    Map<TypeVariable, ConstraintSolver.InferredNullability> typeVarNullability =
        inferredTypeVarNullabilityForGenericCalls.get(invocationTree);
    if (typeVarNullability == null) {
      // generic method call with no explicit generic arguments
      // update inferred type arguments based on the assignment context
      ConstraintSolver solver = makeSolver(analysis.getConfig(), state, analysis);
      // allInvocations tracks the top-level invocations and any nested invocations that also
      // require inference
      Set<MethodInvocationTree> allInvocations = new LinkedHashSet<>();
      allInvocations.add(invocationTree);
      try {
        generateConstraintsForCall(
            config,
            typeFromAssignmentContext,
            assignedToLocal,
            solver,
            methodSymbol,
            invocationTree,
            allInvocations);
        typeVarNullability = solver.solve();
        for (MethodInvocationTree invTree : allInvocations) {
          inferredTypeVarNullabilityForGenericCalls.put(invTree, typeVarNullability);
        }
      } catch (UnsatisfiableConstraintsException e) {
        // for now, do nothing.  we'll just end up using whatever nullability gets attached by
        // javac.
        // TODO report an error here, optionally?
      }
<<<<<<< HEAD
=======
      inferredSubstitutionsForGenericMethodCalls.put(methodInvocationTree, substitution);
      // update with inferred substitution
      result =
          substituteInferredTypesForTypeVariables(
              state, methodSymbol.getReturnType(), substitution);
>>>>>>> d8069af9
    }
    // we get the return type of the method call with inferred nullability of type variables
    // substituted in.  So, if the method returns List<T>, and we inferred T to be nullable, then
    // methodReturnTypeWithInferredNullability will be List<@Nullable T>.
    Type methodReturnTypeWithInferredNullability =
        getTypeWithInferredNullability(
                state, config, ((Type.ForAll) type).qtype, typeVarNullability)
            .getReturnType();
    Type returnTypeAtCallSite = castToNonNull(ASTHelpers.getType(invocationTree));
    // then, we apply those nullability annotations to the return type at the call site.
    // So, continuing the above example, if javac inferred the type of the call to be List<String>,
    // we will return List<@Nullable String>, correcting its nullability based on our own inference.
    // TODO optimize the above steps to avoid doing so many substitutions in the future, if needed
    return TypeSubstitutionUtils.restoreExplicitNullabilityAnnotations(
        methodReturnTypeWithInferredNullability,
        returnTypeAtCallSite,
        config,
        Collections.emptyMap());
  }

  /**
   * Creates an updated version of type with nullability of type variable occurrences matching those
   * indicated in typeVarNullability, while preserving explicit nullability annotations on type
   * variable occurrences.
   *
   * @param state the visitor state
   * @param config the analysis config
   * @param type the type to update
   * @param typeVarNullability a map from type variables their nullability
   * @return the type with nullability of type variable occurrences updated
   */
  private Type getTypeWithInferredNullability(
      VisitorState state,
      Config config,
      Type type,
      @Nullable Map<TypeVariable, ConstraintSolver.InferredNullability> typeVarNullability) {
    if (typeVarNullability == null) {
      return type;
    }
    Type withInferredNullability =
        substituteInferredNullabilityForTypeVariables(state, type, typeVarNullability, config);
    return TypeSubstitutionUtils.restoreExplicitNullabilityAnnotations(
        type, withInferredNullability, config, Collections.emptyMap());
  }

  /**
   * Generates inference constraints for a generic method call, including nested calls.
   *
<<<<<<< HEAD
   * @param config the analysis config
   * @param typeFromAssignmentContext the type being "assigned to" in the assignment context of the
   *     call
   * @param assignedToLocal whether the method call result is assigned to a local variable
   * @param solver the constraint solver
   * @param methodSymbol the symbol for the method being called
   * @param methodInvocationTree the method invocation tree representing the call
   * @param allInvocations a set of all method invocations that require inference, including nested
   *     ones. This is an output parameter that gets mutated while generating the constraints to add
   *     nested invocations.
   * @throws UnsatisfiableConstraintsException if the constraints are determined to be unsatisfiable
   */
  private static void generateConstraintsForCall(
      Config config,
      Type typeFromAssignmentContext,
      boolean assignedToLocal,
      ConstraintSolver solver,
      Symbol.MethodSymbol methodSymbol,
      MethodInvocationTree methodInvocationTree,
      Set<MethodInvocationTree> allInvocations)
      throws UnsatisfiableConstraintsException {
    // first, handle the return type flow
    solver.addSubtypeConstraint(
        methodSymbol.getReturnType(), typeFromAssignmentContext, assignedToLocal);
    // then, handle parameters
    List<? extends ExpressionTree> arguments = methodInvocationTree.getArguments();
    List<Symbol.VarSymbol> formalParams = methodSymbol.getParameters();
    boolean isVarArgs = methodSymbol.isVarArgs();
    int numNonVarargsParams = isVarArgs ? formalParams.size() - 1 : formalParams.size();
    for (int i = 0; i < numNonVarargsParams; i++) {
      ExpressionTree argument = arguments.get(i);
      Symbol.VarSymbol formalParam = formalParams.get(i);
      Type formalParamType = formalParam.type;
      generateConstraintsForParam(config, solver, allInvocations, argument, formalParamType);
    }
    if (isVarArgs
        && !formalParams.isEmpty()
        && NullabilityUtil.isVarArgsCall(methodInvocationTree)) {
      Symbol.VarSymbol varargsFormalParam = formalParams.get(formalParams.size() - 1);
      Type.ArrayType varargsArrayType = (Type.ArrayType) varargsFormalParam.type;
      Type varargsElementType = varargsArrayType.elemtype;
      for (int i = formalParams.size() - 1; i < arguments.size(); i++) {
        ExpressionTree argument = arguments.get(i);
        generateConstraintsForParam(config, solver, allInvocations, argument, varargsElementType);
      }
    }
  }

  private static void generateConstraintsForParam(
      Config config,
      ConstraintSolver solver,
      Set<MethodInvocationTree> allInvocations,
      ExpressionTree argument,
      Type formalParamType) {
    // if the parameter is itself a generic call requiring inference, generate constraints for
    // that call
    if (isGenericCallNeedingInference(argument)) {
      MethodInvocationTree invTree = (MethodInvocationTree) argument;
      Symbol.MethodSymbol symbol = ASTHelpers.getSymbol(invTree);
      allInvocations.add(invTree);
      generateConstraintsForCall(
          config, formalParamType, false, solver, symbol, invTree, allInvocations);
    } else {
      Type argumentType = getTreeType(argument, config);
      if (argumentType == null) {
        // bail out of any checking involving raw types for now
        return;
      }
      solver.addSubtypeConstraint(argumentType, formalParamType, false);
    }
  }

  private static boolean isGenericCallNeedingInference(ExpressionTree argument) {
    // For now, we only support calls to generic methods.
    // TODO also support calls to generic constructors that use the diamond operator
    if (argument instanceof MethodInvocationTree) {
      MethodInvocationTree methodInvocation = (MethodInvocationTree) argument;
      Symbol.MethodSymbol methodSymbol = ASTHelpers.getSymbol(methodInvocation);
      // true for generic method calls with no explicit type arguments
      return methodSymbol != null
          && methodSymbol.type instanceof Type.ForAll
          && methodInvocation.getTypeArguments().isEmpty();
    }
    return false;
  }

  private Type substituteInferredNullabilityForTypeVariables(
      VisitorState state,
      Type targetType,
      Map<TypeVariable, ConstraintSolver.InferredNullability> typeVarNullability,
      Config config) {
=======
   * @param state The visitor state
   * @param targetType The type with type variables on which substitutions will be applied
   * @param substitution The cache that maps type variables to its inferred types
   * @return {@code targetType} with the substitutions applied
   */
  private Type substituteInferredTypesForTypeVariables(
      VisitorState state, Type targetType, Map<TypeVariable, Type> substitution) {
>>>>>>> d8069af9
    ListBuffer<Type> typeVars = new ListBuffer<>();
    ListBuffer<Type> inferredTypes = new ListBuffer<>();
    for (Map.Entry<TypeVariable, ConstraintSolver.InferredNullability> entry :
        typeVarNullability.entrySet()) {
      if (entry.getValue() == NULLABLE) {
        Type curTypeVar = (Type) entry.getKey();
        typeVars.append(curTypeVar);
        inferredTypes.append(
            TypeSubstitutionUtils.typeWithAnnot(
                curTypeVar, GenericsChecks.getSyntheticNullAnnotType(state)));
      }
    }
    return TypeSubstitutionUtils.subst(
        state.getTypes(), targetType, typeVars.toList(), inferredTypes.toList(), config);
  }

  /**
   * Checks that the nullability of type parameters for a returned expression matches that of the
   * type parameters of the enclosing method's return type.
   *
   * @param retExpr the returned expression
   * @param methodSymbol symbol for enclosing method
   * @param state the visitor state
   */
  public void checkTypeParameterNullnessForFunctionReturnType(
      ExpressionTree retExpr, Symbol.MethodSymbol methodSymbol, VisitorState state) {
    Config config = analysis.getConfig();
    if (!config.isJSpecifyMode()) {
      return;
    }

    Type formalReturnType = methodSymbol.getReturnType();
    if (formalReturnType.isRaw()) {
      // bail out of any checking involving raw types for now
      return;
    }
<<<<<<< HEAD
    Type returnExpressionType = getTreeType(retExpr, config);
    if (returnExpressionType != null) {
      if (isGenericCallNeedingInference(retExpr)) {
        returnExpressionType =
            inferGenericMethodCallType(
                analysis, state, (MethodInvocationTree) retExpr, config, formalReturnType, false);
=======
    Type returnExpressionType = getTreeType(retExpr);
    if (formalReturnType != null && returnExpressionType != null) {
      if (retExpr instanceof MethodInvocationTree) {
        returnExpressionType =
            inferGenericMethodCallType(
                state, (MethodInvocationTree) retExpr, formalReturnType, returnExpressionType);
>>>>>>> d8069af9
      }
      boolean isReturnTypeValid =
          subtypeParameterNullability(formalReturnType, returnExpressionType, state);
      if (!isReturnTypeValid) {
        reportInvalidReturnTypeError(retExpr, formalReturnType, returnExpressionType, state);
      }
    }
  }

  /**
   * Compare two types for identical type parameter nullability, recursively checking nested generic
   * types. See <a href="https://jspecify.dev/docs/spec/#nullness-delegating-subtyping">the JSpecify
   * specification</a> and <a
   * href="https://docs.oracle.com/javase/specs/jls/se14/html/jls-4.html#jls-4.10.2">the JLS
   * subtyping rules for class and interface types</a>.
   *
   * @param lhsType type for the lhs of the assignment
   * @param rhsType type for the rhs of the assignment
   * @param state the visitor state
   */
  private boolean identicalTypeParameterNullability(
      Type lhsType, Type rhsType, VisitorState state) {
    return lhsType.accept(new CheckIdenticalNullabilityVisitor(state, this), rhsType);
  }

  /**
   * Like {@link #identicalTypeParameterNullability(Type, Type, VisitorState)}, but allows for
   * covariant array subtyping at the top level.
   *
   * @param lhsType type for the lhs of the assignment
   * @param rhsType type for the rhs of the assignment
   * @param state the visitor state
   */
  private boolean subtypeParameterNullability(Type lhsType, Type rhsType, VisitorState state) {
    if (lhsType.isRaw()) {
      return true;
    }
    if (lhsType.getKind().equals(TypeKind.ARRAY) && rhsType.getKind().equals(TypeKind.ARRAY)) {
      // for array types we must allow covariance, i.e., an array of @NonNull references is a
      // subtype of an array of @Nullable references; see
      // https://github.com/jspecify/jspecify/issues/65
      Type.ArrayType lhsArrayType = (Type.ArrayType) lhsType;
      Type.ArrayType rhsArrayType = (Type.ArrayType) rhsType;
      Type lhsComponentType = lhsArrayType.getComponentType();
      Type rhsComponentType = rhsArrayType.getComponentType();
      boolean isLHSNullableAnnotated = isNullableAnnotated(lhsComponentType);
      boolean isRHSNullableAnnotated = isNullableAnnotated(rhsComponentType);
      // an array of @Nullable references is _not_ a subtype of an array of @NonNull references
      if (isRHSNullableAnnotated && !isLHSNullableAnnotated) {
        return false;
      }
      return identicalTypeParameterNullability(lhsComponentType, rhsComponentType, state);
    } else {
      return identicalTypeParameterNullability(lhsType, rhsType, state);
    }
  }

  /**
   * For the Parameterized typed trees, ASTHelpers.getType(tree) does not return a Type with
   * preserved annotations. This method takes a Parameterized typed tree as an input and returns the
   * Type of the tree with the annotations.
   *
   * @param tree A parameterized typed tree for which we need class type with preserved annotations.
   * @return A Type with preserved annotations.
   */
  private Type typeWithPreservedAnnotations(Tree tree) {
    return tree.accept(new PreservedAnnotationTreeVisitor(config), null);
  }

  /**
   * For a conditional expression <em>c</em>, check whether the type parameter nullability for each
   * sub-expression of <em>c</em> matches the type parameter nullability of <em>c</em> itself.
   *
   * <p>Note that the type parameter nullability for <em>c</em> is computed by javac and reflects
   * what is required of the surrounding context (an assignment, parameter pass, etc.). It is
   * possible that both sub-expressions of <em>c</em> will have identical type parameter
   * nullability, but will still not match the type parameter nullability of <em>c</em> itself, due
   * to requirements from the surrounding context. In such a case, our error messages may be
   * somewhat confusing; we may want to improve this in the future.
   *
   * @param tree A conditional expression tree to check
   * @param state the visitor state
   */
  public void checkTypeParameterNullnessForConditionalExpression(
      ConditionalExpressionTree tree, VisitorState state) {
    Config config = analysis.getConfig();
    if (!config.isJSpecifyMode()) {
      return;
    }

    Tree truePartTree = tree.getTrueExpression();
    Tree falsePartTree = tree.getFalseExpression();

    Type condExprType = getConditionalExpressionType(tree, state);
    Type truePartType = getTreeType(truePartTree);
    Type falsePartType = getTreeType(falsePartTree);
    // The condExpr type should be the least-upper bound of the true and false part types.  To check
    // the nullability annotations, we check that the true and false parts are assignable to the
    // type of the whole expression
    if (condExprType != null) {
      if (truePartType != null) {
        if (!subtypeParameterNullability(condExprType, truePartType, state)) {
          reportMismatchedTypeForTernaryOperator(truePartTree, condExprType, truePartType, state);
        }
      }
      if (falsePartType != null) {
        if (!subtypeParameterNullability(condExprType, falsePartType, state)) {
          reportMismatchedTypeForTernaryOperator(falsePartTree, condExprType, falsePartType, state);
        }
      }
    }
  }

  private @Nullable Type getConditionalExpressionType(
      ConditionalExpressionTree tree, VisitorState state) {
    // hack: sometimes array nullability doesn't get computed correctly for a conditional expression
    // on the RHS of an assignment.  So, look at the type of the assignment tree.
    TreePath parentPath = state.getPath().getParentPath();
    Tree parent = parentPath.getLeaf();
    while (parent instanceof ParenthesizedTree) {
      parentPath = parentPath.getParentPath();
      parent = parentPath.getLeaf();
    }
    if (parent instanceof AssignmentTree || parent instanceof VariableTree) {
      return getTreeType(parent);
    }
    return getTreeType(tree);
  }

  /**
   * Checks that for each parameter p at a call, the type parameter nullability for p's type matches
   * that of the corresponding formal parameter. If a mismatch is found, report an error.
   *
   * @param methodSymbol the symbol for the method being called
   * @param tree the tree representing the method call
   * @param actualParams the actual parameters at the call
   * @param isVarArgs true if the call is to a varargs method
   * @param state the visitor state
   */
  public void compareGenericTypeParameterNullabilityForCall(
      Symbol.MethodSymbol methodSymbol,
      Tree tree,
      List<? extends ExpressionTree> actualParams,
      boolean isVarArgs,
      VisitorState state) {
    Config config = analysis.getConfig();
    if (!config.isJSpecifyMode()) {
      return;
    }
    Type invokedMethodType = methodSymbol.type;
    // substitute class-level type arguments for instance methods
    if (!methodSymbol.isStatic() && tree instanceof MethodInvocationTree) {
      ExpressionTree methodSelect = ((MethodInvocationTree) tree).getMethodSelect();
      Type enclosingType;
      if (methodSelect instanceof MemberSelectTree) {
        enclosingType = getTreeType(((MemberSelectTree) methodSelect).getExpression());
      } else {
        // implicit this parameter
        enclosingType = methodSymbol.owner.type;
      }
      if (enclosingType != null) {
        invokedMethodType =
            TypeSubstitutionUtils.memberType(state.getTypes(), enclosingType, methodSymbol, config);
      }
    }

    // substitute type arguments for constructor call
    if (tree instanceof NewClassTree) {
      // get the type arguments from the NewClassTree itself
      Type enclosingType = getTreeType(tree);
      if (enclosingType != null) {
        invokedMethodType =
            TypeSubstitutionUtils.memberType(state.getTypes(), enclosingType, methodSymbol, config);
      }
    }

    // substitute type arguments for generic methods with explicit type arguments
    if (tree instanceof MethodInvocationTree && methodSymbol.type instanceof Type.ForAll) {
<<<<<<< HEAD
      invokedMethodType = substituteTypeArgsInGenericMethodType(tree, methodSymbol, state, config);
=======
      invokedMethodType =
          substituteTypeArgsInGenericMethodType((MethodInvocationTree) tree, methodSymbol, state);
>>>>>>> d8069af9
    }
    List<Type> formalParamTypes = invokedMethodType.getParameterTypes();
    int n = formalParamTypes.size();
    if (isVarArgs) {
      // If the last argument is var args, don't check it now, it will be checked against
      // all remaining actual arguments in the next loop.
      n = n - 1;
    }
    for (int i = 0; i < n; i++) {
      Type formalParameter = formalParamTypes.get(i);
      if (formalParameter.isRaw()) {
        // bail out of any checking involving raw types for now
        return;
      }
      ExpressionTree currentActualParam = actualParams.get(i);
      Type actualParameterType = getTreeType(currentActualParam);
      if (actualParameterType != null) {
        if (isGenericCallNeedingInference(currentActualParam)) {
          // infer the type of the method call based on the assignment context
          // and the formal parameter type
          actualParameterType =
              inferGenericMethodCallType(
                  state,
                  (MethodInvocationTree) currentActualParam,
                  formalParameter,
                  false);
        }
        if (!subtypeParameterNullability(formalParameter, actualParameterType, state)) {
          reportInvalidParametersNullabilityError(
              formalParameter, actualParameterType, currentActualParam, state);
        }
      }
    }
    if (isVarArgs && !formalParamTypes.isEmpty() && NullabilityUtil.isVarArgsCall(tree)) {
      Type varargsElementType =
          ((Type.ArrayType) formalParamTypes.get(formalParamTypes.size() - 1)).elemtype;
      for (int i = formalParamTypes.size() - 1; i < actualParams.size(); i++) {
        ExpressionTree actualParamExpr = actualParams.get(i);
        Type actualParameterType = getTreeType(actualParamExpr);
        if (actualParameterType != null) {
          if (isGenericCallNeedingInference(actualParamExpr)) {
            actualParameterType =
                inferGenericMethodCallType(
                    state,
                    (MethodInvocationTree) actualParamExpr,
                    varargsElementType,
                    false);
          }
          if (!subtypeParameterNullability(varargsElementType, actualParameterType, state)) {
            reportInvalidParametersNullabilityError(
                varargsElementType, actualParameterType, actualParamExpr, state);
          }
        }
      }
    }
  }

  /**
   * Checks that type parameter nullability is consistent between an overriding method and the
   * corresponding overridden method.
   *
   * @param tree A method tree to check
   * @param overridingMethod A symbol of the overriding method
   * @param overriddenMethod A symbol of the overridden method
   * @param state the visitor state
   */
  public void checkTypeParameterNullnessForMethodOverriding(
      MethodTree tree,
      Symbol.MethodSymbol overridingMethod,
      Symbol.MethodSymbol overriddenMethod,
      VisitorState state) {
    if (!analysis.getConfig().isJSpecifyMode()) {
      return;
    }
    // Obtain type parameters for the overridden method within the context of the overriding
    // method's class
    Type methodWithTypeParams =
        TypeSubstitutionUtils.memberType(
            state.getTypes(), overridingMethod.owner.type, overriddenMethod, analysis.getConfig());

    checkTypeParameterNullnessForOverridingMethodReturnType(tree, methodWithTypeParams, state);
    checkTypeParameterNullnessForOverridingMethodParameterType(tree, methodWithTypeParams, state);
  }

  /**
   * Computes the nullability of the return type of some generic method when seen as a member of
   * some class {@code C}, based on type parameter nullability within {@code C}.
   *
   * <p>Consider the following example:
   *
   * <pre>
   *     interface Fn<P extends @Nullable Object, R extends @Nullable Object> {
   *         R apply(P p);
   *     }
   *     class C implements Fn<String, @Nullable String> {
   *         public @Nullable String apply(String p) {
   *             return null;
   *         }
   *     }
   * </pre>
   *
   * <p>Within the context of class {@code C}, the method {@code Fn.apply} has a return type of
   * {@code @Nullable String}, since {@code @Nullable String} is passed as the type parameter for
   * {@code R}. Hence, it is valid for overriding method {@code C.apply} to return {@code @Nullable
   * String}.
   *
   * @param method the generic method
   * @param enclosingSymbol the enclosing class in which we want to know {@code method}'s return
   *     type nullability
   * @param state Visitor state
   * @return nullability of the return type of {@code method} in the context of {@code
   *     enclosingType}
   */
  public Nullness getGenericMethodReturnTypeNullness(
      Symbol.MethodSymbol method, Symbol enclosingSymbol, VisitorState state) {
    Type enclosingType = getTypeForSymbol(enclosingSymbol, state);
    return getGenericMethodReturnTypeNullness(method, enclosingType, state);
  }

  /**
   * Get the type for the symbol, accounting for anonymous classes
   *
   * @param symbol the symbol
   * @param state the visitor state
   * @return the type for {@code symbol}
   */
  private @Nullable Type getTypeForSymbol(Symbol symbol, VisitorState state) {
    if (symbol.isAnonymous()) {
      // For anonymous classes, symbol.type does not contain annotations on generic type parameters.
      // So, we get a correct type from the enclosing NewClassTree representing the anonymous class.
      TreePath path = state.getPath();
      path =
          castToNonNull(ASTHelpers.findPathFromEnclosingNodeToTopLevel(path, NewClassTree.class));
      NewClassTree newClassTree = (NewClassTree) path.getLeaf();
      if (newClassTree.getClassBody() == null) {
        throw new RuntimeException(
            "method should be directly inside an anonymous NewClassTree "
                + state.getSourceForNode(path.getLeaf()));
      }
      Type typeFromTree = getTreeType(newClassTree);
      if (typeFromTree != null) {
        verify(
            state.getTypes().isAssignable(symbol.type, typeFromTree),
            "%s is not assignable to %s",
            symbol.type,
            typeFromTree);
      }
      return typeFromTree;
    } else {
      return symbol.type;
    }
  }

  public Nullness getGenericMethodReturnTypeNullness(
      Symbol.MethodSymbol method, @Nullable Type enclosingType, VisitorState state) {
    if (enclosingType == null) {
      // we have no additional information from generics, so return NONNULL (presence of a @Nullable
      // annotation should have been handled by the caller)
      return Nullness.NONNULL;
    }
    Type overriddenMethodType =
        TypeSubstitutionUtils.memberType(state.getTypes(), enclosingType, method, config);
    verify(
        overriddenMethodType instanceof ExecutableType,
        "expected ExecutableType but instead got %s",
        overriddenMethodType.getClass());
    return getTypeNullness(overriddenMethodType.getReturnType());
  }

  /**
   * Computes the nullness of the return of a generic method at an invocation, in the context of the
   * declared type of its receiver argument. If the return type is a type variable, its nullness
   * depends on the nullability of the corresponding type parameter in the receiver's type or the
   * type argument of the method call.
   *
   * <p>Consider the following example:
   *
   * <pre>
   *     interface Fn<P extends @Nullable Object, R extends @Nullable Object> {
   *         R apply(P p);
   *     }
   *     class C implements Fn<String, @Nullable String> {
   *         public @Nullable String apply(String p) {
   *             return null;
   *         }
   *     }
   *     static void m() {
   *         Fn<String, @Nullable String> f = new C();
   *         f.apply("hello").hashCode(); // NPE
   *     }
   * </pre>
   *
   * <p>The declared type of {@code f} passes {@code Nullable String} as the type parameter for type
   * variable {@code R}. So, the call {@code f.apply("hello")} returns {@code @Nullable} and an
   * error should be reported.
   *
   * @param invokedMethodSymbol symbol for the invoked method
   * @param tree the tree for the invocation
   * @return Nullness of invocation's return type, or {@code NONNULL} if the call does not invoke an
   *     instance method
   */
  public Nullness getGenericReturnNullnessAtInvocation(
      Symbol.MethodSymbol invokedMethodSymbol, MethodInvocationTree tree, VisitorState state) {
    // If generic method invocation
    if (!invokedMethodSymbol.getTypeParameters().isEmpty()) {
      // Substitute type arguments inside the return type
      Type substitutedReturnType =
          substituteTypeArgsInGenericMethodType(tree, invokedMethodSymbol, state).getReturnType();
      // If this condition evaluates to false, we fall through to the subsequent logic, to handle
      // type variables declared on the enclosing class
      if (substitutedReturnType != null
          && Objects.equals(getTypeNullness(substitutedReturnType), Nullness.NULLABLE)) {
        return Nullness.NULLABLE;
      }
    }

    if (!(tree.getMethodSelect() instanceof MemberSelectTree) || invokedMethodSymbol.isStatic()) {
      return Nullness.NONNULL;
    }
    Type methodReceiverType =
        getTreeType(((MemberSelectTree) tree.getMethodSelect()).getExpression());
    if (methodReceiverType == null) {
      return Nullness.NONNULL;
    } else {
      return getGenericMethodReturnTypeNullness(invokedMethodSymbol, methodReceiverType, state);
    }
  }

  private static com.sun.tools.javac.util.List<Type> convertTreesToTypes(
      List<? extends Tree> typeArgumentTrees) {
    List<Type> types = new ArrayList<>();
    for (Tree tree : typeArgumentTrees) {
      if (tree instanceof JCTree.JCExpression) {
        JCTree.JCExpression expression = (JCTree.JCExpression) tree;
        types.add(expression.type); // Retrieve the Type
      }
    }
    return com.sun.tools.javac.util.List.from(types);
  }

  /**
   * Substitutes the type arguments from a generic method invocation into the method's type.
   *
   * @param tree the method invocation or new class tree
   * @param methodSymbol symbol for the invoked generic method
   * @param state the visitor state
   * @return the substituted method type for the generic method
   */
  private Type substituteTypeArgsInGenericMethodType(
      Tree tree, Symbol.MethodSymbol methodSymbol, VisitorState state) {

    List<? extends Tree> typeArgumentTrees =
        (tree instanceof MethodInvocationTree)
            ? ((MethodInvocationTree) tree).getTypeArguments()
            : ((NewClassTree) tree).getTypeArguments();
    com.sun.tools.javac.util.List<Type> explicitTypeArgs = convertTreesToTypes(typeArgumentTrees);

    Type.ForAll forAllType = (Type.ForAll) methodSymbol.type;
    Type.MethodType underlyingMethodType = (Type.MethodType) forAllType.qtype;

    // There are no explicit type arguments, so use the inferred types
    if (explicitTypeArgs.isEmpty()) {
<<<<<<< HEAD
      if (inferredTypeVarNullabilityForGenericCalls.containsKey(tree)
          && tree instanceof MethodInvocationTree) {
        return getTypeWithInferredNullability(
            state,
            config,
            underlyingMethodType,
            inferredTypeVarNullabilityForGenericCalls.get(tree));
=======
      if (inferredSubstitutionsForGenericMethodCalls.containsKey(tree)) {
        return substituteInferredTypesForTypeVariables(
            state, underlyingMethodType, inferredSubstitutionsForGenericMethodCalls.get(tree));
>>>>>>> d8069af9
      }
    }
    return TypeSubstitutionUtils.subst(
        state.getTypes(), underlyingMethodType, forAllType.tvars, explicitTypeArgs, config);
  }

  /**
   * Computes the nullness of a formal parameter of a generic method at an invocation, in the
   * context of the declared type of its receiver argument. If the formal parameter's type is a type
   * variable, its nullness depends on the nullability of the corresponding type parameter in the
   * receiver's type.
   *
   * <p>Consider the following example:
   *
   * <pre>
   *     interface Fn<P extends @Nullable Object, R extends @Nullable Object> {
   *         R apply(P p);
   *     }
   *     class C implements Fn<@Nullable String, String> {
   *         public String apply(@Nullable String p) {
   *             return "";
   *         }
   *     }
   *     static void m() {
   *         Fn<@Nullable String, String> f = new C();
   *         f.apply(null);
   *     }
   * </pre>
   *
   * <p>The declared type of {@code f} passes {@code Nullable String} as the type parameter for type
   * variable {@code P}. So, it is legal to pass {@code null} as a parameter to {@code f.apply}.
   *
   * @param paramIndex parameter index
   * @param invokedMethodSymbol symbol for the invoked method
   * @param tree the tree for the invocation
   * @param state the visitor state
   * @return Nullness of parameter at {@code paramIndex}, or {@code NONNULL} if the call does not
   *     invoke an instance method
   */
  public Nullness getGenericParameterNullnessAtInvocation(
      int paramIndex, Symbol.MethodSymbol invokedMethodSymbol, Tree tree, VisitorState state) {
    boolean isVarargsParam =
        invokedMethodSymbol.isVarArgs()
            && paramIndex == invokedMethodSymbol.getParameters().size() - 1;
    // If generic method invocation
    if (!invokedMethodSymbol.getTypeParameters().isEmpty()) {
      // Substitute the argument types within the MethodType
<<<<<<< HEAD
      Type substituted =
          substituteTypeArgsInGenericMethodType(tree, invokedMethodSymbol, state, config);
      List<Type> substitutedParamTypes = substituted.getParameterTypes();
=======
      List<Type> substitutedParamTypes =
          substituteTypeArgsInGenericMethodType(tree, invokedMethodSymbol, state)
              .getParameterTypes();
>>>>>>> d8069af9
      // If this condition evaluates to false, we fall through to the subsequent logic, to handle
      // type variables declared on the enclosing class
      if (substitutedParamTypes != null
          && Objects.equals(
              getParameterTypeNullness(substitutedParamTypes.get(paramIndex), isVarargsParam),
              Nullness.NULLABLE)) {
        return Nullness.NULLABLE;
      }
    }

    if (tree instanceof MethodInvocationTree) {
      if (!(((MethodInvocationTree) tree).getMethodSelect() instanceof MemberSelectTree)
          || invokedMethodSymbol.isStatic()) {
        return Nullness.NONNULL;
      }
    }

    Type enclosingType = null;
    if (tree instanceof MethodInvocationTree) {
      enclosingType =
          getTreeType(
              ((MemberSelectTree) ((MethodInvocationTree) tree).getMethodSelect()).getExpression());

    } else {
      Verify.verify(tree instanceof NewClassTree);
      // for a constructor invocation, the type from the invocation itself is the "enclosing type"
      // for the purposes of determining type arguments
      enclosingType = getTreeType(tree);
    }

    return getGenericMethodParameterNullness(paramIndex, invokedMethodSymbol, enclosingType, state);
  }

  /**
   * Computes the nullability of a parameter type of some generic method when seen as a member of
   * some class {@code C}, based on type parameter nullability within {@code C}.
   *
   * <p>Consider the following example:
   *
   * <pre>
   *     interface Fn<P extends @Nullable Object, R extends @Nullable Object> {
   *         R apply(P p);
   *     }
   *     class C implements Fn<@Nullable String, String> {
   *         public String apply(@Nullable String p) {
   *             return "";
   *         }
   *     }
   * </pre>
   *
   * <p>Within the context of class {@code C}, the method {@code Fn.apply} has a parameter type of
   * {@code @Nullable String}, since {@code @Nullable String} is passed as the type parameter for
   * {@code P}. Hence, overriding method {@code C.apply} must take a {@code @Nullable String} as a
   * parameter.
   *
   * @param parameterIndex index of the parameter
   * @param method the generic method
   * @param enclosingSymbol the enclosing symbol in which we want to know {@code method}'s parameter
   *     type nullability
   * @param state the visitor state
   * @return nullability of the relevant parameter type of {@code method} in the context of {@code
   *     enclosingSymbol}
   */
  public Nullness getGenericMethodParameterNullness(
      int parameterIndex, Symbol.MethodSymbol method, Symbol enclosingSymbol, VisitorState state) {
    Type enclosingType = getTypeForSymbol(enclosingSymbol, state);
    return getGenericMethodParameterNullness(parameterIndex, method, enclosingType, state);
  }

  /**
   * Just like {@link #getGenericMethodParameterNullness(int, Symbol.MethodSymbol, Symbol,
   * VisitorState)}, but takes the enclosing {@code Type} rather than the enclosing {@code Symbol}.
   *
   * @param parameterIndex index of the parameter
   * @param method the generic method
   * @param enclosingType the enclosing type in which we want to know {@code method}'s parameter
   *     type nullability
   * @param state the visitor state
   * @return nullability of the relevant parameter type of {@code method} in the context of {@code
   *     enclosingType}
   */
  public Nullness getGenericMethodParameterNullness(
      int parameterIndex,
      Symbol.MethodSymbol method,
      @Nullable Type enclosingType,
      VisitorState state) {
    if (enclosingType == null) {
      // we have no additional information from generics, so return NONNULL (presence of a top-level
      // @Nullable annotation is handled elsewhere)
      return Nullness.NONNULL;
    }
    boolean isVarargsParam =
        method.isVarArgs() && parameterIndex == method.getParameters().size() - 1;

    Type methodType =
        TypeSubstitutionUtils.memberType(state.getTypes(), enclosingType, method, config);
    Type paramType = methodType.getParameterTypes().get(parameterIndex);
    return getParameterTypeNullness(paramType, isVarargsParam);
  }

  /**
   * This method compares the type parameter annotations for overriding method parameters with
   * corresponding type parameters for the overridden method and reports an error if they don't
   * match
   *
   * @param tree tree for overriding method
   * @param overriddenMethodType type of the overridden method
   * @param state the visitor state
   */
  private void checkTypeParameterNullnessForOverridingMethodParameterType(
      MethodTree tree, Type overriddenMethodType, VisitorState state) {
    List<? extends VariableTree> methodParameters = tree.getParameters();
    List<Type> overriddenMethodParameterTypes = overriddenMethodType.getParameterTypes();
    for (int i = 0; i < methodParameters.size(); i++) {
      Type overridingMethodParameterType = getTreeType(methodParameters.get(i));
      Type overriddenMethodParameterType = overriddenMethodParameterTypes.get(i);
      if (overriddenMethodParameterType != null && overridingMethodParameterType != null) {
        // allow contravariant subtyping
        if (!subtypeParameterNullability(
            overridingMethodParameterType, overriddenMethodParameterType, state)) {
          reportInvalidOverridingMethodParamTypeError(
              methodParameters.get(i),
              overriddenMethodParameterType,
              overridingMethodParameterType,
              state);
        }
      }
    }
  }

  /**
   * This method compares the type parameter annotations for an overriding method's return type with
   * corresponding type parameters for the overridden method and reports an error if they don't
   * match
   *
   * @param tree tree for overriding method
   * @param overriddenMethodType type of the overridden method
   * @param state the visitor state
   */
  private void checkTypeParameterNullnessForOverridingMethodReturnType(
      MethodTree tree, Type overriddenMethodType, VisitorState state) {
    Type overriddenMethodReturnType = overriddenMethodType.getReturnType();
    // We get the return type from the Symbol; the type attached to tree may not have correct
    // annotations for array types
    Type overridingMethodReturnType = ASTHelpers.getSymbol(tree).getReturnType();
    if (overriddenMethodReturnType.isRaw() || overridingMethodReturnType.isRaw()) {
      return;
    }
    // allow covariant subtyping
    if (!subtypeParameterNullability(
        overriddenMethodReturnType, overridingMethodReturnType, state)) {
      reportInvalidOverridingMethodReturnTypeError(
          tree, overriddenMethodReturnType, overridingMethodReturnType, state);
    }
  }

  /**
   * Returns the nullness of a formal parameter type, based on the nullability annotations on the
   * type.
   *
   * @param type The type of the parameter
   * @param isVarargsParam true if the parameter is a varargs parameter
   * @return The nullness of the parameter type
   */
  private Nullness getParameterTypeNullness(Type type, boolean isVarargsParam) {
    if (isVarargsParam) {
      // type better be an array type
      verify(
          type.getKind().equals(TypeKind.ARRAY),
          "expected array type for varargs parameter, got %s",
          type);
      // use the component type to determine nullness
      Type.ArrayType arrayType = (Type.ArrayType) type;
      Type componentType = arrayType.getComponentType();
      return getTypeNullness(componentType);
    } else {
      // For non-varargs, we just check the type itself
      return getTypeNullness(type);
    }
  }

  /**
   * @param type A type for which we need the Nullness.
   * @return Returns the Nullness of the type based on the Nullability annotation.
   */
  private Nullness getTypeNullness(Type type) {
    boolean hasNullableAnnotation =
        Nullness.hasNullableAnnotation(type.getAnnotationMirrors().stream(), config);
    if (hasNullableAnnotation) {
      return Nullness.NULLABLE;
    }
    return Nullness.NONNULL;
  }

  /**
   * Returns a pretty-printed representation of type suitable for error messages. The representation
   * uses simple names rather than fully-qualified names, and retains all type-use annotations.
   */
  public static String prettyTypeForError(Type type, VisitorState state) {
    return type.accept(new GenericTypePrettyPrintingVisitor(state), null);
  }

  /**
   * Checks if a given expression <em>e</em> is a lambda or method reference such that (1) the
   * declared return type of the method for <em>e</em> is a generic type variable, and (2)
   * <em>e</em> is being passed as a parameter to an unannotated method. In such cases, the caller
   * should treat <em>e</em> as being allowed to return a {@code Nullable} value, even if the
   * locally-computed type of the expression is not {@code @Nullable}. This special treatment is
   * necessary to properly avoid reporting errors when interacting with unannotated / unmarked code.
   *
   * @param methodSymbol the symbol for the method corresponding to <em>e</em>
   * @param expressionTree the expression <em>e</em>
   * @param state visitor state
   * @param codeAnnotationInfo information on which code is annotated
   */
  public boolean passingLambdaOrMethodRefWithGenericReturnToUnmarkedCode(
      Symbol.MethodSymbol methodSymbol,
      ExpressionTree expressionTree,
      VisitorState state,
      CodeAnnotationInfo codeAnnotationInfo) {
    Type methodType = methodSymbol.type;
    boolean returnsGeneric = methodType.getReturnType() instanceof TypeVariable;
    if (!returnsGeneric) {
      return false;
    }
    boolean callingUnannotated = false;
    TreePath path = state.getPath();
    while (path != null && !path.getLeaf().equals(expressionTree)) {
      path = path.getParentPath();
    }
    verify(path != null, "did not find lambda or method reference tree in TreePath");
    Tree parentOfLambdaTree = path.getParentPath().getLeaf();
    if (parentOfLambdaTree instanceof MethodInvocationTree) {
      Symbol.MethodSymbol parentMethodSymbol =
          ASTHelpers.getSymbol((MethodInvocationTree) parentOfLambdaTree);
      callingUnannotated =
          codeAnnotationInfo.isSymbolUnannotated(parentMethodSymbol, config, handler);
    }
    return callingUnannotated;
  }

  /**
   * Clears the cache of inferred substitutions for generic method calls. This should be invoked
   * after each CompilationUnit to avoid memory leaks.
   */
  public void clearCache() {
    inferredTypeVarNullabilityForGenericCalls.clear();
  }

  public boolean isNullableAnnotated(Type type) {
    return Nullness.hasNullableAnnotation(type.getAnnotationMirrors().stream(), config);
  }

  /**
   * Returns a "fake" {@link Type} object representing a synthetic {@code @Nullable} annotation.
   *
   * <p>This is needed for cases where we need to treat a type as nullable, but there is no actual
   * {@code @Nullable} annotation in the code. The returned type is an {@link Type.ErrorType}. We
   * cannot create a proper {@link Type.ClassType} from outside the {@code com.sun.tools.javac.code}
   * package, so this is the best we can do. Given this is a "fake" type, {@code ErrorType} seems
   * appropriate.
   *
   * @param state the visitor state, used to access javac internals like {@link Names} and {@link
   *     Symtab}.
   * @return a fake {@code Type} for a synthetic {@code @Nullable} annotation.
   */
  public static Type getSyntheticNullAnnotType(VisitorState state) {
    Names names = Names.instance(state.context);
    Symtab symtab = Symtab.instance(state.context);
    Name name = names.fromString("nullaway.synthetic");
    Symbol.PackageSymbol packageSymbol = new Symbol.PackageSymbol(name, symtab.noSymbol);
    Name simpleName = names.fromString("Nullable");
    return new Type.ErrorType(simpleName, packageSymbol, Type.noType);
  }
}<|MERGE_RESOLUTION|>--- conflicted
+++ resolved
@@ -445,12 +445,8 @@
     if (rhsType != null) {
       if (isGenericCallNeedingInference(rhsTree)) {
         rhsType =
-<<<<<<< HEAD
             inferGenericMethodCallType(
-                analysis, state, (MethodInvocationTree) rhsTree, config, lhsType, assignedToLocal);
-=======
-            inferGenericMethodCallType(state, (MethodInvocationTree) rhsTree, lhsType, rhsType);
->>>>>>> d8069af9
+                state, (MethodInvocationTree) rhsTree, lhsType, assignedToLocal);
       }
       boolean isAssignmentValid = subtypeParameterNullability(lhsType, rhsType, state);
       if (!isAssignmentValid) {
@@ -494,7 +490,6 @@
       allInvocations.add(invocationTree);
       try {
         generateConstraintsForCall(
-            config,
             typeFromAssignmentContext,
             assignedToLocal,
             solver,
@@ -510,21 +505,12 @@
         // javac.
         // TODO report an error here, optionally?
       }
-<<<<<<< HEAD
-=======
-      inferredSubstitutionsForGenericMethodCalls.put(methodInvocationTree, substitution);
-      // update with inferred substitution
-      result =
-          substituteInferredTypesForTypeVariables(
-              state, methodSymbol.getReturnType(), substitution);
->>>>>>> d8069af9
     }
     // we get the return type of the method call with inferred nullability of type variables
     // substituted in.  So, if the method returns List<T>, and we inferred T to be nullable, then
     // methodReturnTypeWithInferredNullability will be List<@Nullable T>.
     Type methodReturnTypeWithInferredNullability =
-        getTypeWithInferredNullability(
-                state, config, ((Type.ForAll) type).qtype, typeVarNullability)
+        getTypeWithInferredNullability(state, ((Type.ForAll) type).qtype, typeVarNullability)
             .getReturnType();
     Type returnTypeAtCallSite = castToNonNull(ASTHelpers.getType(invocationTree));
     // then, we apply those nullability annotations to the return type at the call site.
@@ -544,14 +530,12 @@
    * variable occurrences.
    *
    * @param state the visitor state
-   * @param config the analysis config
    * @param type the type to update
    * @param typeVarNullability a map from type variables their nullability
    * @return the type with nullability of type variable occurrences updated
    */
   private Type getTypeWithInferredNullability(
       VisitorState state,
-      Config config,
       Type type,
       @Nullable Map<TypeVariable, ConstraintSolver.InferredNullability> typeVarNullability) {
     if (typeVarNullability == null) {
@@ -566,8 +550,6 @@
   /**
    * Generates inference constraints for a generic method call, including nested calls.
    *
-<<<<<<< HEAD
-   * @param config the analysis config
    * @param typeFromAssignmentContext the type being "assigned to" in the assignment context of the
    *     call
    * @param assignedToLocal whether the method call result is assigned to a local variable
@@ -579,8 +561,7 @@
    *     nested invocations.
    * @throws UnsatisfiableConstraintsException if the constraints are determined to be unsatisfiable
    */
-  private static void generateConstraintsForCall(
-      Config config,
+  private void generateConstraintsForCall(
       Type typeFromAssignmentContext,
       boolean assignedToLocal,
       ConstraintSolver solver,
@@ -600,7 +581,7 @@
       ExpressionTree argument = arguments.get(i);
       Symbol.VarSymbol formalParam = formalParams.get(i);
       Type formalParamType = formalParam.type;
-      generateConstraintsForParam(config, solver, allInvocations, argument, formalParamType);
+      generateConstraintsForParam(solver, allInvocations, argument, formalParamType);
     }
     if (isVarArgs
         && !formalParams.isEmpty()
@@ -610,13 +591,12 @@
       Type varargsElementType = varargsArrayType.elemtype;
       for (int i = formalParams.size() - 1; i < arguments.size(); i++) {
         ExpressionTree argument = arguments.get(i);
-        generateConstraintsForParam(config, solver, allInvocations, argument, varargsElementType);
-      }
-    }
-  }
-
-  private static void generateConstraintsForParam(
-      Config config,
+        generateConstraintsForParam(solver, allInvocations, argument, varargsElementType);
+      }
+    }
+  }
+
+  private void generateConstraintsForParam(
       ConstraintSolver solver,
       Set<MethodInvocationTree> allInvocations,
       ExpressionTree argument,
@@ -627,10 +607,9 @@
       MethodInvocationTree invTree = (MethodInvocationTree) argument;
       Symbol.MethodSymbol symbol = ASTHelpers.getSymbol(invTree);
       allInvocations.add(invTree);
-      generateConstraintsForCall(
-          config, formalParamType, false, solver, symbol, invTree, allInvocations);
+      generateConstraintsForCall(formalParamType, false, solver, symbol, invTree, allInvocations);
     } else {
-      Type argumentType = getTreeType(argument, config);
+      Type argumentType = getTreeType(argument);
       if (argumentType == null) {
         // bail out of any checking involving raw types for now
         return;
@@ -658,15 +637,6 @@
       Type targetType,
       Map<TypeVariable, ConstraintSolver.InferredNullability> typeVarNullability,
       Config config) {
-=======
-   * @param state The visitor state
-   * @param targetType The type with type variables on which substitutions will be applied
-   * @param substitution The cache that maps type variables to its inferred types
-   * @return {@code targetType} with the substitutions applied
-   */
-  private Type substituteInferredTypesForTypeVariables(
-      VisitorState state, Type targetType, Map<TypeVariable, Type> substitution) {
->>>>>>> d8069af9
     ListBuffer<Type> typeVars = new ListBuffer<>();
     ListBuffer<Type> inferredTypes = new ListBuffer<>();
     for (Map.Entry<TypeVariable, ConstraintSolver.InferredNullability> entry :
@@ -703,21 +673,12 @@
       // bail out of any checking involving raw types for now
       return;
     }
-<<<<<<< HEAD
-    Type returnExpressionType = getTreeType(retExpr, config);
+    Type returnExpressionType = getTreeType(retExpr);
     if (returnExpressionType != null) {
       if (isGenericCallNeedingInference(retExpr)) {
         returnExpressionType =
             inferGenericMethodCallType(
-                analysis, state, (MethodInvocationTree) retExpr, config, formalReturnType, false);
-=======
-    Type returnExpressionType = getTreeType(retExpr);
-    if (formalReturnType != null && returnExpressionType != null) {
-      if (retExpr instanceof MethodInvocationTree) {
-        returnExpressionType =
-            inferGenericMethodCallType(
-                state, (MethodInvocationTree) retExpr, formalReturnType, returnExpressionType);
->>>>>>> d8069af9
+                state, (MethodInvocationTree) retExpr, formalReturnType, false);
       }
       boolean isReturnTypeValid =
           subtypeParameterNullability(formalReturnType, returnExpressionType, state);
@@ -896,12 +857,7 @@
 
     // substitute type arguments for generic methods with explicit type arguments
     if (tree instanceof MethodInvocationTree && methodSymbol.type instanceof Type.ForAll) {
-<<<<<<< HEAD
-      invokedMethodType = substituteTypeArgsInGenericMethodType(tree, methodSymbol, state, config);
-=======
-      invokedMethodType =
-          substituteTypeArgsInGenericMethodType((MethodInvocationTree) tree, methodSymbol, state);
->>>>>>> d8069af9
+      invokedMethodType = substituteTypeArgsInGenericMethodType(tree, methodSymbol, state);
     }
     List<Type> formalParamTypes = invokedMethodType.getParameterTypes();
     int n = formalParamTypes.size();
@@ -924,10 +880,7 @@
           // and the formal parameter type
           actualParameterType =
               inferGenericMethodCallType(
-                  state,
-                  (MethodInvocationTree) currentActualParam,
-                  formalParameter,
-                  false);
+                  state, (MethodInvocationTree) currentActualParam, formalParameter, false);
         }
         if (!subtypeParameterNullability(formalParameter, actualParameterType, state)) {
           reportInvalidParametersNullabilityError(
@@ -945,10 +898,7 @@
           if (isGenericCallNeedingInference(actualParamExpr)) {
             actualParameterType =
                 inferGenericMethodCallType(
-                    state,
-                    (MethodInvocationTree) actualParamExpr,
-                    varargsElementType,
-                    false);
+                    state, (MethodInvocationTree) actualParamExpr, varargsElementType, false);
           }
           if (!subtypeParameterNullability(varargsElementType, actualParameterType, state)) {
             reportInvalidParametersNullabilityError(
@@ -1164,19 +1114,10 @@
 
     // There are no explicit type arguments, so use the inferred types
     if (explicitTypeArgs.isEmpty()) {
-<<<<<<< HEAD
       if (inferredTypeVarNullabilityForGenericCalls.containsKey(tree)
           && tree instanceof MethodInvocationTree) {
         return getTypeWithInferredNullability(
-            state,
-            config,
-            underlyingMethodType,
-            inferredTypeVarNullabilityForGenericCalls.get(tree));
-=======
-      if (inferredSubstitutionsForGenericMethodCalls.containsKey(tree)) {
-        return substituteInferredTypesForTypeVariables(
-            state, underlyingMethodType, inferredSubstitutionsForGenericMethodCalls.get(tree));
->>>>>>> d8069af9
+            state, underlyingMethodType, inferredTypeVarNullabilityForGenericCalls.get(tree));
       }
     }
     return TypeSubstitutionUtils.subst(
@@ -1224,15 +1165,8 @@
     // If generic method invocation
     if (!invokedMethodSymbol.getTypeParameters().isEmpty()) {
       // Substitute the argument types within the MethodType
-<<<<<<< HEAD
-      Type substituted =
-          substituteTypeArgsInGenericMethodType(tree, invokedMethodSymbol, state, config);
+      Type substituted = substituteTypeArgsInGenericMethodType(tree, invokedMethodSymbol, state);
       List<Type> substitutedParamTypes = substituted.getParameterTypes();
-=======
-      List<Type> substitutedParamTypes =
-          substituteTypeArgsInGenericMethodType(tree, invokedMethodSymbol, state)
-              .getParameterTypes();
->>>>>>> d8069af9
       // If this condition evaluates to false, we fall through to the subsequent logic, to handle
       // type variables declared on the enclosing class
       if (substitutedParamTypes != null
