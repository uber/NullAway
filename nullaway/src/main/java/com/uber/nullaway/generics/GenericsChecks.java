--- conflicted
+++ resolved
@@ -366,12 +366,8 @@
    * @param tree A tree for which we need the type with preserved annotations.
    * @return Type of the tree with preserved annotations.
    */
-<<<<<<< HEAD
-  private static @Nullable Type getTreeType(Tree tree, Config config) {
+  private @Nullable Type getTreeType(Tree tree) {
     tree = ASTHelpers.stripParentheses(tree);
-=======
-  private @Nullable Type getTreeType(Tree tree) {
->>>>>>> cbc3b515
     if (tree instanceof NewClassTree
         && ((NewClassTree) tree).getIdentifier() instanceof ParameterizedTypeTree) {
       ParameterizedTypeTree paramTypedTree =
@@ -848,52 +844,20 @@
       return;
     }
     Type invokedMethodType = methodSymbol.type;
-<<<<<<< HEAD
-    Type enclosingType = getEnclosingTypeForCallExpression(methodSymbol, tree, state, config);
+    Type enclosingType = getEnclosingTypeForCallExpression(methodSymbol, tree, state);
     if (enclosingType != null) {
       invokedMethodType =
           TypeSubstitutionUtils.memberType(state.getTypes(), enclosingType, methodSymbol, config);
-=======
-    // substitute class-level type arguments for instance methods
-    if (!methodSymbol.isStatic() && tree instanceof MethodInvocationTree) {
-      ExpressionTree methodSelect = ((MethodInvocationTree) tree).getMethodSelect();
-      Type enclosingType;
-      if (methodSelect instanceof MemberSelectTree) {
-        enclosingType = getTreeType(((MemberSelectTree) methodSelect).getExpression());
-      } else {
-        // implicit this parameter
-        enclosingType = methodSymbol.owner.type;
-      }
-      if (enclosingType != null) {
-        invokedMethodType =
-            TypeSubstitutionUtils.memberType(state.getTypes(), enclosingType, methodSymbol, config);
-      }
-    }
-
-    // substitute type arguments for constructor call
-    if (tree instanceof NewClassTree) {
-      // get the type arguments from the NewClassTree itself
-      Type enclosingType = getTreeType(tree);
-      if (enclosingType != null) {
-        invokedMethodType =
-            TypeSubstitutionUtils.memberType(state.getTypes(), enclosingType, methodSymbol, config);
-      }
->>>>>>> cbc3b515
     }
 
     // substitute type arguments for generic methods with explicit type arguments
     if (tree instanceof MethodInvocationTree && methodSymbol.type instanceof Type.ForAll) {
-<<<<<<< HEAD
       invokedMethodType =
           substituteTypeArgsInGenericMethodType(
               tree,
               invokedMethodType.asMethodType(),
               ((Type.ForAll) methodSymbol.type).tvars,
-              state,
-              config);
-=======
-      invokedMethodType = substituteTypeArgsInGenericMethodType(tree, methodSymbol, state);
->>>>>>> cbc3b515
+              state);
     }
 
     List<Type> formalParamTypes = invokedMethodType.getParameterTypes();
@@ -1097,13 +1061,9 @@
       // Substitute type arguments inside the return type
       Type.ForAll forAllType = (Type.ForAll) invokedMethodSymbol.type;
       Type substitutedReturnType =
-<<<<<<< HEAD
           substituteTypeArgsInGenericMethodType(
-                  tree, forAllType.qtype.asMethodType(), forAllType.tvars, state, config)
+                  tree, forAllType.qtype.asMethodType(), forAllType.tvars, state)
               .getReturnType();
-=======
-          substituteTypeArgsInGenericMethodType(tree, invokedMethodSymbol, state).getReturnType();
->>>>>>> cbc3b515
       // If this condition evaluates to false, we fall through to the subsequent logic, to handle
       // type variables declared on the enclosing class
       if (substitutedReturnType != null
@@ -1112,24 +1072,11 @@
       }
     }
 
-<<<<<<< HEAD
-    Type enclosingType =
-        getEnclosingTypeForCallExpression(invokedMethodSymbol, tree, state, config);
+    Type enclosingType = getEnclosingTypeForCallExpression(invokedMethodSymbol, tree, state);
     if (enclosingType == null) {
       return Nullness.NONNULL;
     } else {
-      return getGenericMethodReturnTypeNullness(invokedMethodSymbol, enclosingType, state, config);
-=======
-    if (!(tree.getMethodSelect() instanceof MemberSelectTree) || invokedMethodSymbol.isStatic()) {
-      return Nullness.NONNULL;
-    }
-    Type methodReceiverType =
-        getTreeType(((MemberSelectTree) tree.getMethodSelect()).getExpression());
-    if (methodReceiverType == null) {
-      return Nullness.NONNULL;
-    } else {
-      return getGenericMethodReturnTypeNullness(invokedMethodSymbol, methodReceiverType, state);
->>>>>>> cbc3b515
+      return getGenericMethodReturnTypeNullness(invokedMethodSymbol, enclosingType, state);
     }
   }
 
@@ -1148,28 +1095,17 @@
   /**
    * Substitutes the type arguments from a generic method invocation into the method's type.
    *
-<<<<<<< HEAD
    * @param tree the method invocation tree
    * @param methodType generic type for the invoked method
    * @param tvars type variables for the generic method
-=======
-   * @param tree the method invocation or new class tree
-   * @param methodSymbol symbol for the invoked generic method
->>>>>>> cbc3b515
    * @param state the visitor state
    * @return the substituted method type for the generic method
    */
   private Type substituteTypeArgsInGenericMethodType(
-<<<<<<< HEAD
       Tree tree,
       Type.MethodType methodType,
       com.sun.tools.javac.util.List<Type> tvars,
-      VisitorState state,
-      Config config) {
-=======
-      Tree tree, Symbol.MethodSymbol methodSymbol, VisitorState state) {
->>>>>>> cbc3b515
-
+      VisitorState state) {
     List<? extends Tree> typeArgumentTrees =
         (tree instanceof MethodInvocationTree)
             ? ((MethodInvocationTree) tree).getTypeArguments()
@@ -1178,16 +1114,10 @@
 
     // There are no explicit type arguments, so use the inferred types
     if (explicitTypeArgs.isEmpty()) {
-<<<<<<< HEAD
-      if (inferredSubstitutionsForGenericMethodCalls.containsKey(tree)) {
-        return substituteInferredTypesForTypeVariables(
-            state, methodType, inferredSubstitutionsForGenericMethodCalls.get(tree), config);
-=======
       if (inferredTypeVarNullabilityForGenericCalls.containsKey(tree)
           && tree instanceof MethodInvocationTree) {
         return getTypeWithInferredNullability(
-            state, underlyingMethodType, inferredTypeVarNullabilityForGenericCalls.get(tree));
->>>>>>> cbc3b515
+            state, methodType, inferredTypeVarNullabilityForGenericCalls.get(tree));
       }
     }
     return TypeSubstitutionUtils.subst(
@@ -1235,16 +1165,11 @@
     // If generic method invocation
     if (!invokedMethodSymbol.getTypeParameters().isEmpty()) {
       // Substitute the argument types within the MethodType
-<<<<<<< HEAD
       Type.ForAll forAllType = (Type.ForAll) invokedMethodSymbol.type;
       List<Type> substitutedParamTypes =
           substituteTypeArgsInGenericMethodType(
-                  tree, forAllType.qtype.asMethodType(), forAllType.tvars, state, config)
+                  tree, forAllType.qtype.asMethodType(), forAllType.tvars, state)
               .getParameterTypes();
-=======
-      Type substituted = substituteTypeArgsInGenericMethodType(tree, invokedMethodSymbol, state);
-      List<Type> substitutedParamTypes = substituted.getParameterTypes();
->>>>>>> cbc3b515
       // If this condition evaluates to false, we fall through to the subsequent logic, to handle
       // type variables declared on the enclosing class
       if (substitutedParamTypes != null
@@ -1255,14 +1180,12 @@
       }
     }
 
-    Type enclosingType =
-        getEnclosingTypeForCallExpression(invokedMethodSymbol, tree, state, config);
+    Type enclosingType = getEnclosingTypeForCallExpression(invokedMethodSymbol, tree, state);
     if (enclosingType == null) {
       return Nullness.NONNULL;
     }
 
-    return getGenericMethodParameterNullness(
-        paramIndex, invokedMethodSymbol, enclosingType, state, config);
+    return getGenericMethodParameterNullness(paramIndex, invokedMethodSymbol, enclosingType, state);
   }
 
   /**
@@ -1273,14 +1196,12 @@
    * @param invokedMethodSymbol symbol for the invoked method
    * @param tree the tree for the invocation
    * @param state the visitor state
-   * @param config the analysis config
    * @return the enclosing type for the method call, or null if it cannot be determined
    */
-  private static @Nullable Type getEnclosingTypeForCallExpression(
-      Symbol.MethodSymbol invokedMethodSymbol, Tree tree, VisitorState state, Config config) {
+  private @Nullable Type getEnclosingTypeForCallExpression(
+      Symbol.MethodSymbol invokedMethodSymbol, Tree tree, VisitorState state) {
     Type enclosingType = null;
     if (tree instanceof MethodInvocationTree) {
-<<<<<<< HEAD
       if (invokedMethodSymbol.isStatic()) {
         return null;
       }
@@ -1295,26 +1216,15 @@
           enclosingType = castToNonNull(ASTHelpers.getType(enclosingClassTree));
         }
       } else if (methodSelect instanceof MemberSelectTree) {
-        enclosingType = getTreeType(((MemberSelectTree) methodSelect).getExpression(), config);
-      }
-=======
-      enclosingType =
-          getTreeType(
-              ((MemberSelectTree) ((MethodInvocationTree) tree).getMethodSelect()).getExpression());
-
->>>>>>> cbc3b515
+        enclosingType = getTreeType(((MemberSelectTree) methodSelect).getExpression());
+      }
     } else {
       Verify.verify(tree instanceof NewClassTree);
       // for a constructor invocation, the type from the invocation itself is the "enclosing type"
       // for the purposes of determining type arguments
       enclosingType = getTreeType(tree);
     }
-<<<<<<< HEAD
     return enclosingType;
-=======
-
-    return getGenericMethodParameterNullness(paramIndex, invokedMethodSymbol, enclosingType, state);
->>>>>>> cbc3b515
   }
 
   /**
