package com.uber.nullaway.generics;

import static com.google.common.base.Verify.verify;
import static com.uber.nullaway.NullabilityUtil.castToNonNull;
import static com.uber.nullaway.generics.ConstraintSolver.InferredNullability.NULLABLE;

import com.google.common.base.Verify;
import com.google.errorprone.VisitorState;
import com.google.errorprone.util.ASTHelpers;
import com.sun.source.tree.AnnotatedTypeTree;
import com.sun.source.tree.AnnotationTree;
import com.sun.source.tree.AssignmentTree;
import com.sun.source.tree.ConditionalExpressionTree;
import com.sun.source.tree.ExpressionTree;
import com.sun.source.tree.IdentifierTree;
import com.sun.source.tree.MemberSelectTree;
import com.sun.source.tree.MethodInvocationTree;
import com.sun.source.tree.MethodTree;
import com.sun.source.tree.NewArrayTree;
import com.sun.source.tree.NewClassTree;
import com.sun.source.tree.ParameterizedTypeTree;
import com.sun.source.tree.ParenthesizedTree;
import com.sun.source.tree.Tree;
import com.sun.source.tree.VariableTree;
import com.sun.source.util.TreePath;
import com.sun.tools.javac.code.Attribute;
import com.sun.tools.javac.code.Symbol;
import com.sun.tools.javac.code.Symtab;
import com.sun.tools.javac.code.TargetType;
import com.sun.tools.javac.code.Type;
import com.sun.tools.javac.tree.JCTree;
import com.sun.tools.javac.util.ListBuffer;
import com.sun.tools.javac.util.Name;
import com.sun.tools.javac.util.Names;
import com.uber.nullaway.CodeAnnotationInfo;
import com.uber.nullaway.Config;
import com.uber.nullaway.ErrorBuilder;
import com.uber.nullaway.ErrorMessage;
import com.uber.nullaway.NullAway;
import com.uber.nullaway.NullabilityUtil;
import com.uber.nullaway.Nullness;
import com.uber.nullaway.generics.ConstraintSolver.UnsatisfiableConstraintsException;
import com.uber.nullaway.handlers.Handler;
import java.util.ArrayList;
import java.util.Collections;
import java.util.HashMap;
import java.util.LinkedHashMap;
import java.util.LinkedHashSet;
import java.util.List;
import java.util.Map;
import java.util.Objects;
import java.util.Set;
import javax.lang.model.element.Element;
import javax.lang.model.element.ElementKind;
import javax.lang.model.type.ExecutableType;
import javax.lang.model.type.TypeKind;
import javax.lang.model.type.TypeVariable;
import org.jspecify.annotations.Nullable;

/** Methods for performing checks related to generic types and nullability. */
public final class GenericsChecks {

  /**
   * Maps a Tree representing a call to a generic method or constructor to the inferred nullability
   * of its type arguments. The call must not have any explicit type arguments.
   */
  private final Map<MethodInvocationTree, Map<Element, ConstraintSolver.InferredNullability>>
      inferredTypeVarNullabilityForGenericCalls = new LinkedHashMap<>();

  private final NullAway analysis;
  private final Config config;
  private final Handler handler;

  public GenericsChecks(NullAway analysis, Config config, Handler handler) {
    this.analysis = analysis;
    this.config = config;
    this.handler = handler;
  }

  /**
   * Checks that for an instantiated generic type, {@code @Nullable} types are only used for type
   * variables that have a {@code @Nullable} upper bound.
   *
   * @param tree the tree representing the instantiated type
   * @param state visitor state
   */
  public void checkInstantiationForParameterizedTypedTree(
      ParameterizedTypeTree tree, VisitorState state) {
    if (!config.isJSpecifyMode()) {
      return;
    }
    List<? extends Tree> typeArguments = tree.getTypeArguments();
    if (typeArguments.isEmpty()) {
      return;
    }
    Map<Integer, Tree> nullableTypeArguments = new HashMap<>();
    for (int i = 0; i < typeArguments.size(); i++) {
      Tree curTypeArg = typeArguments.get(i);
      if (curTypeArg instanceof AnnotatedTypeTree) {
        AnnotatedTypeTree annotatedType = (AnnotatedTypeTree) curTypeArg;
        for (AnnotationTree annotation : annotatedType.getAnnotations()) {
          Type annotationType = ASTHelpers.getType(annotation);
          if (annotationType != null
              && Nullness.isNullableAnnotation(annotationType.toString(), config)) {
            nullableTypeArguments.put(i, curTypeArg);
            break;
          }
        }
      }
    }
    // base type that is being instantiated
    Type baseType = ASTHelpers.getType(tree);
    if (baseType == null) {
      return;
    }
    boolean[] typeParamsWithNullableUpperBound = getTypeParamsWithNullableUpperBound(baseType);
    com.sun.tools.javac.util.List<Type> baseTypeArgs = baseType.tsym.type.getTypeArguments();
    for (int i = 0; i < baseTypeArgs.size(); i++) {
      if (nullableTypeArguments.containsKey(i) && !typeParamsWithNullableUpperBound[i]) {
        // if base type variable does not have @Nullable upper bound then the instantiation is
        // invalid
        reportInvalidInstantiationError(
            nullableTypeArguments.get(i), baseType, baseTypeArgs.get(i), state);
      }
    }
  }

  private boolean[] getTypeParamsWithNullableUpperBound(Type type) {
    Symbol.TypeSymbol tsym = type.tsym;
    com.sun.tools.javac.util.List<Type> baseTypeArgs = tsym.type.getTypeArguments();
    boolean[] result = new boolean[baseTypeArgs.size()];
    for (int i = 0; i < baseTypeArgs.size(); i++) {
      Type typeVariable = baseTypeArgs.get(i);
      Type upperBound = typeVariable.getUpperBound();
      com.sun.tools.javac.util.List<Attribute.TypeCompound> annotationMirrors =
          upperBound.getAnnotationMirrors();
      if (Nullness.hasNullableAnnotation(annotationMirrors.stream(), config)
          || handler.onOverrideTypeParameterUpperBound(type.tsym.toString(), i)) {
        result[i] = true;
      }
    }
    // For handling types declared in bytecode rather than source code.
    // Due to a bug in javac versions before JDK 22 (https://bugs.openjdk.org/browse/JDK-8225377),
    // the above code does not work for types declared in bytecode.  We need to read the raw type
    // attributes instead.
    com.sun.tools.javac.util.List<Attribute.TypeCompound> rawTypeAttributes =
        tsym.getRawTypeAttributes();
    if (rawTypeAttributes != null) {
      for (Attribute.TypeCompound typeCompound : rawTypeAttributes) {
        if (typeCompound.position.type.equals(TargetType.CLASS_TYPE_PARAMETER_BOUND)
            && Nullness.isNullableAnnotation(
                typeCompound.type.tsym.getQualifiedName().toString(), config)) {
          int index = typeCompound.position.parameter_index;
          result[index] = true;
        }
      }
    }
    return result;
  }

  /**
   * Checks validity of type arguments at a generic method call. A {@code @Nullable} type argument
   * can only be used for a type variable that has a {@code @Nullable} upper bound.
   *
   * @param tree the tree representing the instantiated type
   * @param state visitor state
   */
  public void checkGenericMethodCallTypeArguments(Tree tree, VisitorState state) {
    List<? extends Tree> typeArguments;
    switch (tree.getKind()) {
      case METHOD_INVOCATION:
        typeArguments = ((MethodInvocationTree) tree).getTypeArguments();
        break;
      case NEW_CLASS:
        typeArguments = ((NewClassTree) tree).getTypeArguments();
        break;
      default:
        throw new RuntimeException("Unexpected tree kind: " + tree.getKind());
    }
    if (typeArguments.isEmpty()) {
      return;
    }
    // get Nullable annotated type arguments
    Map<Integer, Tree> nullableTypeArguments = new HashMap<>();
    for (int i = 0; i < typeArguments.size(); i++) {
      Tree curTypeArg = typeArguments.get(i);
      if (curTypeArg instanceof AnnotatedTypeTree) {
        AnnotatedTypeTree annotatedType = (AnnotatedTypeTree) curTypeArg;
        for (AnnotationTree annotation : annotatedType.getAnnotations()) {
          Type annotationType = ASTHelpers.getType(annotation);
          if (annotationType != null
              && Nullness.isNullableAnnotation(annotationType.toString(), config)) {
            nullableTypeArguments.put(i, curTypeArg);
            break;
          }
        }
      }
    }
    Symbol.MethodSymbol methodSymbol =
        castToNonNull((Symbol.MethodSymbol) ASTHelpers.getSymbol(tree));

    // check if type variables are allowed to be Nullable
    Type baseType = methodSymbol.asType();
    List<Type> baseTypeVariables = baseType.getTypeArguments();
    for (int i = 0; i < baseTypeVariables.size(); i++) {
      if (nullableTypeArguments.containsKey(i)) {
        Type typeVariable = baseTypeVariables.get(i);
        Type upperBound = typeVariable.getUpperBound();
        com.sun.tools.javac.util.List<Attribute.TypeCompound> annotationMirrors =
            upperBound.getAnnotationMirrors();
        boolean hasNullableAnnotation =
            Nullness.hasNullableAnnotation(annotationMirrors.stream(), config)
                || handler.onOverrideTypeParameterUpperBound(baseType.tsym.toString(), i);
        // if type variable's upper bound does not have @Nullable annotation then the instantiation
        // is invalid
        if (!hasNullableAnnotation) {
          reportInvalidTypeArgumentError(
              nullableTypeArguments.get(i), methodSymbol, typeVariable, state);
        }
      }
    }
  }

  private void reportInvalidTypeArgumentError(
      Tree tree, Symbol.MethodSymbol methodSymbol, Type typeVariable, VisitorState state) {
    ErrorBuilder errorBuilder = analysis.getErrorBuilder();
    ErrorMessage errorMessage =
        new ErrorMessage(
            ErrorMessage.MessageTypes.TYPE_PARAMETER_CANNOT_BE_NULLABLE,
            String.format(
                "Type argument cannot be @Nullable, as method %s's type variable %s is not @Nullable",
                methodSymbol.toString(), typeVariable.tsym.toString()));
    state.reportMatch(
        errorBuilder.createErrorDescription(
            errorMessage, analysis.buildDescription(tree), state, null));
  }

  private void reportInvalidInstantiationError(
      Tree tree, Type baseType, Type baseTypeVariable, VisitorState state) {
    ErrorBuilder errorBuilder = analysis.getErrorBuilder();
    ErrorMessage errorMessage =
        new ErrorMessage(
            ErrorMessage.MessageTypes.TYPE_PARAMETER_CANNOT_BE_NULLABLE,
            String.format(
                "Generic type parameter cannot be @Nullable, as type variable %s of type %s does not have a @Nullable upper bound",
                baseTypeVariable.tsym.toString(), baseType.tsym.toString()));
    state.reportMatch(
        errorBuilder.createErrorDescription(
            errorMessage, analysis.buildDescription(tree), state, null));
  }

  private void reportInvalidAssignmentInstantiationError(
      Tree tree, Type lhsType, Type rhsType, VisitorState state) {
    ErrorBuilder errorBuilder = analysis.getErrorBuilder();
    ErrorMessage errorMessage =
        new ErrorMessage(
            ErrorMessage.MessageTypes.ASSIGN_GENERIC_NULLABLE,
            String.format(
                "Cannot assign from type "
                    + prettyTypeForError(rhsType, state)
                    + " to type "
                    + prettyTypeForError(lhsType, state)
                    + " due to mismatched nullability of type parameters"));
    state.reportMatch(
        errorBuilder.createErrorDescription(
            errorMessage, analysis.buildDescription(tree), state, null));
  }

  private void reportInvalidReturnTypeError(
      Tree tree, Type methodType, Type returnType, VisitorState state) {
    ErrorBuilder errorBuilder = analysis.getErrorBuilder();
    ErrorMessage errorMessage =
        new ErrorMessage(
            ErrorMessage.MessageTypes.RETURN_NULLABLE_GENERIC,
            String.format(
                "Cannot return expression of type "
                    + prettyTypeForError(returnType, state)
                    + " from method with return type "
                    + prettyTypeForError(methodType, state)
                    + " due to mismatched nullability of type parameters"));
    state.reportMatch(
        errorBuilder.createErrorDescription(
            errorMessage, analysis.buildDescription(tree), state, null));
  }

  private void reportMismatchedTypeForTernaryOperator(
      Tree tree, Type expressionType, Type subPartType, VisitorState state) {
    ErrorBuilder errorBuilder = analysis.getErrorBuilder();
    ErrorMessage errorMessage =
        new ErrorMessage(
            ErrorMessage.MessageTypes.ASSIGN_GENERIC_NULLABLE,
            String.format(
                "Conditional expression must have type "
                    + prettyTypeForError(expressionType, state)
                    + " but the sub-expression has type "
                    + prettyTypeForError(subPartType, state)
                    + ", which has mismatched nullability of type parameters"));
    state.reportMatch(
        errorBuilder.createErrorDescription(
            errorMessage, analysis.buildDescription(tree), state, null));
  }

  private void reportInvalidParametersNullabilityError(
      Type formalParameterType,
      Type actualParameterType,
      ExpressionTree paramExpression,
      VisitorState state) {
    ErrorBuilder errorBuilder = analysis.getErrorBuilder();
    ErrorMessage errorMessage =
        new ErrorMessage(
            ErrorMessage.MessageTypes.PASS_NULLABLE_GENERIC,
            "Cannot pass parameter of type "
                + prettyTypeForError(actualParameterType, state)
                + ", as formal parameter has type "
                + prettyTypeForError(formalParameterType, state)
                + ", which has mismatched type parameter nullability");
    state.reportMatch(
        errorBuilder.createErrorDescription(
            errorMessage, analysis.buildDescription(paramExpression), state, null));
  }

  private void reportInvalidOverridingMethodReturnTypeError(
      Tree methodTree,
      Type overriddenMethodReturnType,
      Type overridingMethodReturnType,
      VisitorState state) {
    ErrorBuilder errorBuilder = analysis.getErrorBuilder();
    ErrorMessage errorMessage =
        new ErrorMessage(
            ErrorMessage.MessageTypes.WRONG_OVERRIDE_RETURN_GENERIC,
            "Method returns "
                + prettyTypeForError(overridingMethodReturnType, state)
                + ", but overridden method returns "
                + prettyTypeForError(overriddenMethodReturnType, state)
                + ", which has mismatched type parameter nullability");
    state.reportMatch(
        errorBuilder.createErrorDescription(
            errorMessage, analysis.buildDescription(methodTree), state, null));
  }

  private void reportInvalidOverridingMethodParamTypeError(
      Tree formalParameterTree, Type typeParameterType, Type methodParamType, VisitorState state) {
    ErrorBuilder errorBuilder = analysis.getErrorBuilder();
    ErrorMessage errorMessage =
        new ErrorMessage(
            ErrorMessage.MessageTypes.WRONG_OVERRIDE_PARAM_GENERIC,
            "Parameter has type "
                + prettyTypeForError(methodParamType, state)
                + ", but overridden method has parameter type "
                + prettyTypeForError(typeParameterType, state)
                + ", which has mismatched type parameter nullability");
    state.reportMatch(
        errorBuilder.createErrorDescription(
            errorMessage, analysis.buildDescription(formalParameterTree), state, null));
  }

  /**
   * This method returns the type of the given tree, including any type use annotations.
   *
   * <p>This method is required because in some cases, the type returned by {@link
   * com.google.errorprone.util.ASTHelpers#getType(Tree)} fails to preserve type use annotations,
   * e.g., when dealing with {@link com.sun.source.tree.NewClassTree} (e.g., {@code new
   * Foo<@Nullable A>}).
   *
   * @param tree A tree for which we need the type with preserved annotations.
   * @return Type of the tree with preserved annotations.
   */
  private @Nullable Type getTreeType(Tree tree) {
    if (tree instanceof NewClassTree
        && ((NewClassTree) tree).getIdentifier() instanceof ParameterizedTypeTree) {
      ParameterizedTypeTree paramTypedTree =
          (ParameterizedTypeTree) ((NewClassTree) tree).getIdentifier();
      if (paramTypedTree.getTypeArguments().isEmpty()) {
        // diamond operator, which we do not yet support; for now, return null
        // TODO: support diamond operators
        return null;
      }
      return typeWithPreservedAnnotations(paramTypedTree);
    } else if (tree instanceof NewArrayTree
        && ((NewArrayTree) tree).getType() instanceof AnnotatedTypeTree) {
      return typeWithPreservedAnnotations(tree);
    } else {
      Type result;
      if (tree instanceof VariableTree || tree instanceof IdentifierTree) {
        // type on the tree itself can be missing nested annotations for arrays; get the type from
        // the symbol for the variable instead
        result = castToNonNull(ASTHelpers.getSymbol(tree)).type;
      } else if (tree instanceof AssignmentTree) {
        // type on the tree itself can be missing nested annotations for arrays; get the type from
        // the symbol for the assigned location instead, if available
        AssignmentTree assignmentTree = (AssignmentTree) tree;
        Symbol lhsSymbol = ASTHelpers.getSymbol(assignmentTree.getVariable());
        if (lhsSymbol != null) {
          result = lhsSymbol.type;
        } else {
          result = ASTHelpers.getType(assignmentTree);
        }
      } else {
        result = ASTHelpers.getType(tree);
      }
      if (result != null && result.isRaw()) {
        // bail out of any checking involving raw types for now
        return null;
      }
      return result;
    }
  }

  /**
   * For a tree representing an assignment, ensures that from the perspective of type parameter
   * nullability, the type of the right-hand side is assignable to (a subtype of) the type of the
   * left-hand side. This check ensures that for every parameterized type nested in each of the
   * types, the type parameters have identical nullability.
   *
   * @param tree the tree to check, which must be either an {@link AssignmentTree} or a {@link
   *     VariableTree}
   * @param state the visitor state
   */
  public void checkTypeParameterNullnessForAssignability(Tree tree, VisitorState state) {
    Config config = analysis.getConfig();
    if (!config.isJSpecifyMode()) {
      return;
    }
    Type lhsType = getTreeType(tree);
    if (lhsType == null) {
      return;
    }
    ExpressionTree rhsTree;
    boolean assignedToLocal = false;
    if (tree instanceof VariableTree) {
      VariableTree varTree = (VariableTree) tree;
      rhsTree = varTree.getInitializer();
      Symbol treeSymbol = ASTHelpers.getSymbol(tree);
      assignedToLocal =
          treeSymbol != null && treeSymbol.getKind().equals(ElementKind.LOCAL_VARIABLE);
    } else {
      AssignmentTree assignmentTree = (AssignmentTree) tree;
      rhsTree = assignmentTree.getExpression();
      Symbol varSymbol = ASTHelpers.getSymbol(assignmentTree.getVariable());
      assignedToLocal = varSymbol != null && varSymbol.getKind().equals(ElementKind.LOCAL_VARIABLE);
    }
    // rhsTree can be null for a VariableTree.  Also, we don't need to do a check
    // if rhsTree is the null literal
    if (rhsTree == null || rhsTree.getKind().equals(Tree.Kind.NULL_LITERAL)) {
      return;
    }
    Type rhsType = getTreeType(rhsTree);
    if (rhsType != null) {
      if (isGenericCallNeedingInference(rhsTree)) {
        rhsType =
            inferGenericMethodCallType(
                state, (MethodInvocationTree) rhsTree, lhsType, assignedToLocal);
      }
      boolean isAssignmentValid = subtypeParameterNullability(lhsType, rhsType, state);
      if (!isAssignmentValid) {
        reportInvalidAssignmentInstantiationError(tree, lhsType, rhsType, state);
      }
    }
  }

  private ConstraintSolver makeSolver(VisitorState state, NullAway analysis) {
    return new ConstraintSolverImpl(config, state, analysis);
  }

  /**
   * Infers the type of a generic method call based on the assignment context. Side-effects the
   * #inferredSubstitutionsForGenericMethodCalls map with the inferred type.
   *
   * @param state the visitor state
   * @param invocationTree the method invocation tree representing the call to a generic method
   * @param typeFromAssignmentContext the type being "assigned to" in the assignment context
   * @param assignedToLocal true if the method call result is assigned to a local variable, false
   *     otherwise
   * @return the type of the method call after inference
   */
  private Type inferGenericMethodCallType(
      VisitorState state,
      MethodInvocationTree invocationTree,
      Type typeFromAssignmentContext,
      boolean assignedToLocal) {
    Verify.verify(isGenericCallNeedingInference(invocationTree));
    Symbol.MethodSymbol methodSymbol = ASTHelpers.getSymbol(invocationTree);
    Type type = methodSymbol.type;
    Map<Element, ConstraintSolver.InferredNullability> typeVarNullability =
        inferredTypeVarNullabilityForGenericCalls.get(invocationTree);
    if (typeVarNullability == null) {
      // generic method call with no explicit generic arguments
      // update inferred type arguments based on the assignment context
      ConstraintSolver solver = makeSolver(state, analysis);
      // allInvocations tracks the top-level invocations and any nested invocations that also
      // require inference
      Set<MethodInvocationTree> allInvocations = new LinkedHashSet<>();
      allInvocations.add(invocationTree);
      try {
        generateConstraintsForCall(
            typeFromAssignmentContext,
            assignedToLocal,
            solver,
            methodSymbol,
            invocationTree,
            allInvocations);
        typeVarNullability = solver.solve();
        for (MethodInvocationTree invTree : allInvocations) {
          inferredTypeVarNullabilityForGenericCalls.put(invTree, typeVarNullability);
        }
      } catch (UnsatisfiableConstraintsException e) {
        if (config.warnOnGenericInferenceFailure()) {
          ErrorBuilder errorBuilder = analysis.getErrorBuilder();
          ErrorMessage errorMessage =
              new ErrorMessage(
                  ErrorMessage.MessageTypes.GENERIC_INFERENCE_FAILURE,
                  String.format(
                      "Failed to infer type argument nullability for call %s: %s",
                      state.getSourceForNode(invocationTree), e.getMessage()));
          state.reportMatch(
              errorBuilder.createErrorDescription(
                  errorMessage, analysis.buildDescription(invocationTree), state, null));
        }
      }
    }
    // we get the return type of the method call with inferred nullability of type variables
    // substituted in.  So, if the method returns List<T>, and we inferred T to be nullable, then
    // methodReturnTypeWithInferredNullability will be List<@Nullable T>.
    Type methodReturnTypeWithInferredNullability =
        getTypeWithInferredNullability(state, ((Type.ForAll) type).qtype, typeVarNullability)
            .getReturnType();
    Type returnTypeAtCallSite = castToNonNull(ASTHelpers.getType(invocationTree));
    // then, we apply those nullability annotations to the return type at the call site.
    // So, continuing the above example, if javac inferred the type of the call to be List<String>,
    // we will return List<@Nullable String>, correcting its nullability based on our own inference.
    // TODO optimize the above steps to avoid doing so many substitutions in the future, if needed
    return TypeSubstitutionUtils.restoreExplicitNullabilityAnnotations(
        methodReturnTypeWithInferredNullability,
        returnTypeAtCallSite,
        config,
        Collections.emptyMap());
  }

  /**
   * Creates an updated version of type with nullability of type variable occurrences matching those
   * indicated in typeVarNullability, while preserving explicit nullability annotations on type
   * variable occurrences.
   *
   * @param state the visitor state
   * @param type the type to update
   * @param typeVarNullability a map from type variables their nullability
   * @return the type with nullability of type variable occurrences updated
   */
  private Type getTypeWithInferredNullability(
      VisitorState state,
      Type type,
      @Nullable Map<Element, ConstraintSolver.InferredNullability> typeVarNullability) {
    if (typeVarNullability == null) {
      return type;
    }
    Type withInferredNullability =
        substituteInferredNullabilityForTypeVariables(state, type, typeVarNullability);
    return TypeSubstitutionUtils.restoreExplicitNullabilityAnnotations(
        type, withInferredNullability, config, Collections.emptyMap());
  }

  /**
   * Generates inference constraints for a generic method call, including nested calls.
   *
   * @param typeFromAssignmentContext the type being "assigned to" in the assignment context of the
   *     call
   * @param assignedToLocal whether the method call result is assigned to a local variable
   * @param solver the constraint solver
   * @param methodSymbol the symbol for the method being called
   * @param methodInvocationTree the method invocation tree representing the call
   * @param allInvocations a set of all method invocations that require inference, including nested
   *     ones. This is an output parameter that gets mutated while generating the constraints to add
   *     nested invocations.
   * @throws UnsatisfiableConstraintsException if the constraints are determined to be unsatisfiable
   */
  private void generateConstraintsForCall(
      Type typeFromAssignmentContext,
      boolean assignedToLocal,
      ConstraintSolver solver,
      Symbol.MethodSymbol methodSymbol,
      MethodInvocationTree methodInvocationTree,
      Set<MethodInvocationTree> allInvocations)
      throws UnsatisfiableConstraintsException {
    // first, handle the return type flow
    solver.addSubtypeConstraint(
        methodSymbol.getReturnType(), typeFromAssignmentContext, assignedToLocal);
    // then, handle parameters
    List<? extends ExpressionTree> arguments = methodInvocationTree.getArguments();
    List<Symbol.VarSymbol> formalParams = methodSymbol.getParameters();
    boolean isVarArgs = methodSymbol.isVarArgs();
    int numNonVarargsParams = isVarArgs ? formalParams.size() - 1 : formalParams.size();
    for (int i = 0; i < numNonVarargsParams; i++) {
      ExpressionTree argument = arguments.get(i);
      Symbol.VarSymbol formalParam = formalParams.get(i);
      Type formalParamType = formalParam.type;
      generateConstraintsForParam(solver, allInvocations, argument, formalParamType);
    }
    if (isVarArgs
        && !formalParams.isEmpty()
        && NullabilityUtil.isVarArgsCall(methodInvocationTree)) {
      Symbol.VarSymbol varargsFormalParam = formalParams.get(formalParams.size() - 1);
      Type.ArrayType varargsArrayType = (Type.ArrayType) varargsFormalParam.type;
      Type varargsElementType = varargsArrayType.elemtype;
      for (int i = formalParams.size() - 1; i < arguments.size(); i++) {
        ExpressionTree argument = arguments.get(i);
        generateConstraintsForParam(solver, allInvocations, argument, varargsElementType);
      }
    }
  }

  private void generateConstraintsForParam(
      ConstraintSolver solver,
      Set<MethodInvocationTree> allInvocations,
      ExpressionTree argument,
      Type formalParamType) {
    // if the parameter is itself a generic call requiring inference, generate constraints for
    // that call
    if (isGenericCallNeedingInference(argument)) {
      MethodInvocationTree invTree = (MethodInvocationTree) argument;
      Symbol.MethodSymbol symbol = ASTHelpers.getSymbol(invTree);
      allInvocations.add(invTree);
      generateConstraintsForCall(formalParamType, false, solver, symbol, invTree, allInvocations);
    } else {
      Type argumentType = getTreeType(argument);
      if (argumentType == null) {
        // bail out of any checking involving raw types for now
        return;
      }
      solver.addSubtypeConstraint(argumentType, formalParamType, false);
    }
  }

  private static boolean isGenericCallNeedingInference(ExpressionTree argument) {
    // For now, we only support calls to generic methods.
    // TODO also support calls to generic constructors that use the diamond operator
    if (argument instanceof MethodInvocationTree) {
      MethodInvocationTree methodInvocation = (MethodInvocationTree) argument;
      Symbol.MethodSymbol methodSymbol = ASTHelpers.getSymbol(methodInvocation);
      // true for generic method calls with no explicit type arguments
      return methodSymbol != null
          && methodSymbol.type instanceof Type.ForAll
          && methodInvocation.getTypeArguments().isEmpty();
    }
    return false;
  }

  private Type substituteInferredNullabilityForTypeVariables(
      VisitorState state,
      Type targetType,
<<<<<<< HEAD
      Map<Element, ConstraintSolver.InferredNullability> typeVarNullability,
      Config config) {
=======
      Map<TypeVariable, ConstraintSolver.InferredNullability> typeVarNullability) {
>>>>>>> 128a74f0
    ListBuffer<Type> typeVars = new ListBuffer<>();
    ListBuffer<Type> inferredTypes = new ListBuffer<>();
    for (Map.Entry<Element, ConstraintSolver.InferredNullability> entry :
        typeVarNullability.entrySet()) {
      if (entry.getValue() == NULLABLE) {
        Type curTypeVar = (Type) entry.getKey().asType();
        typeVars.append(curTypeVar);
        inferredTypes.append(
            TypeSubstitutionUtils.typeWithAnnot(
                curTypeVar, GenericsChecks.getSyntheticNullAnnotType(state)));
      }
    }
    return TypeSubstitutionUtils.subst(
        state.getTypes(), targetType, typeVars.toList(), inferredTypes.toList(), config);
  }

  /**
   * Checks that the nullability of type parameters for a returned expression matches that of the
   * type parameters of the enclosing method's return type.
   *
   * @param retExpr the returned expression
   * @param methodSymbol symbol for enclosing method
   * @param state the visitor state
   */
  public void checkTypeParameterNullnessForFunctionReturnType(
      ExpressionTree retExpr, Symbol.MethodSymbol methodSymbol, VisitorState state) {
    Config config = analysis.getConfig();
    if (!config.isJSpecifyMode()) {
      return;
    }

    Type formalReturnType = methodSymbol.getReturnType();
    if (formalReturnType.isRaw()) {
      // bail out of any checking involving raw types for now
      return;
    }
    Type returnExpressionType = getTreeType(retExpr);
    if (returnExpressionType != null) {
      if (isGenericCallNeedingInference(retExpr)) {
        returnExpressionType =
            inferGenericMethodCallType(
                state, (MethodInvocationTree) retExpr, formalReturnType, false);
      }
      boolean isReturnTypeValid =
          subtypeParameterNullability(formalReturnType, returnExpressionType, state);
      if (!isReturnTypeValid) {
        reportInvalidReturnTypeError(retExpr, formalReturnType, returnExpressionType, state);
      }
    }
  }

  /**
   * Compare two types for identical type parameter nullability, recursively checking nested generic
   * types. See <a href="https://jspecify.dev/docs/spec/#nullness-delegating-subtyping">the JSpecify
   * specification</a> and <a
   * href="https://docs.oracle.com/javase/specs/jls/se14/html/jls-4.html#jls-4.10.2">the JLS
   * subtyping rules for class and interface types</a>.
   *
   * @param lhsType type for the lhs of the assignment
   * @param rhsType type for the rhs of the assignment
   * @param state the visitor state
   */
  private boolean identicalTypeParameterNullability(
      Type lhsType, Type rhsType, VisitorState state) {
    return lhsType.accept(new CheckIdenticalNullabilityVisitor(state, this), rhsType);
  }

  /**
   * Like {@link #identicalTypeParameterNullability(Type, Type, VisitorState)}, but allows for
   * covariant array subtyping at the top level.
   *
   * @param lhsType type for the lhs of the assignment
   * @param rhsType type for the rhs of the assignment
   * @param state the visitor state
   */
  private boolean subtypeParameterNullability(Type lhsType, Type rhsType, VisitorState state) {
    if (lhsType.isRaw()) {
      return true;
    }
    if (lhsType.getKind().equals(TypeKind.ARRAY) && rhsType.getKind().equals(TypeKind.ARRAY)) {
      // for array types we must allow covariance, i.e., an array of @NonNull references is a
      // subtype of an array of @Nullable references; see
      // https://github.com/jspecify/jspecify/issues/65
      Type.ArrayType lhsArrayType = (Type.ArrayType) lhsType;
      Type.ArrayType rhsArrayType = (Type.ArrayType) rhsType;
      Type lhsComponentType = lhsArrayType.getComponentType();
      Type rhsComponentType = rhsArrayType.getComponentType();
      boolean isLHSNullableAnnotated = isNullableAnnotated(lhsComponentType);
      boolean isRHSNullableAnnotated = isNullableAnnotated(rhsComponentType);
      // an array of @Nullable references is _not_ a subtype of an array of @NonNull references
      if (isRHSNullableAnnotated && !isLHSNullableAnnotated) {
        return false;
      }
      return identicalTypeParameterNullability(lhsComponentType, rhsComponentType, state);
    } else {
      return identicalTypeParameterNullability(lhsType, rhsType, state);
    }
  }

  /**
   * For the Parameterized typed trees, ASTHelpers.getType(tree) does not return a Type with
   * preserved annotations. This method takes a Parameterized typed tree as an input and returns the
   * Type of the tree with the annotations.
   *
   * @param tree A parameterized typed tree for which we need class type with preserved annotations.
   * @return A Type with preserved annotations.
   */
  private Type typeWithPreservedAnnotations(Tree tree) {
    return tree.accept(new PreservedAnnotationTreeVisitor(config), null);
  }

  /**
   * For a conditional expression <em>c</em>, check whether the type parameter nullability for each
   * sub-expression of <em>c</em> matches the type parameter nullability of <em>c</em> itself.
   *
   * <p>Note that the type parameter nullability for <em>c</em> is computed by javac and reflects
   * what is required of the surrounding context (an assignment, parameter pass, etc.). It is
   * possible that both sub-expressions of <em>c</em> will have identical type parameter
   * nullability, but will still not match the type parameter nullability of <em>c</em> itself, due
   * to requirements from the surrounding context. In such a case, our error messages may be
   * somewhat confusing; we may want to improve this in the future.
   *
   * @param tree A conditional expression tree to check
   * @param state the visitor state
   */
  public void checkTypeParameterNullnessForConditionalExpression(
      ConditionalExpressionTree tree, VisitorState state) {
    Config config = analysis.getConfig();
    if (!config.isJSpecifyMode()) {
      return;
    }

    Tree truePartTree = tree.getTrueExpression();
    Tree falsePartTree = tree.getFalseExpression();

    Type condExprType = getConditionalExpressionType(tree, state);
    Type truePartType = getTreeType(truePartTree);
    Type falsePartType = getTreeType(falsePartTree);
    // The condExpr type should be the least-upper bound of the true and false part types.  To check
    // the nullability annotations, we check that the true and false parts are assignable to the
    // type of the whole expression
    if (condExprType != null) {
      if (truePartType != null) {
        if (!subtypeParameterNullability(condExprType, truePartType, state)) {
          reportMismatchedTypeForTernaryOperator(truePartTree, condExprType, truePartType, state);
        }
      }
      if (falsePartType != null) {
        if (!subtypeParameterNullability(condExprType, falsePartType, state)) {
          reportMismatchedTypeForTernaryOperator(falsePartTree, condExprType, falsePartType, state);
        }
      }
    }
  }

  private @Nullable Type getConditionalExpressionType(
      ConditionalExpressionTree tree, VisitorState state) {
    // hack: sometimes array nullability doesn't get computed correctly for a conditional expression
    // on the RHS of an assignment.  So, look at the type of the assignment tree.
    TreePath parentPath = state.getPath().getParentPath();
    Tree parent = parentPath.getLeaf();
    while (parent instanceof ParenthesizedTree) {
      parentPath = parentPath.getParentPath();
      parent = parentPath.getLeaf();
    }
    if (parent instanceof AssignmentTree || parent instanceof VariableTree) {
      return getTreeType(parent);
    }
    return getTreeType(tree);
  }

  /**
   * Checks that for each parameter p at a call, the type parameter nullability for p's type matches
   * that of the corresponding formal parameter. If a mismatch is found, report an error.
   *
   * @param methodSymbol the symbol for the method being called
   * @param tree the tree representing the method call
   * @param actualParams the actual parameters at the call
   * @param isVarArgs true if the call is to a varargs method
   * @param state the visitor state
   */
  public void compareGenericTypeParameterNullabilityForCall(
      Symbol.MethodSymbol methodSymbol,
      Tree tree,
      List<? extends ExpressionTree> actualParams,
      boolean isVarArgs,
      VisitorState state) {
    Config config = analysis.getConfig();
    if (!config.isJSpecifyMode()) {
      return;
    }
    Type invokedMethodType = methodSymbol.type;
    // substitute class-level type arguments for instance methods
    if (!methodSymbol.isStatic() && tree instanceof MethodInvocationTree) {
      ExpressionTree methodSelect = ((MethodInvocationTree) tree).getMethodSelect();
      Type enclosingType;
      if (methodSelect instanceof MemberSelectTree) {
        enclosingType = getTreeType(((MemberSelectTree) methodSelect).getExpression());
      } else {
        // implicit this parameter
        enclosingType = methodSymbol.owner.type;
      }
      if (enclosingType != null) {
        invokedMethodType =
            TypeSubstitutionUtils.memberType(state.getTypes(), enclosingType, methodSymbol, config);
      }
    }

    // substitute type arguments for constructor call
    if (tree instanceof NewClassTree) {
      // get the type arguments from the NewClassTree itself
      Type enclosingType = getTreeType(tree);
      if (enclosingType != null) {
        invokedMethodType =
            TypeSubstitutionUtils.memberType(state.getTypes(), enclosingType, methodSymbol, config);
      }
    }

    // substitute type arguments for generic methods with explicit type arguments
    if (tree instanceof MethodInvocationTree && methodSymbol.type instanceof Type.ForAll) {
      invokedMethodType = substituteTypeArgsInGenericMethodType(tree, methodSymbol, state);
    }
    List<Type> formalParamTypes = invokedMethodType.getParameterTypes();
    int n = formalParamTypes.size();
    if (isVarArgs) {
      // If the last argument is var args, don't check it now, it will be checked against
      // all remaining actual arguments in the next loop.
      n = n - 1;
    }
    for (int i = 0; i < n; i++) {
      Type formalParameter = formalParamTypes.get(i);
      if (formalParameter.isRaw()) {
        // bail out of any checking involving raw types for now
        return;
      }
      ExpressionTree currentActualParam = actualParams.get(i);
      Type actualParameterType = getTreeType(currentActualParam);
      if (actualParameterType != null) {
        if (isGenericCallNeedingInference(currentActualParam)) {
          // infer the type of the method call based on the assignment context
          // and the formal parameter type
          actualParameterType =
              inferGenericMethodCallType(
                  state, (MethodInvocationTree) currentActualParam, formalParameter, false);
        }
        if (!subtypeParameterNullability(formalParameter, actualParameterType, state)) {
          reportInvalidParametersNullabilityError(
              formalParameter, actualParameterType, currentActualParam, state);
        }
      }
    }
    if (isVarArgs && !formalParamTypes.isEmpty() && NullabilityUtil.isVarArgsCall(tree)) {
      Type varargsElementType =
          ((Type.ArrayType) formalParamTypes.get(formalParamTypes.size() - 1)).elemtype;
      for (int i = formalParamTypes.size() - 1; i < actualParams.size(); i++) {
        ExpressionTree actualParamExpr = actualParams.get(i);
        Type actualParameterType = getTreeType(actualParamExpr);
        if (actualParameterType != null) {
          if (isGenericCallNeedingInference(actualParamExpr)) {
            actualParameterType =
                inferGenericMethodCallType(
                    state, (MethodInvocationTree) actualParamExpr, varargsElementType, false);
          }
          if (!subtypeParameterNullability(varargsElementType, actualParameterType, state)) {
            reportInvalidParametersNullabilityError(
                varargsElementType, actualParameterType, actualParamExpr, state);
          }
        }
      }
    }
  }

  /**
   * Checks that type parameter nullability is consistent between an overriding method and the
   * corresponding overridden method.
   *
   * @param tree A method tree to check
   * @param overridingMethod A symbol of the overriding method
   * @param overriddenMethod A symbol of the overridden method
   * @param state the visitor state
   */
  public void checkTypeParameterNullnessForMethodOverriding(
      MethodTree tree,
      Symbol.MethodSymbol overridingMethod,
      Symbol.MethodSymbol overriddenMethod,
      VisitorState state) {
    if (!analysis.getConfig().isJSpecifyMode()) {
      return;
    }
    // Obtain type parameters for the overridden method within the context of the overriding
    // method's class
    Type methodWithTypeParams =
        TypeSubstitutionUtils.memberType(
            state.getTypes(), overridingMethod.owner.type, overriddenMethod, analysis.getConfig());

    checkTypeParameterNullnessForOverridingMethodReturnType(tree, methodWithTypeParams, state);
    checkTypeParameterNullnessForOverridingMethodParameterType(tree, methodWithTypeParams, state);
  }

  /**
   * Computes the nullability of the return type of some generic method when seen as a member of
   * some class {@code C}, based on type parameter nullability within {@code C}.
   *
   * <p>Consider the following example:
   *
   * <pre>
   *     interface Fn<P extends @Nullable Object, R extends @Nullable Object> {
   *         R apply(P p);
   *     }
   *     class C implements Fn<String, @Nullable String> {
   *         public @Nullable String apply(String p) {
   *             return null;
   *         }
   *     }
   * </pre>
   *
   * <p>Within the context of class {@code C}, the method {@code Fn.apply} has a return type of
   * {@code @Nullable String}, since {@code @Nullable String} is passed as the type parameter for
   * {@code R}. Hence, it is valid for overriding method {@code C.apply} to return {@code @Nullable
   * String}.
   *
   * @param method the generic method
   * @param enclosingSymbol the enclosing class in which we want to know {@code method}'s return
   *     type nullability
   * @param state Visitor state
   * @return nullability of the return type of {@code method} in the context of {@code
   *     enclosingType}
   */
  public Nullness getGenericMethodReturnTypeNullness(
      Symbol.MethodSymbol method, Symbol enclosingSymbol, VisitorState state) {
    Type enclosingType = getTypeForSymbol(enclosingSymbol, state);
    return getGenericMethodReturnTypeNullness(method, enclosingType, state);
  }

  /**
   * Get the type for the symbol, accounting for anonymous classes
   *
   * @param symbol the symbol
   * @param state the visitor state
   * @return the type for {@code symbol}
   */
  private @Nullable Type getTypeForSymbol(Symbol symbol, VisitorState state) {
    if (symbol.isAnonymous()) {
      // For anonymous classes, symbol.type does not contain annotations on generic type parameters.
      // So, we get a correct type from the enclosing NewClassTree representing the anonymous class.
      TreePath path = state.getPath();
      path =
          castToNonNull(ASTHelpers.findPathFromEnclosingNodeToTopLevel(path, NewClassTree.class));
      NewClassTree newClassTree = (NewClassTree) path.getLeaf();
      if (newClassTree.getClassBody() == null) {
        throw new RuntimeException(
            "method should be directly inside an anonymous NewClassTree "
                + state.getSourceForNode(path.getLeaf()));
      }
      Type typeFromTree = getTreeType(newClassTree);
      if (typeFromTree != null) {
        verify(
            state.getTypes().isAssignable(symbol.type, typeFromTree),
            "%s is not assignable to %s",
            symbol.type,
            typeFromTree);
      }
      return typeFromTree;
    } else {
      return symbol.type;
    }
  }

  public Nullness getGenericMethodReturnTypeNullness(
      Symbol.MethodSymbol method, @Nullable Type enclosingType, VisitorState state) {
    if (enclosingType == null) {
      // we have no additional information from generics, so return NONNULL (presence of a @Nullable
      // annotation should have been handled by the caller)
      return Nullness.NONNULL;
    }
    Type overriddenMethodType =
        TypeSubstitutionUtils.memberType(state.getTypes(), enclosingType, method, config);
    verify(
        overriddenMethodType instanceof ExecutableType,
        "expected ExecutableType but instead got %s",
        overriddenMethodType.getClass());
    return getTypeNullness(overriddenMethodType.getReturnType());
  }

  /**
   * Computes the nullness of the return of a generic method at an invocation, in the context of the
   * declared type of its receiver argument. If the return type is a type variable, its nullness
   * depends on the nullability of the corresponding type parameter in the receiver's type or the
   * type argument of the method call.
   *
   * <p>Consider the following example:
   *
   * <pre>
   *     interface Fn<P extends @Nullable Object, R extends @Nullable Object> {
   *         R apply(P p);
   *     }
   *     class C implements Fn<String, @Nullable String> {
   *         public @Nullable String apply(String p) {
   *             return null;
   *         }
   *     }
   *     static void m() {
   *         Fn<String, @Nullable String> f = new C();
   *         f.apply("hello").hashCode(); // NPE
   *     }
   * </pre>
   *
   * <p>The declared type of {@code f} passes {@code Nullable String} as the type parameter for type
   * variable {@code R}. So, the call {@code f.apply("hello")} returns {@code @Nullable} and an
   * error should be reported.
   *
   * @param invokedMethodSymbol symbol for the invoked method
   * @param tree the tree for the invocation
   * @return Nullness of invocation's return type, or {@code NONNULL} if the call does not invoke an
   *     instance method
   */
  public Nullness getGenericReturnNullnessAtInvocation(
      Symbol.MethodSymbol invokedMethodSymbol, MethodInvocationTree tree, VisitorState state) {
    // If generic method invocation
    if (!invokedMethodSymbol.getTypeParameters().isEmpty()) {
      // Substitute type arguments inside the return type
      Type substitutedReturnType =
          substituteTypeArgsInGenericMethodType(tree, invokedMethodSymbol, state).getReturnType();
      // If this condition evaluates to false, we fall through to the subsequent logic, to handle
      // type variables declared on the enclosing class
      if (substitutedReturnType != null
          && Objects.equals(getTypeNullness(substitutedReturnType), Nullness.NULLABLE)) {
        return Nullness.NULLABLE;
      }
    }

    if (!(tree.getMethodSelect() instanceof MemberSelectTree) || invokedMethodSymbol.isStatic()) {
      return Nullness.NONNULL;
    }
    Type methodReceiverType =
        getTreeType(((MemberSelectTree) tree.getMethodSelect()).getExpression());
    if (methodReceiverType == null) {
      return Nullness.NONNULL;
    } else {
      return getGenericMethodReturnTypeNullness(invokedMethodSymbol, methodReceiverType, state);
    }
  }

  private static com.sun.tools.javac.util.List<Type> convertTreesToTypes(
      List<? extends Tree> typeArgumentTrees) {
    List<Type> types = new ArrayList<>();
    for (Tree tree : typeArgumentTrees) {
      if (tree instanceof JCTree.JCExpression) {
        JCTree.JCExpression expression = (JCTree.JCExpression) tree;
        types.add(expression.type); // Retrieve the Type
      }
    }
    return com.sun.tools.javac.util.List.from(types);
  }

  /**
   * Substitutes the type arguments from a generic method invocation into the method's type.
   *
   * @param tree the method invocation or new class tree
   * @param methodSymbol symbol for the invoked generic method
   * @param state the visitor state
   * @return the substituted method type for the generic method
   */
  private Type substituteTypeArgsInGenericMethodType(
      Tree tree, Symbol.MethodSymbol methodSymbol, VisitorState state) {

    List<? extends Tree> typeArgumentTrees =
        (tree instanceof MethodInvocationTree)
            ? ((MethodInvocationTree) tree).getTypeArguments()
            : ((NewClassTree) tree).getTypeArguments();
    com.sun.tools.javac.util.List<Type> explicitTypeArgs = convertTreesToTypes(typeArgumentTrees);

    Type.ForAll forAllType = (Type.ForAll) methodSymbol.type;
    Type.MethodType underlyingMethodType = (Type.MethodType) forAllType.qtype;

    // There are no explicit type arguments, so use the inferred types
    if (explicitTypeArgs.isEmpty()) {
      if (inferredTypeVarNullabilityForGenericCalls.containsKey(tree)
          && tree instanceof MethodInvocationTree) {
        return getTypeWithInferredNullability(
            state, underlyingMethodType, inferredTypeVarNullabilityForGenericCalls.get(tree));
      }
    }
    return TypeSubstitutionUtils.subst(
        state.getTypes(), underlyingMethodType, forAllType.tvars, explicitTypeArgs, config);
  }

  /**
   * Computes the nullness of a formal parameter of a generic method at an invocation, in the
   * context of the declared type of its receiver argument. If the formal parameter's type is a type
   * variable, its nullness depends on the nullability of the corresponding type parameter in the
   * receiver's type.
   *
   * <p>Consider the following example:
   *
   * <pre>
   *     interface Fn<P extends @Nullable Object, R extends @Nullable Object> {
   *         R apply(P p);
   *     }
   *     class C implements Fn<@Nullable String, String> {
   *         public String apply(@Nullable String p) {
   *             return "";
   *         }
   *     }
   *     static void m() {
   *         Fn<@Nullable String, String> f = new C();
   *         f.apply(null);
   *     }
   * </pre>
   *
   * <p>The declared type of {@code f} passes {@code Nullable String} as the type parameter for type
   * variable {@code P}. So, it is legal to pass {@code null} as a parameter to {@code f.apply}.
   *
   * @param paramIndex parameter index
   * @param invokedMethodSymbol symbol for the invoked method
   * @param tree the tree for the invocation
   * @param state the visitor state
   * @return Nullness of parameter at {@code paramIndex}, or {@code NONNULL} if the call does not
   *     invoke an instance method
   */
  public Nullness getGenericParameterNullnessAtInvocation(
      int paramIndex, Symbol.MethodSymbol invokedMethodSymbol, Tree tree, VisitorState state) {
    boolean isVarargsParam =
        invokedMethodSymbol.isVarArgs()
            && paramIndex == invokedMethodSymbol.getParameters().size() - 1;
    // If generic method invocation
    if (!invokedMethodSymbol.getTypeParameters().isEmpty()) {
      // Substitute the argument types within the MethodType
      Type substituted = substituteTypeArgsInGenericMethodType(tree, invokedMethodSymbol, state);
      List<Type> substitutedParamTypes = substituted.getParameterTypes();
      // If this condition evaluates to false, we fall through to the subsequent logic, to handle
      // type variables declared on the enclosing class
      if (substitutedParamTypes != null
          && Objects.equals(
              getParameterTypeNullness(substitutedParamTypes.get(paramIndex), isVarargsParam),
              Nullness.NULLABLE)) {
        return Nullness.NULLABLE;
      }
    }

    if (tree instanceof MethodInvocationTree) {
      if (!(((MethodInvocationTree) tree).getMethodSelect() instanceof MemberSelectTree)
          || invokedMethodSymbol.isStatic()) {
        return Nullness.NONNULL;
      }
    }

    Type enclosingType = null;
    if (tree instanceof MethodInvocationTree) {
      enclosingType =
          getTreeType(
              ((MemberSelectTree) ((MethodInvocationTree) tree).getMethodSelect()).getExpression());

    } else {
      Verify.verify(tree instanceof NewClassTree);
      // for a constructor invocation, the type from the invocation itself is the "enclosing type"
      // for the purposes of determining type arguments
      enclosingType = getTreeType(tree);
    }

    return getGenericMethodParameterNullness(paramIndex, invokedMethodSymbol, enclosingType, state);
  }

  /**
   * Computes the nullability of a parameter type of some generic method when seen as a member of
   * some class {@code C}, based on type parameter nullability within {@code C}.
   *
   * <p>Consider the following example:
   *
   * <pre>
   *     interface Fn<P extends @Nullable Object, R extends @Nullable Object> {
   *         R apply(P p);
   *     }
   *     class C implements Fn<@Nullable String, String> {
   *         public String apply(@Nullable String p) {
   *             return "";
   *         }
   *     }
   * </pre>
   *
   * <p>Within the context of class {@code C}, the method {@code Fn.apply} has a parameter type of
   * {@code @Nullable String}, since {@code @Nullable String} is passed as the type parameter for
   * {@code P}. Hence, overriding method {@code C.apply} must take a {@code @Nullable String} as a
   * parameter.
   *
   * @param parameterIndex index of the parameter
   * @param method the generic method
   * @param enclosingSymbol the enclosing symbol in which we want to know {@code method}'s parameter
   *     type nullability
   * @param state the visitor state
   * @return nullability of the relevant parameter type of {@code method} in the context of {@code
   *     enclosingSymbol}
   */
  public Nullness getGenericMethodParameterNullness(
      int parameterIndex, Symbol.MethodSymbol method, Symbol enclosingSymbol, VisitorState state) {
    Type enclosingType = getTypeForSymbol(enclosingSymbol, state);
    return getGenericMethodParameterNullness(parameterIndex, method, enclosingType, state);
  }

  /**
   * Just like {@link #getGenericMethodParameterNullness(int, Symbol.MethodSymbol, Symbol,
   * VisitorState)}, but takes the enclosing {@code Type} rather than the enclosing {@code Symbol}.
   *
   * @param parameterIndex index of the parameter
   * @param method the generic method
   * @param enclosingType the enclosing type in which we want to know {@code method}'s parameter
   *     type nullability
   * @param state the visitor state
   * @return nullability of the relevant parameter type of {@code method} in the context of {@code
   *     enclosingType}
   */
  public Nullness getGenericMethodParameterNullness(
      int parameterIndex,
      Symbol.MethodSymbol method,
      @Nullable Type enclosingType,
      VisitorState state) {
    if (enclosingType == null) {
      // we have no additional information from generics, so return NONNULL (presence of a top-level
      // @Nullable annotation is handled elsewhere)
      return Nullness.NONNULL;
    }
    boolean isVarargsParam =
        method.isVarArgs() && parameterIndex == method.getParameters().size() - 1;

    Type methodType =
        TypeSubstitutionUtils.memberType(state.getTypes(), enclosingType, method, config);
    Type paramType = methodType.getParameterTypes().get(parameterIndex);
    return getParameterTypeNullness(paramType, isVarargsParam);
  }

  /**
   * This method compares the type parameter annotations for overriding method parameters with
   * corresponding type parameters for the overridden method and reports an error if they don't
   * match
   *
   * @param tree tree for overriding method
   * @param overriddenMethodType type of the overridden method
   * @param state the visitor state
   */
  private void checkTypeParameterNullnessForOverridingMethodParameterType(
      MethodTree tree, Type overriddenMethodType, VisitorState state) {
    List<? extends VariableTree> methodParameters = tree.getParameters();
    List<Type> overriddenMethodParameterTypes = overriddenMethodType.getParameterTypes();
    for (int i = 0; i < methodParameters.size(); i++) {
      Type overridingMethodParameterType = getTreeType(methodParameters.get(i));
      Type overriddenMethodParameterType = overriddenMethodParameterTypes.get(i);
      if (overriddenMethodParameterType != null && overridingMethodParameterType != null) {
        // allow contravariant subtyping
        if (!subtypeParameterNullability(
            overridingMethodParameterType, overriddenMethodParameterType, state)) {
          reportInvalidOverridingMethodParamTypeError(
              methodParameters.get(i),
              overriddenMethodParameterType,
              overridingMethodParameterType,
              state);
        }
      }
    }
  }

  /**
   * This method compares the type parameter annotations for an overriding method's return type with
   * corresponding type parameters for the overridden method and reports an error if they don't
   * match
   *
   * @param tree tree for overriding method
   * @param overriddenMethodType type of the overridden method
   * @param state the visitor state
   */
  private void checkTypeParameterNullnessForOverridingMethodReturnType(
      MethodTree tree, Type overriddenMethodType, VisitorState state) {
    Type overriddenMethodReturnType = overriddenMethodType.getReturnType();
    // We get the return type from the Symbol; the type attached to tree may not have correct
    // annotations for array types
    Type overridingMethodReturnType = ASTHelpers.getSymbol(tree).getReturnType();
    if (overriddenMethodReturnType.isRaw() || overridingMethodReturnType.isRaw()) {
      return;
    }
    // allow covariant subtyping
    if (!subtypeParameterNullability(
        overriddenMethodReturnType, overridingMethodReturnType, state)) {
      reportInvalidOverridingMethodReturnTypeError(
          tree, overriddenMethodReturnType, overridingMethodReturnType, state);
    }
  }

  /**
   * Returns the nullness of a formal parameter type, based on the nullability annotations on the
   * type.
   *
   * @param type The type of the parameter
   * @param isVarargsParam true if the parameter is a varargs parameter
   * @return The nullness of the parameter type
   */
  private Nullness getParameterTypeNullness(Type type, boolean isVarargsParam) {
    if (isVarargsParam) {
      // type better be an array type
      verify(
          type.getKind().equals(TypeKind.ARRAY),
          "expected array type for varargs parameter, got %s",
          type);
      // use the component type to determine nullness
      Type.ArrayType arrayType = (Type.ArrayType) type;
      Type componentType = arrayType.getComponentType();
      return getTypeNullness(componentType);
    } else {
      // For non-varargs, we just check the type itself
      return getTypeNullness(type);
    }
  }

  /**
   * @param type A type for which we need the Nullness.
   * @return Returns the Nullness of the type based on the Nullability annotation.
   */
  private Nullness getTypeNullness(Type type) {
    boolean hasNullableAnnotation =
        Nullness.hasNullableAnnotation(type.getAnnotationMirrors().stream(), config);
    if (hasNullableAnnotation) {
      return Nullness.NULLABLE;
    }
    return Nullness.NONNULL;
  }

  /**
   * Returns a pretty-printed representation of type suitable for error messages. The representation
   * uses simple names rather than fully-qualified names, and retains all type-use annotations.
   */
  public static String prettyTypeForError(Type type, VisitorState state) {
    return type.accept(new GenericTypePrettyPrintingVisitor(state), null);
  }

  /**
   * Checks if a given expression <em>e</em> is a lambda or method reference such that (1) the
   * declared return type of the method for <em>e</em> is a generic type variable, and (2)
   * <em>e</em> is being passed as a parameter to an unannotated method. In such cases, the caller
   * should treat <em>e</em> as being allowed to return a {@code Nullable} value, even if the
   * locally-computed type of the expression is not {@code @Nullable}. This special treatment is
   * necessary to properly avoid reporting errors when interacting with unannotated / unmarked code.
   *
   * @param methodSymbol the symbol for the method corresponding to <em>e</em>
   * @param expressionTree the expression <em>e</em>
   * @param state visitor state
   * @param codeAnnotationInfo information on which code is annotated
   */
  public boolean passingLambdaOrMethodRefWithGenericReturnToUnmarkedCode(
      Symbol.MethodSymbol methodSymbol,
      ExpressionTree expressionTree,
      VisitorState state,
      CodeAnnotationInfo codeAnnotationInfo) {
    Type methodType = methodSymbol.type;
    boolean returnsGeneric = methodType.getReturnType() instanceof TypeVariable;
    if (!returnsGeneric) {
      return false;
    }
    boolean callingUnannotated = false;
    TreePath path = state.getPath();
    while (path != null && !path.getLeaf().equals(expressionTree)) {
      path = path.getParentPath();
    }
    verify(path != null, "did not find lambda or method reference tree in TreePath");
    Tree parentOfLambdaTree = path.getParentPath().getLeaf();
    if (parentOfLambdaTree instanceof MethodInvocationTree) {
      Symbol.MethodSymbol parentMethodSymbol =
          ASTHelpers.getSymbol((MethodInvocationTree) parentOfLambdaTree);
      callingUnannotated =
          codeAnnotationInfo.isSymbolUnannotated(parentMethodSymbol, config, handler);
    }
    return callingUnannotated;
  }

  /**
   * Clears the cache of inferred substitutions for generic method calls. This should be invoked
   * after each CompilationUnit to avoid memory leaks.
   */
  public void clearCache() {
    inferredTypeVarNullabilityForGenericCalls.clear();
  }

  public boolean isNullableAnnotated(Type type) {
    return Nullness.hasNullableAnnotation(type.getAnnotationMirrors().stream(), config);
  }

  /**
   * Returns a "fake" {@link Type} object representing a synthetic {@code @Nullable} annotation.
   *
   * <p>This is needed for cases where we need to treat a type as nullable, but there is no actual
   * {@code @Nullable} annotation in the code. The returned type is an {@link Type.ErrorType}. We
   * cannot create a proper {@link Type.ClassType} from outside the {@code com.sun.tools.javac.code}
   * package, so this is the best we can do. Given this is a "fake" type, {@code ErrorType} seems
   * appropriate.
   *
   * @param state the visitor state, used to access javac internals like {@link Names} and {@link
   *     Symtab}.
   * @return a fake {@code Type} for a synthetic {@code @Nullable} annotation.
   */
  public static Type getSyntheticNullAnnotType(VisitorState state) {
    Names names = Names.instance(state.context);
    Symtab symtab = Symtab.instance(state.context);
    Name name = names.fromString("nullaway.synthetic");
    Symbol.PackageSymbol packageSymbol = new Symbol.PackageSymbol(name, symtab.noSymbol);
    Name simpleName = names.fromString("Nullable");
    return new Type.ErrorType(simpleName, packageSymbol, Type.noType);
  }
}<|MERGE_RESOLUTION|>--- conflicted
+++ resolved
@@ -647,12 +647,7 @@
   private Type substituteInferredNullabilityForTypeVariables(
       VisitorState state,
       Type targetType,
-<<<<<<< HEAD
-      Map<Element, ConstraintSolver.InferredNullability> typeVarNullability,
-      Config config) {
-=======
-      Map<TypeVariable, ConstraintSolver.InferredNullability> typeVarNullability) {
->>>>>>> 128a74f0
+      Map<Element, ConstraintSolver.InferredNullability> typeVarNullability) {
     ListBuffer<Type> typeVars = new ListBuffer<>();
     ListBuffer<Type> inferredTypes = new ListBuffer<>();
     for (Map.Entry<Element, ConstraintSolver.InferredNullability> entry :
