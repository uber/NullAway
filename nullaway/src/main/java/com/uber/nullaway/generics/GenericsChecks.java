--- conflicted
+++ resolved
@@ -670,10 +670,7 @@
       return;
     }
     Type invokedMethodType = methodSymbol.type;
-<<<<<<< HEAD
-=======
     // substitute class-level type arguments for instance methods
->>>>>>> 1e29ca76
     if (!methodSymbol.isStatic() && tree instanceof MethodInvocationTree) {
       ExpressionTree methodSelect = ((MethodInvocationTree) tree).getMethodSelect();
       Type enclosingType;
@@ -684,15 +681,6 @@
         enclosingType = methodSymbol.owner.type;
       }
       if (enclosingType != null) {
-<<<<<<< HEAD
-        invokedMethodType = state.getTypes().memberType(enclosingType, methodSymbol);
-      }
-    }
-    // Handle generic methods
-    if (tree instanceof MethodInvocationTree && methodSymbol.type instanceof Type.ForAll) {
-      invokedMethodType =
-          substituteGenericTypeArgsToExplicit((MethodInvocationTree) tree, methodSymbol, state);
-=======
         invokedMethodType =
             TypeSubstitutionUtils.memberType(state.getTypes(), enclosingType, methodSymbol);
       }
@@ -701,7 +689,6 @@
     if (tree instanceof MethodInvocationTree && methodSymbol.type instanceof Type.ForAll) {
       invokedMethodType =
           substituteTypeArgsInGenericMethodType((MethodInvocationTree) tree, methodSymbol, state);
->>>>>>> 1e29ca76
     }
     List<Type> formalParamTypes = invokedMethodType.getParameterTypes();
     int n = formalParamTypes.size();
@@ -894,11 +881,7 @@
     if (!invokedMethodSymbol.getTypeParameters().isEmpty()) {
       // Substitute type arguments inside the return type
       Type substitutedReturnType =
-<<<<<<< HEAD
-          substituteGenericTypeArgsToExplicit(tree, invokedMethodSymbol, state).getReturnType();
-=======
           substituteTypeArgsInGenericMethodType(tree, invokedMethodSymbol, state).getReturnType();
->>>>>>> 1e29ca76
       // If this condition evaluates to false, we fall through to the subsequent logic, to handle
       // type variables declared on the enclosing class
       if (substitutedReturnType != null
@@ -930,20 +913,6 @@
       }
     }
     return com.sun.tools.javac.util.List.from(types);
-  }
-
-  private static Type substituteGenericTypeArgsToExplicit(
-      MethodInvocationTree methodInvocationTreetree,
-      Symbol.MethodSymbol methodSymbol,
-      VisitorState state) {
-    MethodInvocationTree methodInvocationTree = (MethodInvocationTree) methodInvocationTreetree;
-
-    List<? extends Tree> typeArgumentTrees = methodInvocationTree.getTypeArguments();
-    com.sun.tools.javac.util.List<Type> explicitTypeArgs = convertTreesToTypes(typeArgumentTrees);
-
-    Type.ForAll forAllType = (Type.ForAll) methodSymbol.type;
-    Type.MethodType underlyingMethodType = (Type.MethodType) forAllType.qtype;
-    return state.getTypes().subst(underlyingMethodType, forAllType.tvars, explicitTypeArgs);
   }
 
   /**
@@ -1014,12 +983,8 @@
       // Substitute the argument types within the MethodType
       // NOTE: if explicitTypeArgs is empty, this is a noop
       List<Type> substitutedParamTypes =
-<<<<<<< HEAD
-          substituteGenericTypeArgsToExplicit(tree, invokedMethodSymbol, state).getParameterTypes();
-=======
           substituteTypeArgsInGenericMethodType(tree, invokedMethodSymbol, state)
               .getParameterTypes();
->>>>>>> 1e29ca76
       // If this condition evaluates to false, we fall through to the subsequent logic, to handle
       // type variables declared on the enclosing class
       if (substitutedParamTypes != null
