package com.uber.nullaway.generics;

import static com.google.common.base.Verify.verify;
import static com.uber.nullaway.NullabilityUtil.castToNonNull;
import static com.uber.nullaway.generics.ConstraintSolver.InferredNullability.NULLABLE;

import com.google.common.base.Preconditions;
import com.google.common.base.Verify;
import com.google.errorprone.VisitorState;
import com.google.errorprone.util.ASTHelpers;
import com.sun.source.tree.AnnotatedTypeTree;
import com.sun.source.tree.AnnotationTree;
import com.sun.source.tree.AssignmentTree;
import com.sun.source.tree.BlockTree;
import com.sun.source.tree.ClassTree;
import com.sun.source.tree.ConditionalExpressionTree;
import com.sun.source.tree.ExpressionTree;
import com.sun.source.tree.IdentifierTree;
import com.sun.source.tree.LambdaExpressionTree;
import com.sun.source.tree.MemberSelectTree;
import com.sun.source.tree.MethodInvocationTree;
import com.sun.source.tree.MethodTree;
import com.sun.source.tree.NewArrayTree;
import com.sun.source.tree.NewClassTree;
import com.sun.source.tree.ParameterizedTypeTree;
import com.sun.source.tree.ParenthesizedTree;
import com.sun.source.tree.ReturnTree;
import com.sun.source.tree.Tree;
import com.sun.source.tree.VariableTree;
import com.sun.source.util.TreePath;
import com.sun.source.util.TreeScanner;
import com.sun.tools.javac.code.Attribute;
import com.sun.tools.javac.code.Symbol;
import com.sun.tools.javac.code.Symtab;
import com.sun.tools.javac.code.TargetType;
import com.sun.tools.javac.code.Type;
import com.sun.tools.javac.tree.JCTree;
import com.sun.tools.javac.util.ListBuffer;
import com.sun.tools.javac.util.Name;
import com.sun.tools.javac.util.Names;
import com.uber.nullaway.CodeAnnotationInfo;
import com.uber.nullaway.Config;
import com.uber.nullaway.ErrorBuilder;
import com.uber.nullaway.ErrorMessage;
import com.uber.nullaway.InvocationArguments;
import com.uber.nullaway.NullAway;
import com.uber.nullaway.NullabilityUtil;
import com.uber.nullaway.Nullness;
import com.uber.nullaway.generics.ConstraintSolver.UnsatisfiableConstraintsException;
import com.uber.nullaway.handlers.Handler;
import java.util.ArrayList;
import java.util.Collections;
import java.util.HashMap;
import java.util.LinkedHashMap;
import java.util.LinkedHashSet;
import java.util.List;
import java.util.Map;
import java.util.Objects;
import java.util.Set;
import java.util.concurrent.atomic.AtomicReference;
import javax.lang.model.element.Element;
import javax.lang.model.element.ElementKind;
import javax.lang.model.type.ExecutableType;
import javax.lang.model.type.TypeKind;
import javax.lang.model.type.TypeVariable;
import org.jspecify.annotations.Nullable;

/** Methods for performing checks related to generic types and nullability. */
public final class GenericsChecks {

  /** Marker interface for results of attempting to infer nullability of type variables at a call */
  private interface MethodInferenceResult {}

  /**
   * Indicates successful inference of nullability of type variables at a call. Stores the inferred
   * type variable nullability.
   */
  private static final class InferenceSuccess implements MethodInferenceResult {
    final Map<Element, ConstraintSolver.InferredNullability> typeVarNullability;

    InferenceSuccess(Map<Element, ConstraintSolver.InferredNullability> typeVarNullability) {
      this.typeVarNullability = typeVarNullability;
    }
  }

  /** Indicates failed inference of nullability of type variables at a call */
  private static final class InferenceFailure implements MethodInferenceResult {
    @SuppressWarnings("UnusedVariable") // keep this as it may be useful in the future
    final @Nullable String errorMessage;

    InferenceFailure(@Nullable String errorMessage) {
      this.errorMessage = errorMessage;
    }
  }

  /**
   * Maps a Tree representing a call to a generic method or constructor to the result of inferring
   * its type argument nullability. The call must not have any explicit type arguments. If a tree is
   * not present as a key in this map, it means inference has not yet been attempted for that call.
   */
  private final Map<MethodInvocationTree, MethodInferenceResult>
      inferredTypeVarNullabilityForGenericCalls = new LinkedHashMap<>();

  /**
   * Maps each {@code LambdaExpressionTree} passed as a parameter to a generic method to its
   * inferred type, if inference for the generic method call succeeded.
   */
  private final Map<LambdaExpressionTree, Type> inferredLambdaTypes = new LinkedHashMap<>();

  public @Nullable Type getInferredLambdaType(LambdaExpressionTree tree) {
    return inferredLambdaTypes.get(tree);
  }

  private final NullAway analysis;
  private final Config config;
  private final Handler handler;

  public GenericsChecks(NullAway analysis, Config config, Handler handler) {
    this.analysis = analysis;
    this.config = config;
    this.handler = handler;
  }

  /**
   * Checks that for an instantiated generic type, {@code @Nullable} types are only used for type
   * variables that have a {@code @Nullable} upper bound.
   *
   * @param tree the tree representing the instantiated type
   * @param state visitor state
   */
  public void checkInstantiationForParameterizedTypedTree(
      ParameterizedTypeTree tree, VisitorState state) {
    if (!config.isJSpecifyMode()) {
      return;
    }
    List<? extends Tree> typeArguments = tree.getTypeArguments();
    if (typeArguments.isEmpty()) {
      return;
    }
    Map<Integer, Tree> nullableTypeArguments = new HashMap<>();
    for (int i = 0; i < typeArguments.size(); i++) {
      Tree curTypeArg = typeArguments.get(i);
      if (curTypeArg instanceof AnnotatedTypeTree) {
        AnnotatedTypeTree annotatedType = (AnnotatedTypeTree) curTypeArg;
        for (AnnotationTree annotation : annotatedType.getAnnotations()) {
          Type annotationType = ASTHelpers.getType(annotation);
          if (annotationType != null
              && Nullness.isNullableAnnotation(annotationType.toString(), config)) {
            nullableTypeArguments.put(i, curTypeArg);
            break;
          }
        }
      }
    }
    // base type that is being instantiated
    Type baseType = ASTHelpers.getType(tree);
    if (baseType == null) {
      return;
    }
    boolean[] typeParamsWithNullableUpperBound = getTypeParamsWithNullableUpperBound(baseType);
    com.sun.tools.javac.util.List<Type> baseTypeArgs = baseType.tsym.type.getTypeArguments();
    for (int i = 0; i < baseTypeArgs.size(); i++) {
      if (nullableTypeArguments.containsKey(i) && !typeParamsWithNullableUpperBound[i]) {
        // if base type variable does not have @Nullable upper bound then the instantiation is
        // invalid
        reportInvalidInstantiationError(
            nullableTypeArguments.get(i), baseType, baseTypeArgs.get(i), state);
      }
    }
  }

  private boolean[] getTypeParamsWithNullableUpperBound(Type type) {
    Symbol.TypeSymbol tsym = type.tsym;
    com.sun.tools.javac.util.List<Type> baseTypeArgs = tsym.type.getTypeArguments();
    boolean[] result = new boolean[baseTypeArgs.size()];
    for (int i = 0; i < baseTypeArgs.size(); i++) {
      Type typeVariable = baseTypeArgs.get(i);
      Type upperBound = typeVariable.getUpperBound();
      com.sun.tools.javac.util.List<Attribute.TypeCompound> annotationMirrors =
          upperBound.getAnnotationMirrors();
      if (Nullness.hasNullableAnnotation(annotationMirrors.stream(), config)
          || handler.onOverrideClassTypeVariableUpperBound(type.tsym.toString(), i)) {
        result[i] = true;
      }
    }
    // For handling types declared in bytecode rather than source code.
    // Due to a bug in javac versions before JDK 22 (https://bugs.openjdk.org/browse/JDK-8225377),
    // the above code does not work for types declared in bytecode.  We need to read the raw type
    // attributes instead.
    com.sun.tools.javac.util.List<Attribute.TypeCompound> rawTypeAttributes =
        tsym.getRawTypeAttributes();
    if (rawTypeAttributes != null) {
      for (Attribute.TypeCompound typeCompound : rawTypeAttributes) {
        if (typeCompound.position.type.equals(TargetType.CLASS_TYPE_PARAMETER_BOUND)
            && Nullness.isNullableAnnotation(
                typeCompound.type.tsym.getQualifiedName().toString(), config)) {
          int index = typeCompound.position.parameter_index;
          result[index] = true;
        }
      }
    }
    return result;
  }

  /**
   * Checks validity of type arguments at a generic method call. A {@code @Nullable} type argument
   * can only be used for a type variable that has a {@code @Nullable} upper bound.
   *
   * @param tree the tree representing the instantiated type
   * @param state visitor state
   */
  public void checkGenericMethodCallTypeArguments(Tree tree, VisitorState state) {
    List<? extends Tree> typeArguments;
    switch (tree.getKind()) {
      case METHOD_INVOCATION:
        typeArguments = ((MethodInvocationTree) tree).getTypeArguments();
        break;
      case NEW_CLASS:
        typeArguments = ((NewClassTree) tree).getTypeArguments();
        break;
      default:
        throw new RuntimeException("Unexpected tree kind: " + tree.getKind());
    }
    if (typeArguments.isEmpty()) {
      return;
    }
    // get Nullable annotated type arguments
    Map<Integer, Tree> nullableTypeArguments = new HashMap<>();
    for (int i = 0; i < typeArguments.size(); i++) {
      Tree curTypeArg = typeArguments.get(i);
      if (curTypeArg instanceof AnnotatedTypeTree) {
        AnnotatedTypeTree annotatedType = (AnnotatedTypeTree) curTypeArg;
        for (AnnotationTree annotation : annotatedType.getAnnotations()) {
          Type annotationType = ASTHelpers.getType(annotation);
          if (annotationType != null
              && Nullness.isNullableAnnotation(annotationType.toString(), config)) {
            nullableTypeArguments.put(i, curTypeArg);
            break;
          }
        }
      }
    }
    Symbol.MethodSymbol methodSymbol =
        castToNonNull((Symbol.MethodSymbol) ASTHelpers.getSymbol(tree));

    // check if type variables are allowed to be Nullable
    Type baseType = methodSymbol.asType();
    List<Type> baseTypeVariables = baseType.getTypeArguments();
    for (int i = 0; i < baseTypeVariables.size(); i++) {
      if (nullableTypeArguments.containsKey(i)) {
        Type typeVariable = baseTypeVariables.get(i);
        Type upperBound = typeVariable.getUpperBound();
        com.sun.tools.javac.util.List<Attribute.TypeCompound> annotationMirrors =
            upperBound.getAnnotationMirrors();
        boolean hasNullableAnnotation =
            Nullness.hasNullableAnnotation(annotationMirrors.stream(), config)
                || handler.onOverrideClassTypeVariableUpperBound(baseType.tsym.toString(), i);
        // if type variable's upper bound does not have @Nullable annotation then the instantiation
        // is invalid
        if (!hasNullableAnnotation
            && !handler.onOverrideMethodTypeVariableUpperBound(methodSymbol, i)) {
          reportInvalidTypeArgumentError(
              nullableTypeArguments.get(i), methodSymbol, typeVariable, state);
        }
      }
    }
  }

  private void reportInvalidTypeArgumentError(
      Tree tree, Symbol.MethodSymbol methodSymbol, Type typeVariable, VisitorState state) {
    ErrorBuilder errorBuilder = analysis.getErrorBuilder();
    ErrorMessage errorMessage =
        new ErrorMessage(
            ErrorMessage.MessageTypes.TYPE_PARAMETER_CANNOT_BE_NULLABLE,
            String.format(
                "Type argument cannot be @Nullable, as method %s's type variable %s is not @Nullable",
                methodSymbol.toString(), typeVariable.tsym.toString()));
    state.reportMatch(
        errorBuilder.createErrorDescription(
            errorMessage, analysis.buildDescription(tree), state, null));
  }

  private void reportInvalidInstantiationError(
      Tree tree, Type baseType, Type baseTypeVariable, VisitorState state) {
    ErrorBuilder errorBuilder = analysis.getErrorBuilder();
    ErrorMessage errorMessage =
        new ErrorMessage(
            ErrorMessage.MessageTypes.TYPE_PARAMETER_CANNOT_BE_NULLABLE,
            String.format(
                "Generic type parameter cannot be @Nullable, as type variable %s of type %s does not have a @Nullable upper bound",
                baseTypeVariable.tsym.toString(), baseType.tsym.toString()));
    state.reportMatch(
        errorBuilder.createErrorDescription(
            errorMessage, analysis.buildDescription(tree), state, null));
  }

  private void reportInvalidAssignmentInstantiationError(
      Tree tree, Type lhsType, Type rhsType, VisitorState state) {
    ErrorBuilder errorBuilder = analysis.getErrorBuilder();
    String msg = errorMessageForIncompatibleTypesAtPseudoAssignment(lhsType, rhsType, state);
    ErrorMessage errorMessage =
        new ErrorMessage(ErrorMessage.MessageTypes.ASSIGN_GENERIC_NULLABLE, msg);
    state.reportMatch(
        errorBuilder.createErrorDescription(
            errorMessage, analysis.buildDescription(tree), state, null));
  }

  private String errorMessageForIncompatibleTypesAtPseudoAssignment(
      Type lhsType, Type rhsType, VisitorState state) {
    String prettyRhsType = prettyTypeForError(rhsType, state);
    String result =
        String.format(
            "incompatible types: %s cannot be converted to %s",
            prettyRhsType, prettyTypeForError(lhsType, state));
    if (!ASTHelpers.isSameType(lhsType, rhsType, state)
        && lhsType.getKind() == TypeKind.DECLARED
        && rhsType.getKind() == TypeKind.DECLARED) {
      Symbol.TypeSymbol lhsSym = lhsType.asElement();
      if (lhsSym instanceof Symbol.ClassSymbol) {
        Type asSuper =
            TypeSubstitutionUtils.asSuper(
                state.getTypes(), rhsType, (Symbol.ClassSymbol) lhsSym, config);
        if (asSuper != null) {
          result +=
              String.format(
                  " (%s is a subtype of %s)", prettyRhsType, prettyTypeForError(asSuper, state));
        }
      }
    }
    return result;
  }

  private void reportInvalidReturnTypeError(
      Tree tree, Type methodType, Type returnType, VisitorState state) {
    ErrorBuilder errorBuilder = analysis.getErrorBuilder();
    ErrorMessage errorMessage =
        new ErrorMessage(
            ErrorMessage.MessageTypes.RETURN_NULLABLE_GENERIC,
            errorMessageForIncompatibleTypesAtPseudoAssignment(methodType, returnType, state));
    state.reportMatch(
        errorBuilder.createErrorDescription(
            errorMessage, analysis.buildDescription(tree), state, null));
  }

  private void reportMismatchedTypeForTernaryOperator(
      Tree tree, Type expressionType, Type subPartType, VisitorState state) {
    ErrorBuilder errorBuilder = analysis.getErrorBuilder();
    ErrorMessage errorMessage =
        new ErrorMessage(
            ErrorMessage.MessageTypes.ASSIGN_GENERIC_NULLABLE,
            String.format(
                "Conditional expression must have type "
                    + prettyTypeForError(expressionType, state)
                    + " but the sub-expression has type "
                    + prettyTypeForError(subPartType, state)
                    + ", which has mismatched nullability of type parameters"));
    state.reportMatch(
        errorBuilder.createErrorDescription(
            errorMessage, analysis.buildDescription(tree), state, null));
  }

  private void reportInvalidParametersNullabilityError(
      Type formalParameterType,
      Type actualParameterType,
      ExpressionTree paramExpression,
      VisitorState state) {
    ErrorBuilder errorBuilder = analysis.getErrorBuilder();
    ErrorMessage errorMessage =
        new ErrorMessage(
            ErrorMessage.MessageTypes.PASS_NULLABLE_GENERIC,
            errorMessageForIncompatibleTypesAtPseudoAssignment(
                formalParameterType, actualParameterType, state));
    state.reportMatch(
        errorBuilder.createErrorDescription(
            errorMessage, analysis.buildDescription(paramExpression), state, null));
  }

  private void reportInvalidOverridingMethodReturnTypeError(
      Tree methodTree,
      Type overriddenMethodReturnType,
      Type overridingMethodReturnType,
      VisitorState state) {
    ErrorBuilder errorBuilder = analysis.getErrorBuilder();
    ErrorMessage errorMessage =
        new ErrorMessage(
            ErrorMessage.MessageTypes.WRONG_OVERRIDE_RETURN_GENERIC,
            "Method returns "
                + prettyTypeForError(overridingMethodReturnType, state)
                + ", but overridden method returns "
                + prettyTypeForError(overriddenMethodReturnType, state)
                + ", which has mismatched type parameter nullability");
    state.reportMatch(
        errorBuilder.createErrorDescription(
            errorMessage, analysis.buildDescription(methodTree), state, null));
  }

  private void reportInvalidOverridingMethodParamTypeError(
      Tree formalParameterTree, Type typeParameterType, Type methodParamType, VisitorState state) {
    ErrorBuilder errorBuilder = analysis.getErrorBuilder();
    ErrorMessage errorMessage =
        new ErrorMessage(
            ErrorMessage.MessageTypes.WRONG_OVERRIDE_PARAM_GENERIC,
            "Parameter has type "
                + prettyTypeForError(methodParamType, state)
                + ", but overridden method has parameter type "
                + prettyTypeForError(typeParameterType, state)
                + ", which has mismatched type parameter nullability");
    state.reportMatch(
        errorBuilder.createErrorDescription(
            errorMessage, analysis.buildDescription(formalParameterTree), state, null));
  }

  /**
   * This method returns the type of the given tree, including any type use annotations.
   *
   * <p>This method is required because in some cases, the type returned by {@link
   * com.google.errorprone.util.ASTHelpers#getType(Tree)} fails to preserve type use annotations,
   * e.g., when dealing with {@link com.sun.source.tree.NewClassTree} (e.g., {@code new
   * Foo<@Nullable A>}).
   *
   * @param tree A tree for which we need the type with preserved annotations.
   * @return Type of the tree with preserved annotations.
   */
<<<<<<< HEAD
  private @Nullable Type getTreeType(Tree tree) {
    // for method reference,
    // state.getTypes().memberType(NullabilityUtil.getFunctionalInterfaceMethod(tree,
    // state.getTypes()).owner.type, tree.sym)
=======
  private @Nullable Type getTreeType(Tree tree, VisitorState state) {
>>>>>>> 938a8972
    tree = ASTHelpers.stripParentheses(tree);
    if (tree instanceof NewClassTree
        && ((NewClassTree) tree).getIdentifier() instanceof ParameterizedTypeTree) {
      ParameterizedTypeTree paramTypedTree =
          (ParameterizedTypeTree) ((NewClassTree) tree).getIdentifier();
      if (paramTypedTree.getTypeArguments().isEmpty()) {
        // diamond operator, which we do not yet support; for now, return null
        // TODO: support diamond operators
        return null;
      }
      return typeWithPreservedAnnotations(paramTypedTree);
    } else if (tree instanceof NewArrayTree
        && ((NewArrayTree) tree).getType() instanceof AnnotatedTypeTree) {
      return typeWithPreservedAnnotations(tree);
    } else {
      Type result;
      if (tree instanceof VariableTree) {
        // type on the tree itself can be missing nested annotations for arrays; get the type from
        // the symbol for the variable instead
        result = castToNonNull(ASTHelpers.getSymbol(tree)).type;
      } else if (tree instanceof IdentifierTree) {
        // handle "this" specially, for cases where it appears inside an anonymous class
        IdentifierTree identifierTree = (IdentifierTree) tree;
        Symbol symbol = castToNonNull(ASTHelpers.getSymbol(identifierTree));
        if (identifierTree.getName().contentEquals("this")) {
          Symbol owner = symbol.owner;
          if (owner != null) {
            Symbol.ClassSymbol enclosingClass = owner.enclClass();
            if (enclosingClass != null) {
              Type enclosingType = getTypeForSymbol(enclosingClass, state);
              if (enclosingType != null) {
                return enclosingType;
              }
            }
          }
        }
        result = symbol.type;
      } else if (tree instanceof AssignmentTree) {
        // type on the tree itself can be missing nested annotations for arrays; get the type from
        // the symbol for the assigned location instead, if available
        AssignmentTree assignmentTree = (AssignmentTree) tree;
        Symbol lhsSymbol = ASTHelpers.getSymbol(assignmentTree.getVariable());
        if (lhsSymbol != null) {
          result = lhsSymbol.type;
        } else {
          result = ASTHelpers.getType(assignmentTree);
        }
      } else {
        result = ASTHelpers.getType(tree);
        if (result != null) {
          // for method invocations and field reads, there may be annotations on type variables in
          // the return / field type that need to be restored
          if (tree instanceof MethodInvocationTree) {
            MethodInvocationTree invocationTree = (MethodInvocationTree) tree;
            Type returnType = castToNonNull(ASTHelpers.getSymbol(invocationTree)).getReturnType();
            result =
                TypeSubstitutionUtils.restoreExplicitNullabilityAnnotations(
                    returnType, result, config, Collections.emptyMap());
          } else if (tree instanceof MemberSelectTree) {
            MemberSelectTree memberSelectTree = (MemberSelectTree) tree;
            Symbol memberSelectSymbol = ASTHelpers.getSymbol(memberSelectTree);
            if (memberSelectSymbol != null && memberSelectSymbol.getKind().isField()) {
              Type fieldType = memberSelectSymbol.type;
              result =
                  TypeSubstitutionUtils.restoreExplicitNullabilityAnnotations(
                      fieldType, result, config, Collections.emptyMap());
            }
          }
        }
      }
      if (result != null && result.isRaw()) {
        // bail out of any checking involving raw types for now
        return null;
      }
      return result;
    }
  }

  /**
   * For a tree representing an assignment, ensures that from the perspective of type parameter
   * nullability, the type of the right-hand side is assignable to (a subtype of) the type of the
   * left-hand side. This check ensures that for every parameterized type nested in each of the
   * types, the type parameters have identical nullability.
   *
   * @param tree the tree to check, which must be either an {@link AssignmentTree} or a {@link
   *     VariableTree}
   * @param state the visitor state
   */
  public void checkTypeParameterNullnessForAssignability(Tree tree, VisitorState state) {
    Config config = analysis.getConfig();
    if (!config.isJSpecifyMode()) {
      return;
    }
    Type lhsType = getTreeType(tree, state);
    if (lhsType == null) {
      return;
    }
    ExpressionTree rhsTree;
    boolean assignedToLocal;
    if (tree instanceof VariableTree) {
      VariableTree varTree = (VariableTree) tree;
      rhsTree = varTree.getInitializer();
      assignedToLocal = isAssignmentToLocalVariable(varTree);
    } else if (tree instanceof AssignmentTree) {
      AssignmentTree assignmentTree = (AssignmentTree) tree;
      rhsTree = assignmentTree.getExpression();
      assignedToLocal = isAssignmentToLocalVariable(assignmentTree);
    } else {
      throw new RuntimeException("Unexpected tree type: " + tree.getKind());
    }
    // rhsTree can be null for a VariableTree.  Also, we don't need to do a check
    // if rhsTree is the null literal
    if (rhsTree == null || rhsTree.getKind().equals(Tree.Kind.NULL_LITERAL)) {
      return;
    }
    Type rhsType = getTreeType(rhsTree, state);
    if (rhsType != null) {
      if (isGenericCallNeedingInference(rhsTree)) {
        rhsType =
            inferGenericMethodCallType(
                state, (MethodInvocationTree) rhsTree, null, lhsType, assignedToLocal, false);
      }
      boolean isAssignmentValid = subtypeParameterNullability(lhsType, rhsType, state);
      if (!isAssignmentValid) {
        reportInvalidAssignmentInstantiationError(tree, lhsType, rhsType, state);
      }
    }
  }

  private static boolean isAssignmentToLocalVariable(Tree tree) {
    Symbol treeSymbol;
    if (tree instanceof VariableTree) {
      treeSymbol = ASTHelpers.getSymbol((VariableTree) tree);
    } else if (tree instanceof AssignmentTree) {
      AssignmentTree assignmentTree = (AssignmentTree) tree;
      treeSymbol = ASTHelpers.getSymbol(assignmentTree.getVariable());
    } else {
      throw new RuntimeException("Unexpected tree type: " + tree.getKind());
    }
    return treeSymbol != null && treeSymbol.getKind().equals(ElementKind.LOCAL_VARIABLE);
  }

  private ConstraintSolver makeSolver(VisitorState state, NullAway analysis) {
    return new ConstraintSolverImpl(config, state, analysis);
  }

  /**
   * Infers the type of a generic method call based on the assignment context. Side-effects the
   * #inferredSubstitutionsForGenericMethodCalls map with the inferred type.
   *
   * @param state the visitor state
   * @param invocationTree the method invocation tree representing the call to a generic method
   * @param path the tree path to the invocationTree if available and possibly distinct from {@code
   *     state.getPath()}
   * @param typeFromAssignmentContext the type being "assigned to" in the assignment context
   * @param assignedToLocal true if the method call result is assigned to a local variable, false
   *     otherwise
   * @param calledFromDataflow true if this inference is being done as part of dataflow analysis
   * @return the type of the method call after inference
   */
  private Type inferGenericMethodCallType(
      VisitorState state,
      MethodInvocationTree invocationTree,
      @Nullable TreePath path,
      @Nullable Type typeFromAssignmentContext,
      boolean assignedToLocal,
      boolean calledFromDataflow) {
    Verify.verify(isGenericCallNeedingInference(invocationTree));
    Symbol.MethodSymbol methodSymbol = ASTHelpers.getSymbol(invocationTree);
    Type type = methodSymbol.type;
    Map<Element, ConstraintSolver.InferredNullability> typeVarNullability = null;
    MethodInferenceResult result = inferredTypeVarNullabilityForGenericCalls.get(invocationTree);
    if (result == null) { // have not yet attempted inference for this call
      result =
          runInferenceForCall(
              state,
              path,
              invocationTree,
              typeFromAssignmentContext,
              assignedToLocal,
              calledFromDataflow);
    }
    if (result instanceof InferenceSuccess) {
      typeVarNullability = ((InferenceSuccess) result).typeVarNullability;
    }
    // we get the return type of the method call with inferred nullability of type variables
    // substituted in.  So, if the method returns List<T>, and we inferred T to be nullable, then
    // methodReturnTypeWithInferredNullability will be List<@Nullable T>.
    Type methodReturnTypeWithInferredNullability =
        getTypeWithInferredNullability(state, ((Type.ForAll) type).qtype, typeVarNullability)
            .getReturnType();
    Type returnTypeAtCallSite = castToNonNull(ASTHelpers.getType(invocationTree));
    // then, we apply those nullability annotations to the return type at the call site.
    // So, continuing the above example, if javac inferred the type of the call to be List<String>,
    // we will return List<@Nullable String>, correcting its nullability based on our own inference.
    // TODO optimize the above steps to avoid doing so many substitutions in the future, if needed
    return TypeSubstitutionUtils.restoreExplicitNullabilityAnnotations(
        methodReturnTypeWithInferredNullability,
        returnTypeAtCallSite,
        config,
        Collections.emptyMap());
  }

  /**
   * Runs inference for a generic method call, side-effecting the
   * #inferredTypeVarNullabilityForGenericCalls map with the result.
   *
   * @param state the visitor state
   * @param path the tree path to the invocationTree if available and possibly distinct from {@code
   *     state.getPath()}
   * @param invocationTree the method invocation tree representing the call to a generic method
   * @param typeFromAssignmentContext the type being "assigned to" in the assignment context, or
   *     {@code null} if the type is unavailable or the method result is not assigned anywhere
   * @param assignedToLocal true if the method call result is assigned to a local variable, false
   *     otherwise
   * @param calledFromDataflow true if this inference is being done as part of dataflow analysis
   * @return the inference result, either success with inferred type variable nullability or failure
   *     with an error message
   */
  private MethodInferenceResult runInferenceForCall(
      VisitorState state,
      @Nullable TreePath path,
      MethodInvocationTree invocationTree,
      @Nullable Type typeFromAssignmentContext,
      boolean assignedToLocal,
      boolean calledFromDataflow) {
    Symbol.MethodSymbol methodSymbol = ASTHelpers.getSymbol(invocationTree);
    ConstraintSolver solver = makeSolver(state, analysis);
    // allInvocations tracks the top-level invocations and any nested invocations that also
    // require inference
    Set<MethodInvocationTree> allInvocations = new LinkedHashSet<>();
    allInvocations.add(invocationTree);
    Map<Element, ConstraintSolver.InferredNullability> typeVarNullability;
    try {
      generateConstraintsForCall(
          state,
          path,
          typeFromAssignmentContext,
          assignedToLocal,
          solver,
          methodSymbol,
          invocationTree,
          allInvocations,
          calledFromDataflow);
      typeVarNullability = solver.solve();

      // Store inferred types for lambda arguments
      new InvocationArguments(invocationTree, methodSymbol.type.asMethodType())
          .forEach(
              (argument, argPos, formalParamType, unused) -> {
                if (argument instanceof LambdaExpressionTree) {
                  Type inferredType =
                      getTypeWithInferredNullability(state, formalParamType, typeVarNullability);
                  inferredLambdaTypes.put((LambdaExpressionTree) argument, inferredType);
                }
              });

      InferenceSuccess successResult = new InferenceSuccess(typeVarNullability);
      // don't cache result if we were called from dataflow, since the result may rely on dataflow
      // facts that do not reflect the fixed point
      if (!calledFromDataflow) {
        for (MethodInvocationTree invTree : allInvocations) {
          inferredTypeVarNullabilityForGenericCalls.put(invTree, successResult);
        }
      }
      return successResult;
    } catch (UnsatisfiableConstraintsException e) {
      if (config.warnOnGenericInferenceFailure()) {
        ErrorBuilder errorBuilder = analysis.getErrorBuilder();
        ErrorMessage errorMessage =
            new ErrorMessage(
                ErrorMessage.MessageTypes.GENERIC_INFERENCE_FAILURE,
                String.format(
                    "Failed to infer type argument nullability for call %s: %s",
                    state.getSourceForNode(invocationTree), e.getMessage()));
        state.reportMatch(
            errorBuilder.createErrorDescription(
                errorMessage, analysis.buildDescription(invocationTree), state, null));
      }
      InferenceFailure failureResult = new InferenceFailure(e.getMessage());
      // don't cache result if we were called from dataflow, since the result may rely on dataflow
      // facts that do not reflect the fixed point
      if (!calledFromDataflow) {
        for (MethodInvocationTree invTree : allInvocations) {
          inferredTypeVarNullabilityForGenericCalls.put(invTree, failureResult);
        }
      }
      return failureResult;
    }
  }

  /**
   * Creates an updated version of type with nullability of type variable occurrences matching those
   * indicated in typeVarNullability, while preserving explicit nullability annotations on type
   * variable occurrences.
   *
   * @param state the visitor state
   * @param type the type to update
   * @param typeVarNullability a map from type variables their nullability
   * @return the type with nullability of type variable occurrences updated
   */
  private Type getTypeWithInferredNullability(
      VisitorState state,
      Type type,
      @Nullable Map<Element, ConstraintSolver.InferredNullability> typeVarNullability) {
    if (typeVarNullability == null) {
      return type;
    }
    Type withInferredNullability =
        substituteInferredNullabilityForTypeVariables(state, type, typeVarNullability);
    return TypeSubstitutionUtils.restoreExplicitNullabilityAnnotations(
        type, withInferredNullability, config, Collections.emptyMap());
  }

  /**
   * Generates inference constraints for a generic method call, including nested calls.
   *
   * @param state the visitor state
   * @param path the tree path to the invocationTree if available and possibly distinct from {@code
   *     state.getPath()}
   * @param typeFromAssignmentContext the type being "assigned to" in the assignment context of the
   *     call, or {@code null} if the type is unavailable or the method result is not assigned
   *     anywhere
   * @param assignedToLocal whether the method call result is assigned to a local variable
   * @param solver the constraint solver
   * @param methodSymbol the symbol for the method being called
   * @param methodInvocationTree the method invocation tree representing the call
   * @param allInvocations a set of all method invocations that require inference, including nested
   *     ones. This is an output parameter that gets mutated while generating the constraints to add
   *     nested invocations.
   * @param calledFromDataflow true if this inference is being done as part of dataflow analysis
   * @throws UnsatisfiableConstraintsException if the constraints are determined to be unsatisfiable
   */
  private void generateConstraintsForCall(
      VisitorState state,
      @Nullable TreePath path,
      @Nullable Type typeFromAssignmentContext,
      boolean assignedToLocal,
      ConstraintSolver solver,
      Symbol.MethodSymbol methodSymbol,
      MethodInvocationTree methodInvocationTree,
      Set<MethodInvocationTree> allInvocations,
      boolean calledFromDataflow)
      throws UnsatisfiableConstraintsException {
    // first, handle the return type flow
    if (typeFromAssignmentContext != null) {
      solver.addSubtypeConstraint(
          methodSymbol.getReturnType(), typeFromAssignmentContext, assignedToLocal);
    }
    // then, handle parameters
    new InvocationArguments(methodInvocationTree, methodSymbol.type.asMethodType())
        .forEach(
            (argument, argPos, formalParamType, unused) ->
                generateConstraintsForPseudoAssignment(
                    state,
                    path,
                    solver,
                    allInvocations,
                    argument,
                    formalParamType,
                    calledFromDataflow));
  }

  /**
   * In the context of generic method inference, generate constraints for a pseudo-assignment
   * (parameter passing or return).
   *
   * @param state the visitor state
   * @param path the tree path to {@code rhsExpr} if available
   * @param solver the constraint solver
   * @param allInvocations a set of all method invocations that require inference, including nested
   *     ones. This is an output parameter that gets mutated while generating the constraints to add
   *     nested invocations.
   * @param rhsExpr the right-hand side expression of the pseudo-assignment
   * @param lhsType the left-hand side type of the pseudo-assignment
   * @param calledFromDataflow true if this inference is being done as part of dataflow analysis
   */
  private void generateConstraintsForPseudoAssignment(
      VisitorState state,
      @Nullable TreePath path,
      ConstraintSolver solver,
      Set<MethodInvocationTree> allInvocations,
      ExpressionTree rhsExpr,
      Type lhsType,
      boolean calledFromDataflow) {
    rhsExpr = ASTHelpers.stripParentheses(rhsExpr);
    // if the parameter is itself a generic call requiring inference, generate constraints for
    // that call
    if (isGenericCallNeedingInference(rhsExpr)) {
      MethodInvocationTree invTree = (MethodInvocationTree) rhsExpr;
      Symbol.MethodSymbol symbol = ASTHelpers.getSymbol(invTree);
      allInvocations.add(invTree);
      generateConstraintsForCall(
          state, path, lhsType, false, solver, symbol, invTree, allInvocations, calledFromDataflow);
    } else if (!(rhsExpr instanceof LambdaExpressionTree)) {
      Type argumentType = getTreeType(rhsExpr, state);
      if (argumentType == null) {
        // bail out of any checking involving raw types for now
        return;
      }
      argumentType =
          refineArgumentTypeWithDataflow(argumentType, rhsExpr, state, path, calledFromDataflow);
      solver.addSubtypeConstraint(argumentType, lhsType, false);
    } else {
      LambdaExpressionTree lambda = (LambdaExpressionTree) rhsExpr;
      handleLambdaInGenericMethodInference(
          state, path, solver, allInvocations, lhsType, calledFromDataflow, lambda);
    }
  }

  /**
   * Generate constraints for any return expression inside lambda argument. If the return expression
   * is a method invocation then recursively call generateConstraintsForCall
   *
   * @param state the visitor state
   * @param path the tree path to the invocationTree if available and possibly distinct from {@code
   *     state.getPath()}
   * @param solver the constraint solver
   * @param allInvocations a set of all method invocations that require inference, including nested
   *     ones. This is an output parameter that gets mutated while generating the constraints to add
   *     nested invocations.
   * @param lhsType the type to which the lambda is being assigned
   * @param calledFromDataflow true if this inference is being done as part of dataflow analysis
   * @param lambda The lambda argument
   */
  private void handleLambdaInGenericMethodInference(
      VisitorState state,
      @Nullable TreePath path,
      ConstraintSolver solver,
      Set<MethodInvocationTree> allInvocations,
      Type lhsType,
      boolean calledFromDataflow,
      LambdaExpressionTree lambda) {
    Symbol.MethodSymbol fiMethod =
        NullabilityUtil.getFunctionalInterfaceMethod(lambda, state.getTypes());

    // get the return type of the functional interface method, viewed as a member of the lhs
    // type, so the generic method's type variables are substituted in
    Type.MethodType fiMethodTypeAsMember =
        TypeSubstitutionUtils.memberType(state.getTypes(), lhsType, fiMethod, config)
            .asMethodType();
    Type fiReturnType = fiMethodTypeAsMember.getReturnType();
    Tree body = lambda.getBody();
    if (body instanceof ExpressionTree) {
      // Case 1: Expression body, e.g., () -> null
      ExpressionTree returnedExpression = (ExpressionTree) body;
      generateConstraintsForPseudoAssignment(
          state,
          path,
          solver,
          allInvocations,
          returnedExpression,
          fiReturnType,
          calledFromDataflow);
    } else if (body instanceof BlockTree) {
      // Case 2: Block body, e.g., () -> { return null; }
      List<ExpressionTree> returnExpressions = ReturnFinder.findReturnExpressions(body);
      for (ExpressionTree returnExpr : returnExpressions) {
        generateConstraintsForPseudoAssignment(
            state, path, solver, allInvocations, returnExpr, fiReturnType, calledFromDataflow);
      }
    }
  }

  /**
   * A visitor that scans a {@link Tree} (typically a lambda or method body) to find all {@code
   * return} statements and collect their expressions.
   *
   * <p>This scanner is specifically designed to be "shallow." It will <b>not</b> descend into
   * nested lambdas, local classes, or anonymous classes, ensuring it only finds {@code return}
   * statements relevant to the *current* function body.
   *
   * <p>Usage:
   *
   * <pre>
   * Tree lambdaBody = myLambda.getBody();
   * List<ExpressionTree> returns = ReturnFinder.findReturnExpressions(lambdaBody);
   * </pre>
   */
  static class ReturnFinder extends TreeScanner<@Nullable Void, @Nullable Void> {

    private final List<ExpressionTree> returnExpressions = new ArrayList<>();

    /**
     * Scans the given tree and returns all found return expressions.
     *
     * @param tree The tree (e.g., a lambda body) to scan.
     * @return A list of all return expressions found.
     */
    public static List<ExpressionTree> findReturnExpressions(Tree tree) {
      ReturnFinder finder = new ReturnFinder();
      finder.scan(tree, null);
      return finder.getReturnExpressions();
    }

    /**
     * Gets the list of return expressions found by this visitor.
     *
     * @return The list of return expressions.
     */
    public List<ExpressionTree> getReturnExpressions() {
      return returnExpressions;
    }

    @Override
    public @Nullable Void visitLambdaExpression(LambdaExpressionTree node, @Nullable Void p) {
      // Do not scan inside nested lambdas
      return null;
    }

    @Override
    public @Nullable Void visitClass(ClassTree node, @Nullable Void p) {
      // Do not scan inside nested (anonymous/local) classes
      return null;
    }

    @Override
    public @Nullable Void visitMethod(MethodTree node, @Nullable Void p) {
      // Do not scan inside methods of local classes
      return null;
    }

    @Override
    public @Nullable Void visitReturn(ReturnTree node, @Nullable Void p) {
      ExpressionTree expression = node.getExpression();
      if (expression != null) {
        returnExpressions.add(expression);
      }
      // We've processed this return, don't scan its children
      return null;
    }
  }

  /**
   * Refines the type of an argument using dataflow information, if available.
   *
   * @param argumentType the original type of the argument
   * @param argument the argument expression tree
   * @param state the visitor state
   * @param path the tree path to the invocation if available and possibly distinct from {@code
   *     state.getPath()}
   * @param calledFromDataflow true if this refinement is being done as part of dataflow analysis
   * @return the refined type of the argument
   */
  private Type refineArgumentTypeWithDataflow(
      Type argumentType,
      ExpressionTree argument,
      VisitorState state,
      @Nullable TreePath path,
      boolean calledFromDataflow) {
    if (argumentType.isPrimitive()) {
      return argumentType;
    }
    Symbol argumentSymbol = ASTHelpers.getSymbol(argument);
    if (argumentSymbol == null) {
      return argumentType;
    }
    TreePath currentPath = path != null ? path : state.getPath();
    // We need a TreePath whose leaf is the argument expression, as the calls to `getNullness` /
    // `getNullnessFromRunning` below return the nullness of the leaf of the path.
    // Just appending argument to currentPath is a bit sketchy, as it may not actually be the valid
    // tree path to the argument.  However, all we need the path for (beyond the leaf) is to
    // discover the enclosing method/lambda/initializer, and for that purpose this should be
    // sufficient.
    TreePath argumentPath = new TreePath(currentPath, argument);
    if (NullabilityUtil.findEnclosingMethodOrLambdaOrInitializer(argumentPath) == null) {
      return argumentType;
    }
    Nullness refinedNullness;
    if (calledFromDataflow) {
      // dataflow analysis is already running, so just get the current dataflow value for the
      // argument
      refinedNullness =
          analysis.getNullnessAnalysis(state).getNullnessFromRunning(argumentPath, state.context);
    } else {
      refinedNullness =
          analysis.getNullnessAnalysis(state).getNullness(argumentPath, state.context);
    }
    if (refinedNullness == null) {
      return argumentType;
    }
    return updateTypeWithNullness(state, argumentType, refinedNullness);
  }

  private Type updateTypeWithNullness(
      VisitorState state, Type argumentType, Nullness refinedNullness) {
    if (NullabilityUtil.nullnessToBool(refinedNullness)) {
      // refine to @Nullable
      if (isNullableAnnotated(argumentType)) {
        return argumentType;
      }
      return TypeSubstitutionUtils.typeWithAnnot(argumentType, getSyntheticNullAnnotType(state));
    } else {
      // refine to @NonNull, by removing the top-level @Nullable annotation if present.
      if (!isNullableAnnotated(argumentType)) {
        return argumentType;
      }
      return TypeSubstitutionUtils.removeNullableAnnotation(argumentType, config);
    }
  }

  private static boolean isGenericCallNeedingInference(ExpressionTree argument) {
    // For now, we only support calls to generic methods.
    // TODO also support calls to generic constructors that use the diamond operator
    if (argument instanceof MethodInvocationTree) {
      MethodInvocationTree methodInvocation = (MethodInvocationTree) argument;
      Symbol.MethodSymbol methodSymbol = ASTHelpers.getSymbol(methodInvocation);
      // true for generic method calls with no explicit type arguments
      return methodSymbol != null
          && methodSymbol.type instanceof Type.ForAll
          && methodInvocation.getTypeArguments().isEmpty();
    }
    return false;
  }

  private Type substituteInferredNullabilityForTypeVariables(
      VisitorState state,
      Type targetType,
      Map<Element, ConstraintSolver.InferredNullability> typeVarNullability) {
    ListBuffer<Type> typeVars = new ListBuffer<>();
    ListBuffer<Type> inferredTypes = new ListBuffer<>();
    for (Map.Entry<Element, ConstraintSolver.InferredNullability> entry :
        typeVarNullability.entrySet()) {
      if (entry.getValue() == NULLABLE) {
        // find all TypeVars occurring in targetType with the same symbol and substitute for those.
        // we can have multiple such TypeVars due to previous substitutions that modified the type
        // in some way, e.g., by changing its bounds
        Element symbol = entry.getKey();
        TypeVarWithSymbolCollector tvc = new TypeVarWithSymbolCollector(symbol);
        targetType.accept(tvc, null);
        for (Type.TypeVar tv : tvc.getMatches()) {
          typeVars.append(tv);
          inferredTypes.append(
              TypeSubstitutionUtils.typeWithAnnot(tv, getSyntheticNullAnnotType(state)));
        }
      }
    }
    com.sun.tools.javac.util.List<Type> typeVarsToReplace = typeVars.toList();
    if (!typeVarsToReplace.isEmpty()) {
      return TypeSubstitutionUtils.subst(
          state.getTypes(), targetType, typeVarsToReplace, inferredTypes.toList(), config);
    } else {
      return targetType;
    }
  }

  /**
   * Checks that the nullability of type parameters for a returned expression matches that of the
   * type parameters of the enclosing method's return type.
   *
   * @param retExpr the returned expression
   * @param methodSymbol symbol for enclosing method
   * @param state the visitor state
   */
  public void checkTypeParameterNullnessForFunctionReturnType(
      ExpressionTree retExpr, Symbol.MethodSymbol methodSymbol, VisitorState state) {
    Config config = analysis.getConfig();
    if (!config.isJSpecifyMode()) {
      return;
    }

    Type formalReturnType = methodSymbol.getReturnType();
    if (formalReturnType.isRaw()) {
      // bail out of any checking involving raw types for now
      return;
    }
    Type returnExpressionType = getTreeType(retExpr, state);
    if (returnExpressionType != null) {
      if (isGenericCallNeedingInference(retExpr)) {
        returnExpressionType =
            inferGenericMethodCallType(
                state, (MethodInvocationTree) retExpr, null, formalReturnType, false, false);
      }
      boolean isReturnTypeValid =
          subtypeParameterNullability(formalReturnType, returnExpressionType, state);
      if (!isReturnTypeValid) {
        reportInvalidReturnTypeError(retExpr, formalReturnType, returnExpressionType, state);
      }
    }
  }

  /**
   * Compare two types for identical type parameter nullability, recursively checking nested generic
   * types. See <a href="https://jspecify.dev/docs/spec/#nullness-delegating-subtyping">the JSpecify
   * specification</a> and <a
   * href="https://docs.oracle.com/javase/specs/jls/se14/html/jls-4.html#jls-4.10.2">the JLS
   * subtyping rules for class and interface types</a>.
   *
   * @param lhsType type for the lhs of the assignment
   * @param rhsType type for the rhs of the assignment
   * @param state the visitor state
   */
  private boolean identicalTypeParameterNullability(
      Type lhsType, Type rhsType, VisitorState state) {
    return lhsType.accept(new CheckIdenticalNullabilityVisitor(state, this, config), rhsType);
  }

  /**
   * Like {@link #identicalTypeParameterNullability(Type, Type, VisitorState)}, but allows for
   * covariant array subtyping at the top level.
   *
   * @param lhsType type for the lhs of the assignment
   * @param rhsType type for the rhs of the assignment
   * @param state the visitor state
   */
  private boolean subtypeParameterNullability(Type lhsType, Type rhsType, VisitorState state) {
    if (lhsType.isRaw()) {
      return true;
    }
    if (lhsType.getKind().equals(TypeKind.ARRAY) && rhsType.getKind().equals(TypeKind.ARRAY)) {
      // for array types we must allow covariance, i.e., an array of @NonNull references is a
      // subtype of an array of @Nullable references; see
      // https://github.com/jspecify/jspecify/issues/65
      Type.ArrayType lhsArrayType = (Type.ArrayType) lhsType;
      Type.ArrayType rhsArrayType = (Type.ArrayType) rhsType;
      Type lhsComponentType = lhsArrayType.getComponentType();
      Type rhsComponentType = rhsArrayType.getComponentType();
      boolean isLHSNullableAnnotated = isNullableAnnotated(lhsComponentType);
      boolean isRHSNullableAnnotated = isNullableAnnotated(rhsComponentType);
      // an array of @Nullable references is _not_ a subtype of an array of @NonNull references
      if (isRHSNullableAnnotated && !isLHSNullableAnnotated) {
        return false;
      }
      return identicalTypeParameterNullability(lhsComponentType, rhsComponentType, state);
    } else {
      return identicalTypeParameterNullability(lhsType, rhsType, state);
    }
  }

  /**
   * For the Parameterized typed trees, ASTHelpers.getType(tree) does not return a Type with
   * preserved annotations. This method takes a Parameterized typed tree as an input and returns the
   * Type of the tree with the annotations.
   *
   * @param tree A parameterized typed tree for which we need class type with preserved annotations.
   * @return A Type with preserved annotations.
   */
  private Type typeWithPreservedAnnotations(Tree tree) {
    return tree.accept(new PreservedAnnotationTreeVisitor(config), null);
  }

  /**
   * For a conditional expression <em>c</em>, check whether the type parameter nullability for each
   * sub-expression of <em>c</em> matches the type parameter nullability of <em>c</em> itself.
   *
   * <p>Note that the type parameter nullability for <em>c</em> is computed by javac and reflects
   * what is required of the surrounding context (an assignment, parameter pass, etc.). It is
   * possible that both sub-expressions of <em>c</em> will have identical type parameter
   * nullability, but will still not match the type parameter nullability of <em>c</em> itself, due
   * to requirements from the surrounding context. In such a case, our error messages may be
   * somewhat confusing; we may want to improve this in the future.
   *
   * @param tree A conditional expression tree to check
   * @param state the visitor state
   */
  public void checkTypeParameterNullnessForConditionalExpression(
      ConditionalExpressionTree tree, VisitorState state) {
    Config config = analysis.getConfig();
    if (!config.isJSpecifyMode()) {
      return;
    }

    Tree truePartTree = tree.getTrueExpression();
    Tree falsePartTree = tree.getFalseExpression();

    Type condExprType = getConditionalExpressionType(tree, state);
    Type truePartType = getTreeType(truePartTree, state);
    Type falsePartType = getTreeType(falsePartTree, state);
    // The condExpr type should be the least-upper bound of the true and false part types.  To check
    // the nullability annotations, we check that the true and false parts are assignable to the
    // type of the whole expression
    if (condExprType != null) {
      if (truePartType != null) {
        if (!subtypeParameterNullability(condExprType, truePartType, state)) {
          reportMismatchedTypeForTernaryOperator(truePartTree, condExprType, truePartType, state);
        }
      }
      if (falsePartType != null) {
        if (!subtypeParameterNullability(condExprType, falsePartType, state)) {
          reportMismatchedTypeForTernaryOperator(falsePartTree, condExprType, falsePartType, state);
        }
      }
    }
  }

  private @Nullable Type getConditionalExpressionType(
      ConditionalExpressionTree tree, VisitorState state) {
    // hack: sometimes array nullability doesn't get computed correctly for a conditional expression
    // on the RHS of an assignment.  So, look at the type of the assignment tree.
    TreePath parentPath = state.getPath().getParentPath();
    Tree parent = parentPath.getLeaf();
    while (parent instanceof ParenthesizedTree) {
      parentPath = parentPath.getParentPath();
      parent = parentPath.getLeaf();
    }
    if (parent instanceof AssignmentTree || parent instanceof VariableTree) {
      return getTreeType(parent, state);
    }
    return getTreeType(tree, state);
  }

  /**
   * Checks that for each parameter p at a call, the type parameter nullability for p's type matches
   * that of the corresponding formal parameter. If a mismatch is found, report an error.
   *
   * @param methodSymbol the symbol for the method being called
   * @param tree the tree representing the method call
   * @param state the visitor state
   */
  public void compareGenericTypeParameterNullabilityForCall(
      Symbol.MethodSymbol methodSymbol, Tree tree, VisitorState state) {
    Config config = analysis.getConfig();
    if (!config.isJSpecifyMode()) {
      return;
    }
    Type invokedMethodType = methodSymbol.type;
    Type enclosingType = getEnclosingTypeForCallExpression(methodSymbol, tree, null, state, false);
    if (enclosingType != null) {
      invokedMethodType =
          TypeSubstitutionUtils.memberType(state.getTypes(), enclosingType, methodSymbol, config);
    }

    // substitute type arguments for generic methods with explicit type arguments
    if (tree instanceof MethodInvocationTree && invokedMethodType instanceof Type.ForAll) {
      invokedMethodType =
          substituteTypeArgsInGenericMethodType(
              tree, (Type.ForAll) invokedMethodType, null, state, false);
    }

    new InvocationArguments(tree, invokedMethodType.asMethodType())
        .forEach(
            (currentActualParam, argPos, formalParameter, unused) -> {
              if (formalParameter.isRaw()) {
                // bail out of any checking involving raw types for now
                return;
              }

              Type actualParameterType = null;
              if ((currentActualParam instanceof LambdaExpressionTree)) {
                Type lambdaInferredType = inferredLambdaTypes.get(currentActualParam);
                if (lambdaInferredType != null) {
                  actualParameterType = lambdaInferredType;
                }
              } else {
                actualParameterType = getTreeType(currentActualParam, state);
              }
              if (actualParameterType != null) {
                if (isGenericCallNeedingInference(currentActualParam)) {
                  // infer the type of the method call based on the assignment context
                  // and the formal parameter type
                  actualParameterType =
                      inferGenericMethodCallType(
                          state,
                          (MethodInvocationTree) currentActualParam,
                          null,
                          formalParameter,
                          false,
                          false);
                }
                if (!subtypeParameterNullability(formalParameter, actualParameterType, state)) {
                  reportInvalidParametersNullabilityError(
                      formalParameter, actualParameterType, currentActualParam, state);
                }
              }
            });
  }

  /**
   * Checks that type parameter nullability is consistent between an overriding method and the
   * corresponding overridden method.
   *
   * @param tree A method tree to check
   * @param overridingMethod A symbol of the overriding method
   * @param overriddenMethod A symbol of the overridden method
   * @param state the visitor state
   */
  public void checkTypeParameterNullnessForMethodOverriding(
      MethodTree tree,
      Symbol.MethodSymbol overridingMethod,
      Symbol.MethodSymbol overriddenMethod,
      VisitorState state) {
    if (!analysis.getConfig().isJSpecifyMode()) {
      return;
    }
    // Obtain type parameters for the overridden method within the context of the overriding
    // method's class
    Type methodWithTypeParams =
        TypeSubstitutionUtils.memberType(
            state.getTypes(), overridingMethod.owner.type, overriddenMethod, analysis.getConfig());

    checkTypeParameterNullnessForOverridingMethodReturnType(tree, methodWithTypeParams, state);
    checkTypeParameterNullnessForOverridingMethodParameterType(tree, methodWithTypeParams, state);
  }

  /**
   * Computes the nullability of the return type of some generic method when seen as a member of
   * some class {@code C}, based on type parameter nullability within {@code C}.
   *
   * <p>Consider the following example:
   *
   * <pre>
   *     interface Fn<P extends @Nullable Object, R extends @Nullable Object> {
   *         R apply(P p);
   *     }
   *     class C implements Fn<String, @Nullable String> {
   *         public @Nullable String apply(String p) {
   *             return null;
   *         }
   *     }
   * </pre>
   *
   * <p>Within the context of class {@code C}, the method {@code Fn.apply} has a return type of
   * {@code @Nullable String}, since {@code @Nullable String} is passed as the type parameter for
   * {@code R}. Hence, it is valid for overriding method {@code C.apply} to return {@code @Nullable
   * String}.
   *
   * @param method the generic method
   * @param enclosingSymbol the enclosing class in which we want to know {@code method}'s return
   *     type nullability
   * @param state Visitor state
   * @return nullability of the return type of {@code method} in the context of {@code
   *     enclosingType}
   */
  public Nullness getGenericMethodReturnTypeNullness(
      Symbol.MethodSymbol method, Symbol enclosingSymbol, VisitorState state) {
    Type enclosingType = getTypeForSymbol(enclosingSymbol, state);
    return getGenericMethodReturnTypeNullness(method, enclosingType, state);
  }

  /**
   * Get the type for the symbol, accounting for anonymous classes
   *
   * @param symbol the symbol
   * @param state the visitor state
   * @return the type for {@code symbol}
   */
  private @Nullable Type getTypeForSymbol(Symbol symbol, VisitorState state) {
    if (symbol.isAnonymous()) {
      // For anonymous classes, symbol.type does not contain annotations on generic type parameters.
      // So, we get a correct type from the enclosing NewClassTree representing the anonymous class.
      TreePath path = state.getPath();
      path =
          castToNonNull(ASTHelpers.findPathFromEnclosingNodeToTopLevel(path, NewClassTree.class));
      NewClassTree newClassTree = (NewClassTree) path.getLeaf();
      if (newClassTree.getClassBody() == null) {
        throw new RuntimeException(
            "method should be directly inside an anonymous NewClassTree "
                + state.getSourceForNode(path.getLeaf()));
      }
      Type typeFromTree = getTreeType(newClassTree, state);
      if (typeFromTree != null) {
        verify(
            state.getTypes().isAssignable(symbol.type, typeFromTree),
            "%s is not assignable to %s",
            symbol.type,
            typeFromTree);
      }
      return typeFromTree;
    } else {
      return symbol.type;
    }
  }

  public Nullness getGenericMethodReturnTypeNullness(
      Symbol.MethodSymbol method, @Nullable Type enclosingType, VisitorState state) {
    if (enclosingType == null) {
      // we have no additional information from generics, so return NONNULL (presence of a @Nullable
      // annotation should have been handled by the caller)
      return Nullness.NONNULL;
    }
    Type overriddenMethodType =
        TypeSubstitutionUtils.memberType(state.getTypes(), enclosingType, method, config);
    verify(
        overriddenMethodType instanceof ExecutableType,
        "expected ExecutableType but instead got %s",
        overriddenMethodType.getClass());
    return getTypeNullness(overriddenMethodType.getReturnType());
  }

  /**
   * Computes the nullness of the return of a generic method at an invocation, in the context of the
   * declared type of its receiver argument. If the return type is a type variable, its nullness
   * depends on the nullability of the corresponding type parameter in the receiver's type or the
   * type argument of the method call.
   *
   * <p>Consider the following example:
   *
   * <pre>
   *     interface Fn<P extends @Nullable Object, R extends @Nullable Object> {
   *         R apply(P p);
   *     }
   *     class C implements Fn<String, @Nullable String> {
   *         public @Nullable String apply(String p) {
   *             return null;
   *         }
   *     }
   *     static void m() {
   *         Fn<String, @Nullable String> f = new C();
   *         f.apply("hello").hashCode(); // NPE
   *     }
   * </pre>
   *
   * <p>The declared type of {@code f} passes {@code Nullable String} as the type parameter for type
   * variable {@code R}. So, the call {@code f.apply("hello")} returns {@code @Nullable} and an
   * error should be reported.
   *
   * @param invokedMethodSymbol symbol for the invoked method
   * @param tree the tree for the invocation
   * @param path the path to the invocation tree
   * @param state the visitor state
   * @param calledFromDataflow whether this method is being called from dataflow analysis
   * @return Nullness of invocation's return type, or {@code NONNULL} if the call does not invoke an
   *     instance method
   */
  public Nullness getGenericReturnNullnessAtInvocation(
      Symbol.MethodSymbol invokedMethodSymbol,
      MethodInvocationTree tree,
      TreePath path,
      VisitorState state,
      boolean calledFromDataflow) {
    // If the return type is not a type variable, just return NONNULL (explicit @Nullable should
    // have been handled by the caller)
    if (!invokedMethodSymbol.getReturnType().getKind().equals(TypeKind.TYPEVAR)) {
      return Nullness.NONNULL;
    }
    // If generic method invocation
    if (!invokedMethodSymbol.getTypeParameters().isEmpty()) {
      // Substitute type arguments inside the return type
      Type.ForAll forAllType = (Type.ForAll) invokedMethodSymbol.type;
      Type substitutedReturnType =
          substituteTypeArgsInGenericMethodType(tree, forAllType, path, state, calledFromDataflow)
              .getReturnType();
      // If this condition evaluates to false, we fall through to the subsequent logic, to handle
      // type variables declared on the enclosing class
      if (substitutedReturnType != null
          && Objects.equals(getTypeNullness(substitutedReturnType), Nullness.NULLABLE)) {
        return Nullness.NULLABLE;
      }
    }

    Type enclosingType =
        getEnclosingTypeForCallExpression(
            invokedMethodSymbol, tree, path, state, calledFromDataflow);
    if (enclosingType == null) {
      return Nullness.NONNULL;
    } else {
      return getGenericMethodReturnTypeNullness(invokedMethodSymbol, enclosingType, state);
    }
  }

  private static com.sun.tools.javac.util.List<Type> convertTreesToTypes(
      List<? extends Tree> typeArgumentTrees) {
    List<Type> types = new ArrayList<>();
    for (Tree tree : typeArgumentTrees) {
      if (tree instanceof JCTree.JCExpression) {
        JCTree.JCExpression expression = (JCTree.JCExpression) tree;
        types.add(expression.type); // Retrieve the Type
      }
    }
    return com.sun.tools.javac.util.List.from(types);
  }

  /**
   * Substitutes the type arguments from a generic method invocation into the method's type.
   *
   * @param tree the method invocation tree
   * @param forAllType the generic method type
   * @param path the path to the invocation tree, or null if not available
   * @param state the visitor state
   * @param calledFromDataflow whether this method is being called from dataflow analysis
   * @return the substituted method type for the generic method
   */
  private Type substituteTypeArgsInGenericMethodType(
      Tree tree,
      Type.ForAll forAllType,
      @Nullable TreePath path,
      VisitorState state,
      boolean calledFromDataflow) {
    Type.MethodType methodType = forAllType.asMethodType();

    List<? extends Tree> typeArgumentTrees =
        (tree instanceof MethodInvocationTree)
            ? ((MethodInvocationTree) tree).getTypeArguments()
            : ((NewClassTree) tree).getTypeArguments();
    com.sun.tools.javac.util.List<Type> explicitTypeArgs = convertTreesToTypes(typeArgumentTrees);

    // There are no explicit type arguments, so use the inferred types
    if (explicitTypeArgs.isEmpty() && tree instanceof MethodInvocationTree) {
      MethodInferenceResult result = inferredTypeVarNullabilityForGenericCalls.get(tree);
      if (result == null) {
        // have not yet attempted inference for this call
        MethodInvocationTree invocationTree = (MethodInvocationTree) tree;
        InvocationAndContext invocationAndType =
            path == null
                ? new InvocationAndContext(invocationTree, null, false)
                : getInvocationAndContextForInference(path, state, calledFromDataflow);
        result =
            runInferenceForCall(
                state,
                path,
                invocationAndType.invocation,
                invocationAndType.typeFromAssignmentContext,
                invocationAndType.assignedToLocal,
                calledFromDataflow);
      }
      if (result instanceof InferenceSuccess) {
        return getTypeWithInferredNullability(
            state, methodType, ((InferenceSuccess) result).typeVarNullability);
      }
    }
    return TypeSubstitutionUtils.subst(
        state.getTypes(), methodType, forAllType.tvars, explicitTypeArgs, config);
  }

  /**
   * An invocation of a generic method, and the corresponding information about its assignment
   * context, for the purposes of inference.
   */
  private static final class InvocationAndContext {
    final MethodInvocationTree invocation;
    final @Nullable Type typeFromAssignmentContext;
    final boolean assignedToLocal;

    InvocationAndContext(
        MethodInvocationTree invocation,
        @Nullable Type typeFromAssignmentContext,
        boolean assignedToLocal) {
      this.invocation = invocation;
      this.typeFromAssignmentContext = typeFromAssignmentContext;
      this.assignedToLocal = assignedToLocal;
    }
  }

  /**
   * Given a {@link TreePath} to an invocation of a generic method, collect information about the
   * appropriate invocation on which to perform type inference, and the relevant information from
   * the assignment context for that invocation.
   *
   * <p>Note that in the case of nested invocations, we want to find the outermost invocation that
   * requires inference, since that is the one whose assignment context is relevant. For example, if
   * we have {@code <T extends @Nullable Object> T id(T t);} and the call {@code id(id(x))}, given a
   * {@link TreePath} to the inner call, we want to return the outer call, since its assignment
   * context is required for inference.
   *
   * @param path the path to the invocation
   * @param state the visitor state
   * @param calledFromDataflow true if this inference is being done as part of dataflow analysis
   * @return the correct invocation on which to perform inference, along with the relevant
   *     assignment context information. If no assignment context is available, the
   *     typeFromAssignmentContext field of the result will be null.
   */
  private InvocationAndContext getInvocationAndContextForInference(
      TreePath path, VisitorState state, boolean calledFromDataflow) {
    MethodInvocationTree invocation = (MethodInvocationTree) path.getLeaf();
    TreePath parentPath = path.getParentPath();
    Tree parent = parentPath.getLeaf();
    while (parent instanceof ParenthesizedTree) {
      parentPath = parentPath.getParentPath();
      parent = parentPath.getLeaf();
    }
    if (parent instanceof AssignmentTree || parent instanceof VariableTree) {
      return getInvocationInferenceInfoForAssignment(parent, invocation, state);
    } else if (parent instanceof ReturnTree) {
      // find the enclosing method and return its return type
      TreePath enclosingMethodOrLambda =
          NullabilityUtil.findEnclosingMethodOrLambdaOrInitializer(parentPath);
      // TODO handle lambdas; https://github.com/uber/NullAway/issues/1288
      if (enclosingMethodOrLambda != null
          && enclosingMethodOrLambda.getLeaf() instanceof MethodTree) {
        MethodTree enclosingMethod = (MethodTree) enclosingMethodOrLambda.getLeaf();
        Symbol.MethodSymbol methodSymbol = ASTHelpers.getSymbol(enclosingMethod);
        if (methodSymbol != null) {
          return new InvocationAndContext(invocation, methodSymbol.getReturnType(), false);
        }
      }
    } else if (parent instanceof ExpressionTree) {
      // could be a parameter to another method call, or part of a conditional expression, etc.
      // in any case, just return the type of the parent expression
      ExpressionTree exprParent = (ExpressionTree) parent;
      if (exprParent instanceof MethodInvocationTree) {
        MethodInvocationTree parentInvocation = (MethodInvocationTree) exprParent;
        if (isGenericCallNeedingInference(parentInvocation)) {
          // this is the case of a nested generic call, e.g., id(id(x)) where id is generic
          // we want to find the outermost invocation that requires inference, since that is
          // the one whose assignment context is relevant
          return getInvocationAndContextForInference(parentPath, state, calledFromDataflow);
        }
        // the generic invocation is either a regular parameter to the parent call, or the
        // receiver expression
        AtomicReference<Type> formalParamTypeRef = new AtomicReference<>();
        Type type = ASTHelpers.getSymbol(parentInvocation).type;
        new InvocationArguments(parentInvocation, type.asMethodType())
            .forEach(
                (arg, pos, formalParamType, unused) -> {
                  if (ASTHelpers.stripParentheses(arg) == invocation) {
                    formalParamTypeRef.set(formalParamType);
                  }
                });
        Type formalParamType = formalParamTypeRef.get();
        if (formalParamType == null) {
          // this can happen if the invocation is the receiver expression of the call, e.g.,
          // id(x).foo() (note that foo() need not be generic)
          ExpressionTree methodSelect =
              ASTHelpers.stripParentheses(parentInvocation.getMethodSelect());
          if (methodSelect instanceof MemberSelectTree) {
            MemberSelectTree mst = (MemberSelectTree) methodSelect;
            if (ASTHelpers.stripParentheses(mst.getExpression()) == invocation) {
              // the invocation is the receiver expression, so we want the enclosing type of the
              // parent invocation
              formalParamType =
                  getEnclosingTypeForCallExpression(
                      ASTHelpers.getSymbol(parentInvocation),
                      parentInvocation,
                      parentPath,
                      state,
                      calledFromDataflow);
            } else {
              throw new RuntimeException(
                  "did not find invocation "
                      + state.getSourceForNode(invocation)
                      + " as receiver expression of "
                      + state.getSourceForNode(parentInvocation));
            }
          }
        }
        return new InvocationAndContext(invocation, formalParamType, false);
      }
    }
    // an unhandled case; for now, give up and return no assignment context
    return new InvocationAndContext(invocation, null, false);
  }

  private InvocationAndContext getInvocationInferenceInfoForAssignment(
      Tree assignment, MethodInvocationTree invocation, VisitorState state) {
    Preconditions.checkArgument(
        assignment instanceof AssignmentTree || assignment instanceof VariableTree);
    Type treeType = getTreeType(assignment, state);
    return new InvocationAndContext(invocation, treeType, isAssignmentToLocalVariable(assignment));
  }

  /**
   * Computes the nullness of a formal parameter of a generic method at an invocation, in the
   * context of the declared type of its receiver argument. If the formal parameter's type is a type
   * variable, its nullness depends on the nullability of the corresponding type parameter in the
   * receiver's type.
   *
   * <p>Consider the following example:
   *
   * <pre>
   *     interface Fn<P extends @Nullable Object, R extends @Nullable Object> {
   *         R apply(P p);
   *     }
   *     class C implements Fn<@Nullable String, String> {
   *         public String apply(@Nullable String p) {
   *             return "";
   *         }
   *     }
   *     static void m() {
   *         Fn<@Nullable String, String> f = new C();
   *         f.apply(null);
   *     }
   * </pre>
   *
   * <p>The declared type of {@code f} passes {@code Nullable String} as the type parameter for type
   * variable {@code P}. So, it is legal to pass {@code null} as a parameter to {@code f.apply}.
   *
   * @param paramIndex parameter index
   * @param invokedMethodSymbol symbol for the invoked method
   * @param tree the tree for the invocation
   * @param state the visitor state
   * @return Nullness of parameter at {@code paramIndex}, or {@code NONNULL} if the call does not
   *     invoke an instance method
   */
  public Nullness getGenericParameterNullnessAtInvocation(
      int paramIndex, Symbol.MethodSymbol invokedMethodSymbol, Tree tree, VisitorState state) {
    boolean isVarargsParam =
        invokedMethodSymbol.isVarArgs()
            && paramIndex == invokedMethodSymbol.getParameters().size() - 1;
    // If generic method invocation
    if (!invokedMethodSymbol.getTypeParameters().isEmpty()) {
      // Substitute the argument types within the MethodType
      Type.ForAll forAllType = (Type.ForAll) invokedMethodSymbol.type;
      List<Type> substitutedParamTypes =
          substituteTypeArgsInGenericMethodType(tree, forAllType, null, state, false)
              .getParameterTypes();
      // If this condition evaluates to false, we fall through to the subsequent logic, to handle
      // type variables declared on the enclosing class
      if (substitutedParamTypes != null
          && Objects.equals(
              getParameterTypeNullness(substitutedParamTypes.get(paramIndex), isVarargsParam),
              Nullness.NULLABLE)) {
        return Nullness.NULLABLE;
      }
    }

    Type enclosingType =
        getEnclosingTypeForCallExpression(invokedMethodSymbol, tree, null, state, false);
    if (enclosingType == null) {
      return Nullness.NONNULL;
    }

    return getGenericMethodParameterNullness(paramIndex, invokedMethodSymbol, enclosingType, state);
  }

  /**
   * Gets the enclosing type for a non-static method call expression, which is either the type of
   * the enclosing class (for implicit this calls) or the type of the receiver expression. For a
   * constructor call, we treat the type being allocated as the enclosing type.
   *
   * @param invokedMethodSymbol symbol for the invoked method
   * @param tree the tree for the invocation
   * @param path the path to the invocation tree, or null if not available
   * @param state the visitor state
   * @param calledFromDataflow whether this method is being called from dataflow analysis
   * @return the enclosing type for the method call, or null if it cannot be determined
   */
  private @Nullable Type getEnclosingTypeForCallExpression(
      Symbol.MethodSymbol invokedMethodSymbol,
      Tree tree,
      @Nullable TreePath path,
      VisitorState state,
      boolean calledFromDataflow) {
    Type enclosingType = null;
    if (tree instanceof MethodInvocationTree) {
      if (invokedMethodSymbol.isStatic()) {
        return null;
      }
      ExpressionTree methodSelect =
          ASTHelpers.stripParentheses(((MethodInvocationTree) tree).getMethodSelect());
      if (methodSelect instanceof IdentifierTree) {
        // implicit this parameter, or a super call.  in either case, use the type of the enclosing
        // class.
        TreePath basePath = (path != null) ? path : state.getPath();
        ClassTree enclosingClassTree = ASTHelpers.findEnclosingNode(basePath, ClassTree.class);
        if (enclosingClassTree != null) {
          enclosingType = castToNonNull(ASTHelpers.getType(enclosingClassTree));
        }
      } else if (methodSelect instanceof MemberSelectTree) {
        ExpressionTree receiver =
            ASTHelpers.stripParentheses(((MemberSelectTree) methodSelect).getExpression());
        if (isGenericCallNeedingInference(receiver)) {
          var receiverPath = path == null ? null : new TreePath(path, receiver);
          enclosingType =
              inferGenericMethodCallType(
                  state,
                  (MethodInvocationTree) receiver,
                  receiverPath,
                  null,
                  false,
                  calledFromDataflow);
        } else {
          enclosingType = getTreeType(receiver, state);
        }
      }
    } else {
      Verify.verify(tree instanceof NewClassTree);
      // for a constructor invocation, the type from the invocation itself is the "enclosing type"
      // for the purposes of determining type arguments
      enclosingType = getTreeType(tree, state);
    }
    return enclosingType;
  }

  /**
   * Computes the nullability of a parameter type of some generic method when seen as a member of
   * some class {@code C}, based on type parameter nullability within {@code C}.
   *
   * <p>Consider the following example:
   *
   * <pre>
   *     interface Fn<P extends @Nullable Object, R extends @Nullable Object> {
   *         R apply(P p);
   *     }
   *     class C implements Fn<@Nullable String, String> {
   *         public String apply(@Nullable String p) {
   *             return "";
   *         }
   *     }
   * </pre>
   *
   * <p>Within the context of class {@code C}, the method {@code Fn.apply} has a parameter type of
   * {@code @Nullable String}, since {@code @Nullable String} is passed as the type parameter for
   * {@code P}. Hence, overriding method {@code C.apply} must take a {@code @Nullable String} as a
   * parameter.
   *
   * @param parameterIndex index of the parameter
   * @param method the generic method
   * @param enclosingSymbol the enclosing symbol in which we want to know {@code method}'s parameter
   *     type nullability
   * @param state the visitor state
   * @return nullability of the relevant parameter type of {@code method} in the context of {@code
   *     enclosingSymbol}
   */
  public Nullness getGenericMethodParameterNullness(
      int parameterIndex, Symbol.MethodSymbol method, Symbol enclosingSymbol, VisitorState state) {
    Type enclosingType = getTypeForSymbol(enclosingSymbol, state);
    return getGenericMethodParameterNullness(parameterIndex, method, enclosingType, state);
  }

  /**
   * Just like {@link #getGenericMethodParameterNullness(int, Symbol.MethodSymbol, Symbol,
   * VisitorState)}, but takes the enclosing {@code Type} rather than the enclosing {@code Symbol}.
   *
   * @param parameterIndex index of the parameter
   * @param method the generic method
   * @param enclosingType the enclosing type in which we want to know {@code method}'s parameter
   *     type nullability
   * @param state the visitor state
   * @return nullability of the relevant parameter type of {@code method} in the context of {@code
   *     enclosingType}
   */
  public Nullness getGenericMethodParameterNullness(
      int parameterIndex,
      Symbol.MethodSymbol method,
      @Nullable Type enclosingType,
      VisitorState state) {
    if (enclosingType == null) {
      // we have no additional information from generics, so return NONNULL (presence of a top-level
      // @Nullable annotation is handled elsewhere)
      return Nullness.NONNULL;
    }
    boolean isVarargsParam =
        method.isVarArgs() && parameterIndex == method.getParameters().size() - 1;

    Type methodType =
        TypeSubstitutionUtils.memberType(state.getTypes(), enclosingType, method, config);
    Type paramType = methodType.getParameterTypes().get(parameterIndex);
    return getParameterTypeNullness(paramType, isVarargsParam);
  }

  /**
   * This method compares the type parameter annotations for overriding method parameters with
   * corresponding type parameters for the overridden method and reports an error if they don't
   * match
   *
   * @param tree tree for overriding method
   * @param overriddenMethodType type of the overridden method
   * @param state the visitor state
   */
  private void checkTypeParameterNullnessForOverridingMethodParameterType(
      MethodTree tree, Type overriddenMethodType, VisitorState state) {
    List<? extends VariableTree> methodParameters = tree.getParameters();
    List<Type> overriddenMethodParameterTypes = overriddenMethodType.getParameterTypes();
    for (int i = 0; i < methodParameters.size(); i++) {
      Type overridingMethodParameterType = getTreeType(methodParameters.get(i), state);
      Type overriddenMethodParameterType = overriddenMethodParameterTypes.get(i);
      if (overriddenMethodParameterType != null && overridingMethodParameterType != null) {
        // allow contravariant subtyping
        if (!subtypeParameterNullability(
            overridingMethodParameterType, overriddenMethodParameterType, state)) {
          reportInvalidOverridingMethodParamTypeError(
              methodParameters.get(i),
              overriddenMethodParameterType,
              overridingMethodParameterType,
              state);
        }
      }
    }
  }

  /**
   * This method compares the type parameter annotations for an overriding method's return type with
   * corresponding type parameters for the overridden method and reports an error if they don't
   * match
   *
   * @param tree tree for overriding method
   * @param overriddenMethodType type of the overridden method
   * @param state the visitor state
   */
  private void checkTypeParameterNullnessForOverridingMethodReturnType(
      MethodTree tree, Type overriddenMethodType, VisitorState state) {
    Type overriddenMethodReturnType = overriddenMethodType.getReturnType();
    // We get the return type from the Symbol; the type attached to tree may not have correct
    // annotations for array types
    Type overridingMethodReturnType = ASTHelpers.getSymbol(tree).getReturnType();
    if (overriddenMethodReturnType.isRaw() || overridingMethodReturnType.isRaw()) {
      return;
    }
    // allow covariant subtyping
    if (!subtypeParameterNullability(
        overriddenMethodReturnType, overridingMethodReturnType, state)) {
      reportInvalidOverridingMethodReturnTypeError(
          tree, overriddenMethodReturnType, overridingMethodReturnType, state);
    }
  }

  /**
   * Returns the nullness of a formal parameter type, based on the nullability annotations on the
   * type.
   *
   * @param type The type of the parameter
   * @param isVarargsParam true if the parameter is a varargs parameter
   * @return The nullness of the parameter type
   */
  private Nullness getParameterTypeNullness(Type type, boolean isVarargsParam) {
    if (isVarargsParam) {
      // type better be an array type
      verify(
          type.getKind().equals(TypeKind.ARRAY),
          "expected array type for varargs parameter, got %s",
          type);
      // use the component type to determine nullness
      Type.ArrayType arrayType = (Type.ArrayType) type;
      Type componentType = arrayType.getComponentType();
      return getTypeNullness(componentType);
    } else {
      // For non-varargs, we just check the type itself
      return getTypeNullness(type);
    }
  }

  /**
   * @param type A type for which we need the Nullness.
   * @return Returns the Nullness of the type based on the Nullability annotation.
   */
  private Nullness getTypeNullness(Type type) {
    boolean hasNullableAnnotation =
        Nullness.hasNullableAnnotation(type.getAnnotationMirrors().stream(), config);
    if (hasNullableAnnotation) {
      return Nullness.NULLABLE;
    }
    return Nullness.NONNULL;
  }

  /**
   * Returns a pretty-printed representation of type suitable for error messages. The representation
   * uses simple names rather than fully-qualified names, and retains all type-use annotations.
   */
  private static String prettyTypeForError(Type type, VisitorState state) {
    return type.accept(new GenericTypePrettyPrintingVisitor(state), null);
  }

  /**
   * Checks if a given expression <em>e</em> is a lambda or method reference such that (1) the
   * declared return type of the method for <em>e</em> is a generic type variable, and (2)
   * <em>e</em> is being passed as a parameter to an unannotated method. In such cases, the caller
   * should treat <em>e</em> as being allowed to return a {@code Nullable} value, even if the
   * locally-computed type of the expression is not {@code @Nullable}. This special treatment is
   * necessary to properly avoid reporting errors when interacting with unannotated / unmarked code.
   *
   * @param methodSymbol the symbol for the method corresponding to <em>e</em>
   * @param expressionTree the expression <em>e</em>
   * @param state visitor state
   * @param codeAnnotationInfo information on which code is annotated
   */
  public boolean passingLambdaOrMethodRefWithGenericReturnToUnmarkedCode(
      Symbol.MethodSymbol methodSymbol,
      ExpressionTree expressionTree,
      VisitorState state,
      CodeAnnotationInfo codeAnnotationInfo) {
    Type methodType = methodSymbol.type;
    boolean returnsGeneric = methodType.getReturnType() instanceof TypeVariable;
    if (!returnsGeneric) {
      return false;
    }
    boolean callingUnannotated = false;
    TreePath path = state.getPath();
    while (path != null && !path.getLeaf().equals(expressionTree)) {
      path = path.getParentPath();
    }
    verify(path != null, "did not find lambda or method reference tree in TreePath");
    Tree parentOfLambdaTree = path.getParentPath().getLeaf();
    if (parentOfLambdaTree instanceof MethodInvocationTree) {
      Symbol.MethodSymbol parentMethodSymbol =
          ASTHelpers.getSymbol((MethodInvocationTree) parentOfLambdaTree);
      callingUnannotated =
          codeAnnotationInfo.isSymbolUnannotated(parentMethodSymbol, config, handler);
    }
    return callingUnannotated;
  }

  /**
   * Clears the cache of inferred substitutions for generic method calls. This should be invoked
   * after each CompilationUnit to avoid memory leaks.
   */
  public void clearCache() {
    inferredTypeVarNullabilityForGenericCalls.clear();
    inferredLambdaTypes.clear();
  }

  public boolean isNullableAnnotated(Type type) {
    return Nullness.hasNullableAnnotation(type.getAnnotationMirrors().stream(), config);
  }

  private @Nullable Type syntheticNullAnnotType;

  /**
   * Returns a "fake" {@link Type} object representing a synthetic {@code @Nullable} annotation.
   *
   * <p>This is needed for cases where we need to treat a type as nullable, but there is no actual
   * {@code @Nullable} annotation in the code. The returned type is an {@link Type.ErrorType}. We
   * cannot create a proper {@link Type.ClassType} from outside the {@code com.sun.tools.javac.code}
   * package, so this is the best we can do. Given this is a "fake" type, {@code ErrorType} seems
   * appropriate.
   *
   * @param state the visitor state, used to access javac internals like {@link Names} and {@link
   *     Symtab}.
   * @return a fake {@code Type} for a synthetic {@code @Nullable} annotation.
   */
  private Type getSyntheticNullAnnotType(VisitorState state) {
    if (syntheticNullAnnotType == null) {
      Names names = Names.instance(state.context);
      Symtab symtab = Symtab.instance(state.context);
      Name name = names.fromString("nullaway.synthetic");
      Symbol.PackageSymbol packageSymbol = new Symbol.PackageSymbol(name, symtab.noSymbol);
      Name simpleName = names.fromString("Nullable");
      syntheticNullAnnotType = new Type.ErrorType(simpleName, packageSymbol, Type.noType);
    }
    return syntheticNullAnnotType;
  }
}<|MERGE_RESOLUTION|>--- conflicted
+++ resolved
@@ -421,14 +421,10 @@
    * @param tree A tree for which we need the type with preserved annotations.
    * @return Type of the tree with preserved annotations.
    */
-<<<<<<< HEAD
-  private @Nullable Type getTreeType(Tree tree) {
+  private @Nullable Type getTreeType(Tree tree, VisitorState state) {
     // for method reference,
     // state.getTypes().memberType(NullabilityUtil.getFunctionalInterfaceMethod(tree,
     // state.getTypes()).owner.type, tree.sym)
-=======
-  private @Nullable Type getTreeType(Tree tree, VisitorState state) {
->>>>>>> 938a8972
     tree = ASTHelpers.stripParentheses(tree);
     if (tree instanceof NewClassTree
         && ((NewClassTree) tree).getIdentifier() instanceof ParameterizedTypeTree) {
