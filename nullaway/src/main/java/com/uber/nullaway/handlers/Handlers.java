--- conflicted
+++ resolved
@@ -63,15 +63,13 @@
     handlerListBuilder.add(new GrpcHandler());
     handlerListBuilder.add(new RequiresNonNullHandler());
     handlerListBuilder.add(new EnsuresNonNullHandler());
-<<<<<<< HEAD
     if (config.serializationIsActive() && config.getSerializationConfig().fieldInitInfoEnabled) {
       handlerListBuilder.add(
           new FieldInitializationSerializationHandler(config.getSerializationConfig()));
-=======
+    }
     if (config.serializationIsActive()
         && config.getSerializationConfig().methodParamProtectionTestEnabled) {
       handlerListBuilder.add(new MethodParamNullableInjectorHandler(config));
->>>>>>> 3021f2bc
     }
     if (config.checkOptionalEmptiness()) {
       handlerListBuilder.add(new OptionalEmptinessHandler(config, methodNameUtil));
