--- conflicted
+++ resolved
@@ -114,7 +114,6 @@
    * Scan Java Classpath for JarInfer model jars and map their names to locations
    */
   private void processClassPath() {
-<<<<<<< HEAD
     try (ScanResult scanResult = new ClassGraph().scan()) {
       for (File file : scanResult.getClasspathFiles()) {
         String path = file.getAbsolutePath();
@@ -124,23 +123,11 @@
         if (path.matches(config.getJarInferRegexStripModelJarName())) {
           String name = path.replaceAll(config.getJarInferRegexStripModelJarName(), "$1");
           LOG(DEBUG, "DEBUG", "model jar name: " + name + "\tjar path: " + path);
-          if (!mapModelJarLocations.containsKey(name))
+          if (!mapModelJarLocations.containsKey(name)) {
             mapModelJarLocations.put(name, new LinkedHashSet<>());
+          }
           mapModelJarLocations.get(name).add(path);
         }
-=======
-    URL[] classLoaderUrls =
-        ((URLClassLoader) Thread.currentThread().getContextClassLoader()).getURLs();
-    for (URL url : classLoaderUrls) {
-      String path = url.getFile();
-      if (path.matches(config.getJarInferRegexStripModelJarName())) {
-        String name = path.replaceAll(config.getJarInferRegexStripModelJarName(), "$1");
-        LOG(DEBUG, "DEBUG", "model jar name: " + name + "\tjar path: " + path);
-        if (!mapModelJarLocations.containsKey(name)) {
-          mapModelJarLocations.put(name, new LinkedHashSet<>());
-        }
-        mapModelJarLocations.get(name).add(path);
->>>>>>> 26cfc02f
       }
     }
   }
