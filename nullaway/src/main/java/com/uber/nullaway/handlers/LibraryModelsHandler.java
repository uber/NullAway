--- conflicted
+++ resolved
@@ -297,14 +297,10 @@
 
     private static final ImmutableSet<MethodRef> NONNULL_RETURNS =
         new ImmutableSet.Builder<MethodRef>()
-<<<<<<< HEAD
-            .add(methodRef("android.view.View", "<T>findViewById(int)"))
-            .add(methodRef("android.app.Activity", "<T>findViewById(int)"))
-            .add(methodRef("android.view.ViewGroup", "getChildAt(int)"))
-=======
             .add(methodRef("android.app.Activity", "<T>findViewById(int)"))
             .add(methodRef("android.view.View", "<T>findViewById(int)"))
             .add(methodRef("android.view.View", "getResources()"))
+            .add(methodRef("android.view.ViewGroup", "getChildAt(int)"))
             .add(
                 methodRef(
                     "android.content.res.Resources",
@@ -322,7 +318,6 @@
                     "getDrawable(android.content.Context,int)"))
             .add(methodRef("android.support.v7.app.AppCompatDialog", "<T>findViewById(int)"))
             .add(methodRef("android.support.design.widget.TextInputLayout", "getEditText()"))
->>>>>>> a4619a52
             .build();
 
     @Override
@@ -362,8 +357,6 @@
     private final ImmutableSet<MethodRef> nullableReturns;
 
     private final ImmutableSet<MethodRef> nonNullReturns;
-
-    private final ImmutableSet<MethodRef> nonnull_returns;
 
     public CombinedLibraryModels(Iterable<LibraryModels> models) {
       ImmutableSetMultimap.Builder<MethodRef, Integer> failIfNullParametersBuilder =
@@ -392,19 +385,11 @@
           nonNullReturnsBuilder.add(name);
         }
       }
-<<<<<<< HEAD
-      fail_if_null_parameters = failIfNullParametersBuilder.build();
-      non_null_parameters = nonNullParametersBuilder.build();
-      null_implies_true_parameters = nullImpliesTrueParametersBuilder.build();
-      nullable_returns = nullableReturnsBuilder.build();
-      nonnull_returns = nonNullReturnsBuilder.build();
-=======
       failIfNullParameters = failIfNullParametersBuilder.build();
       nonNullParameters = nonNullParametersBuilder.build();
       nullImpliesTrueParameters = nullImpliesTrueParametersBuilder.build();
       nullableReturns = nullableReturnsBuilder.build();
       nonNullReturns = nonNullReturnsBuilder.build();
->>>>>>> a4619a52
     }
 
     @Override
@@ -431,10 +416,5 @@
     public ImmutableSet<MethodRef> nonNullReturns() {
       return nonNullReturns;
     }
-
-    @Override
-    public ImmutableSet<MethodRef> nonNullReturns() {
-      return nonnull_returns;
-    }
   }
 }