/*
 * Copyright (c) 2017 Uber Technologies, Inc.
 *
 * Permission is hereby granted, free of charge, to any person obtaining a copy
 * of this software and associated documentation files (the "Software"), to deal
 * in the Software without restriction, including without limitation the rights
 * to use, copy, modify, merge, publish, distribute, sublicense, and/or sell
 * copies of the Software, and to permit persons to whom the Software is
 * furnished to do so, subject to the following conditions:
 *
 * The above copyright notice and this permission notice shall be included in
 * all copies or substantial portions of the Software.
 *
 * THE SOFTWARE IS PROVIDED "AS IS", WITHOUT WARRANTY OF ANY KIND, EXPRESS OR
 * IMPLIED, INCLUDING BUT NOT LIMITED TO THE WARRANTIES OF MERCHANTABILITY,
 * FITNESS FOR A PARTICULAR PURPOSE AND NONINFRINGEMENT. IN NO EVENT SHALL THE
 * AUTHORS OR COPYRIGHT HOLDERS BE LIABLE FOR ANY CLAIM, DAMAGES OR OTHER
 * LIABILITY, WHETHER IN AN ACTION OF CONTRACT, TORT OR OTHERWISE, ARISING FROM,
 * OUT OF OR IN CONNECTION WITH THE SOFTWARE OR THE USE OR OTHER DEALINGS IN
 * THE SOFTWARE.
 */

package com.uber.nullaway.handlers.contract;

import static com.google.errorprone.BugCheckerInfo.buildDescriptionFromChecker;
import static com.uber.nullaway.NullabilityUtil.getAnnotationValue;
import static com.uber.nullaway.handlers.contract.ContractHandler.CONTRACT_ANNOTATION_NAME;
import static com.uber.nullaway.handlers.contract.ContractUtils.getAntecedent;
import static com.uber.nullaway.handlers.contract.ContractUtils.getConsequent;
<<<<<<< HEAD
import static com.uber.nullaway.handlers.contract.ContractUtils.getContractFromAnnotation;
=======
>>>>>>> af24db1e

import com.google.common.base.Preconditions;
import com.google.errorprone.VisitorState;
import com.google.errorprone.util.ASTHelpers;
import com.sun.source.tree.MethodTree;
import com.sun.source.tree.ReturnTree;
import com.sun.source.util.TreePath;
import com.sun.source.util.TreePathScanner;
import com.sun.tools.javac.code.Symbol;
import com.uber.nullaway.ErrorMessage;
import com.uber.nullaway.NullAway;
import com.uber.nullaway.Nullness;
import com.uber.nullaway.handlers.BaseNoOpHandler;

/**
 * This Handler parses the jetbrains @Contract annotation and tries to check if the contract is
 * followed.
 *
 * <p>Currently, it supports the case when there is only one clause in the contract. The clause of
 * the form in which all the elements of the antecedent are either of "_", "null" or "!null", and
 * the consequent is "!null" is supported. The handler checks and warns under the conditions of the
 * antecedent if the consequent is "!null" and there is a return statement with "nullable" or "null"
 * expression.
 */
public class ContractCheckHandler extends BaseNoOpHandler {

  @Override
  public void onMatchMethod(
      NullAway analysis, MethodTree tree, VisitorState state, Symbol.MethodSymbol methodSymbol) {
    Symbol.MethodSymbol callee = ASTHelpers.getSymbol(tree);
    Preconditions.checkNotNull(callee);
    // Check to see if this method has an @Contract annotation
    String contractString = getAnnotationValue(callee, CONTRACT_ANNOTATION_NAME);
    if (contractString != null) {
      // Found a contract, lets parse it.
      String[] clauses = contractString.split(";");
      if (clauses.length != 1) {
        return;
      }

      String clause = clauses[0];
      String[] antecedent =
          getAntecedent(clause, tree, analysis, state, callee, tree.getParameters().size());
      String consequent = getConsequent(clause, tree, analysis, state, callee);

      boolean supported = true;

      for (int i = 0; i < antecedent.length; ++i) {
        String valueConstraint = antecedent[i].trim();
        if (!(valueConstraint.equals("_")
            || valueConstraint.equals("!null")
            || valueConstraint.equals("null"))) {
          supported = false;
        }
      }

      if (!consequent.equals("!null")) {
        supported = false;
      }

      if (!supported) {
        return;
      }

      // we scan the method tree for the return nodes and check the contract
      new TreePathScanner<Void, Void>() {
        @Override
        public Void visitReturn(ReturnTree returnTree, Void unused) {

          final VisitorState returnState = state.withPath(getCurrentPath());
          final Nullness nullness =
              analysis
                  .getNullnessAnalysis(returnState)
                  .getNullnessForContractDataflow(
                      new TreePath(returnState.getPath(), returnTree.getExpression()),
                      returnState.context);

          if (nullness == Nullness.NULLABLE || nullness == Nullness.NULL) {

            String errorMessage;

            // used for error message
            int nonNullAntecedentCount = 0;
            int nonNullAntecedentPosition = -1;

            for (int i = 0; i < antecedent.length; ++i) {
              String valueConstraint = antecedent[i].trim();

              if (valueConstraint.equals("!null")) {
                nonNullAntecedentCount += 1;
                nonNullAntecedentPosition = i;
              }
            }

            if (nonNullAntecedentCount == 1) {

              errorMessage =
                  "Method "
                      + callee.name
                      + " has @Contract("
                      + contractString
                      + "), but this appears to be violated, as a @Nullable value may be returned when parameter "
                      + tree.getParameters().get(nonNullAntecedentPosition).getName()
                      + " is non-null.";
            } else {
              errorMessage =
                  "Method "
                      + callee.name
                      + " has @Contract("
                      + contractString
                      + "), but this appears to be violated, as a @Nullable value may be returned "
                      + "when the contract preconditions are true.";
            }

<<<<<<< HEAD
            ContractUtils.reportMatch(
                returnTree,
                errorMessage,
                analysis,
                returnState,
                ErrorMessage.MessageTypes.ANNOTATION_VALUE_INVALID);
=======
            returnState.reportMatch(
                analysis
                    .getErrorBuilder()
                    .createErrorDescription(
                        new ErrorMessage(
                            ErrorMessage.MessageTypes.ANNOTATION_VALUE_INVALID, errorMessage),
                        returnTree,
                        buildDescriptionFromChecker(returnTree, analysis),
                        returnState));
>>>>>>> af24db1e
          }
          return super.visitReturn(returnTree, unused);
        }
      }.scan(state.getPath(), null);
    }
  }
}<|MERGE_RESOLUTION|>--- conflicted
+++ resolved
@@ -27,10 +27,6 @@
 import static com.uber.nullaway.handlers.contract.ContractHandler.CONTRACT_ANNOTATION_NAME;
 import static com.uber.nullaway.handlers.contract.ContractUtils.getAntecedent;
 import static com.uber.nullaway.handlers.contract.ContractUtils.getConsequent;
-<<<<<<< HEAD
-import static com.uber.nullaway.handlers.contract.ContractUtils.getContractFromAnnotation;
-=======
->>>>>>> af24db1e
 
 import com.google.common.base.Preconditions;
 import com.google.errorprone.VisitorState;
@@ -145,14 +141,6 @@
                       + "when the contract preconditions are true.";
             }
 
-<<<<<<< HEAD
-            ContractUtils.reportMatch(
-                returnTree,
-                errorMessage,
-                analysis,
-                returnState,
-                ErrorMessage.MessageTypes.ANNOTATION_VALUE_INVALID);
-=======
             returnState.reportMatch(
                 analysis
                     .getErrorBuilder()
@@ -162,7 +150,6 @@
                         returnTree,
                         buildDescriptionFromChecker(returnTree, analysis),
                         returnState));
->>>>>>> af24db1e
           }
           return super.visitReturn(returnTree, unused);
         }
