--- conflicted
+++ resolved
@@ -164,16 +164,10 @@
                     .createErrorDescription(
                         new ErrorMessage(
                             ErrorMessage.MessageTypes.ANNOTATION_VALUE_INVALID, errorMessage),
-<<<<<<< HEAD
                         tree,
                         analysis.buildDescription(tree),
-                        state));
-=======
-                        node.getTree(),
-                        analysis.buildDescription(node.getTree()),
                         state,
                         null));
->>>>>>> 36586e4b
             supported = false;
             break;
           }
