--- conflicted
+++ resolved
@@ -292,34 +292,23 @@
   }
 
   @Test
-<<<<<<< HEAD
   public void suggestCastToNonNullMultiLine() throws IOException {
-=======
-  public void suggestInitSuppressionOnConstructor() throws IOException {
->>>>>>> 154b7583
-    makeTestHelper()
-        .addInputLines(
-            "Test.java",
-            "package com.uber;",
-            "import javax.annotation.Nullable;",
-            "class Test {",
-<<<<<<< HEAD
+    makeTestHelper()
+        .addInputLines(
+            "Test.java",
+            "package com.uber;",
+            "import javax.annotation.Nullable;",
+            "class Test {",
             "  static class Foo { @Nullable Object getObj() { return null; } }",
             "  Object test1(Foo f) {",
             "    return f",
             "           // comment that should not be deleted",
             "           .getObj();",
             "  }",
-=======
-            "  Object f;",
-            "  Object g;",
-            "  Test() {}",
->>>>>>> 154b7583
-            "}")
-        .addOutputLines(
-            "out/Test.java",
-            "package com.uber;",
-<<<<<<< HEAD
+            "}")
+        .addOutputLines(
+            "out/Test.java",
+            "package com.uber;",
             "import static com.uber.nullaway.testdata.Util.castToNonNull;",
             "",
             "import javax.annotation.Nullable;",
@@ -332,7 +321,22 @@
             "  }",
             "}")
         .doTest(TEXT_MATCH);
-=======
+  }
+
+  public void suggestInitSuppressionOnConstructor() throws IOException {
+    makeTestHelper()
+        .addInputLines(
+            "Test.java",
+            "package com.uber;",
+            "import javax.annotation.Nullable;",
+            "class Test {",
+            "  Object f;",
+            "  Object g;",
+            "  Test() {}",
+            "}")
+        .addOutputLines(
+            "out/Test.java",
+            "package com.uber;",
             "import javax.annotation.Nullable;",
             "class Test {",
             "  Object f;",
@@ -380,6 +384,5 @@
             "  @SuppressWarnings({\"unused\",\"NullAway.Init\"}) Object f;",
             "}")
         .doTest();
->>>>>>> 154b7583
   }
 }