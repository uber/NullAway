/*
 * Copyright (c) 2017 Uber Technologies, Inc.
 *
 * Permission is hereby granted, free of charge, to any person obtaining a copy
 * of this software and associated documentation files (the "Software"), to deal
 * in the Software without restriction, including without limitation the rights
 * to use, copy, modify, merge, publish, distribute, sublicense, and/or sell
 * copies of the Software, and to permit persons to whom the Software is
 * furnished to do so, subject to the following conditions:
 *
 * The above copyright notice and this permission notice shall be included in
 * all copies or substantial portions of the Software.
 *
 * THE SOFTWARE IS PROVIDED "AS IS", WITHOUT WARRANTY OF ANY KIND, EXPRESS OR
 * IMPLIED, INCLUDING BUT NOT LIMITED TO THE WARRANTIES OF MERCHANTABILITY,
 * FITNESS FOR A PARTICULAR PURPOSE AND NONINFRINGEMENT. IN NO EVENT SHALL THE
 * AUTHORS OR COPYRIGHT HOLDERS BE LIABLE FOR ANY CLAIM, DAMAGES OR OTHER
 * LIABILITY, WHETHER IN AN ACTION OF CONTRACT, TORT OR OTHERWISE, ARISING FROM,
 * OUT OF OR IN CONNECTION WITH THE SOFTWARE OR THE USE OR OTHER DEALINGS IN
 * THE SOFTWARE.
 */

package com.uber.nullaway;

import java.util.Arrays;
import org.junit.Test;
import org.junit.runner.RunWith;
import org.junit.runners.JUnit4;

/** Unit tests for {@link com.uber.nullaway.NullAway}. */
@RunWith(JUnit4.class)
public class NullAwayCoreTests extends NullAwayTestsBase {

  @Test
  public void coreNullabilityPositiveCases() {
    defaultCompilationHelper.addSourceFile("NullAwayPositiveCases.java").doTest();
  }

  @Test
  public void nullabilityAnonymousClass() {
    defaultCompilationHelper.addSourceFile("NullAwayAnonymousClass.java").doTest();
  }

  @Test
  public void coreNullabilityNegativeCases() {
    defaultCompilationHelper
        .addSourceFile("NullAwayNegativeCases.java")
        .addSourceFile("OtherStuff.java")
        .addSourceFile("TestAnnot.java")
        .addSourceFile("unannotated/UnannotatedClass.java")
        .doTest();
  }

  @Test
  public void assertSupportPositiveCases() {
    defaultCompilationHelper.addSourceFile("CheckAssertSupportPositiveCases.java").doTest();
  }

  @Test
  public void assertSupportNegativeCases() {
    makeTestHelperWithArgs(
            Arrays.asList(
                "-d",
                temporaryFolder.getRoot().getAbsolutePath(),
                "-XepOpt:NullAway:AnnotatedPackages=com.uber",
                "-XepOpt:NullAway:AssertsEnabled=true"))
        .addSourceFile("CheckAssertSupportNegativeCases.java")
        .doTest();
  }

  @Test
  public void testGenericAnonymousInner() {
    defaultCompilationHelper
        .addSourceLines(
            "GenericSuper.java",
            "package com.uber;",
            "class GenericSuper<T> {",
            "  T x;",
            "  GenericSuper(T y) {",
            "    this.x = y;",
            "  }",
            "}")
        .addSourceLines(
            "AnonSub.java",
            "package com.uber;",
            "import java.util.List;",
            "import javax.annotation.Nullable;",
            "class AnonSub {",
            "  static GenericSuper<List<String>> makeSuper(List<String> list) {",
            "    return new GenericSuper<List<String>>(list) {};",
            "  }",
            "  static GenericSuper<List<String>> makeSuperBad(@Nullable List<String> list) {",
            "    // BUG: Diagnostic contains: passing @Nullable parameter 'list' where @NonNull",
            "    return new GenericSuper<List<String>>(list) {};",
            "  }",
            "}")
        .doTest();
  }

  @Test
  public void erasedIterator() {
    // just checking for crash
    defaultCompilationHelper
        .addSourceLines(
            "Test.java",
            "package com.uber;",
            "import java.util.*;",
            "class Test {",
            "  static class Foo implements Iterable {",
            "    public Iterator iterator() {",
            "      return new Iterator() {",
            "        @Override",
            "        public boolean hasNext() {",
            "          return false;",
            "        }",
            "        @Override",
            "        public Iterator next() {",
            "          throw new NoSuchElementException();",
            "        }",
            "      };",
            "    }",
            "  }",
            "  static void testErasedIterator(Foo foo) {",
            "    for (Object x : foo) {",
            "      x.hashCode();",
            "    }",
            "  }",
            "}")
        .doTest();
  }

  @Test
  public void compoundAssignment() {
    defaultCompilationHelper
        .addSourceLines(
            "Test.java",
            "package com.uber;",
            "class Test {",
            "  static void assignments() {",
            "    String x = null; x += \"hello\";",
            "    // BUG: Diagnostic contains: unboxing of a @Nullable value",
            "    Integer y = null; y += 3;",
            "    // BUG: Diagnostic contains: unboxing of a @Nullable value",
            "    boolean b = false; Boolean c = null; b |= c;",
            "  }",
            "  static Integer returnCompound() {",
            "    Integer z = 7;",
            "    return (z += 10);",
            "  }",
            "}")
        .doTest();
  }

  @Test
  public void arrayIndexUnbox() {
    defaultCompilationHelper
        .addSourceLines(
            "Test.java",
            "package com.uber;",
            "class Test {",
            "  static void indexUnbox() {",
            "    Integer x = null; int[] fizz = { 0, 1 };",
            "    // BUG: Diagnostic contains: unboxing of a @Nullable value",
            "    int y = fizz[x];",
            "  }",
            "}")
        .doTest();
  }

  @Test
  public void cfNullableArrayField() {
    defaultCompilationHelper
        .addSourceLines(
            "CFNullable.java",
            "package com.uber;",
            "import org.checkerframework.checker.nullness.qual.Nullable;",
            "import java.util.List;",
            "abstract class CFNullable<E> {",
            "  List<E> @Nullable [] table;",
            "}")
        .doTest();
  }

  @Test
  public void supportSwitchExpression() {
    defaultCompilationHelper
        .addSourceLines(
            "TestPositive.java",
            "package com.uber;",
            "import javax.annotation.Nullable;",
            "enum Level {",
            " HIGH, MEDIUM, LOW }",
            "class TestPositive {",
            "   void foo(@Nullable Integer s) {",
            "    // BUG: Diagnostic contains: switch expression s is @Nullable",
            "    switch(s) {",
            "      case 5: break;",
            "    }",
            "    String x = null;",
            "    // BUG: Diagnostic contains: switch expression x is @Nullable",
            "    switch(x) {",
            "      default: break;",
            "    }",
            "    Level level = null;",
            "    // BUG: Diagnostic contains: switch expression level is @Nullable",
            "    switch (level) {",
            "      default: break; }",
            "    }",
            "}")
        .addSourceLines(
            "TestNegative.java",
            "package com.uber;",
            "import javax.annotation.Nullable;",
            "class TestNegative {",
            "   void foo(Integer s, short y) {",
            "    switch(s) {",
            "      case 5: break;",
            "    }",
            "    String x = \"irrelevant\";",
            "    switch(x) {",
            "      default: break;",
            "    }",
            "    switch(y) {",
            "      default: break;",
            "    }",
            "    Level level = Level.HIGH;",
            "    switch (level) {",
            "      default: break;",
            "    }",
            "  }",
            "}")
        .doTest();
  }

  @Test
  public void testCastToNonNull() {
    defaultCompilationHelper
        .addSourceFile("Util.java")
        .addSourceLines(
            "Test.java",
            "package com.uber;",
            "import javax.annotation.Nullable;",
            "import static com.uber.nullaway.testdata.Util.castToNonNull;",
            "class Test {",
            "  Object test1(@Nullable Object o) {",
            "    return castToNonNull(o);",
            "  }",
            "  Object test2(Object o) {",
            "    // BUG: Diagnostic contains: passing known @NonNull parameter 'o' to CastToNonNullMethod",
            "    return castToNonNull(o);",
            "  }",
            "}")
        .doTest();
  }

  @Test
  public void testCastToNonNullExtraArgsWarning() {
    defaultCompilationHelper
        .addSourceFile("Util.java")
        .addSourceLines(
            "Test.java",
            "package com.uber;",
            "import javax.annotation.Nullable;",
            "import static com.uber.nullaway.testdata.Util.castToNonNull;",
            "class Test {",
            "  Object test1(Object o) {",
            "    // BUG: Diagnostic contains: passing known @NonNull parameter 'o' to CastToNonNullMethod",
            "    return castToNonNull(o, \"o should be @Nullable but never actually null\");",
            "  }",
            "  Object test2(Object o) {",
            "    // BUG: Diagnostic contains: passing known @NonNull parameter 'o' to CastToNonNullMethod",
            "    return castToNonNull(\"o should be @Nullable but never actually null\", o, 0);",
            "  }",
            "  Object test3(@Nullable Object o) {",
            "    // Expected use of cast",
            "    return castToNonNull(o, \"o should be @Nullable but never actually null\");",
            "  }",
            "  Object test4(@Nullable Object o) {",
            "    // Expected use of cast",
            "    return castToNonNull(o, \"o should be @Nullable but never actually null\");",
            "  }",
            "}")
        .doTest();
  }

  @Test
  public void testReadStaticInConstructor() {
    defaultCompilationHelper
        .addSourceLines(
            "Test.java",
            "package com.uber;",
            "import javax.annotation.Nullable;",
            "class Test {",
            "  // BUG: Diagnostic contains: @NonNull static field o not initialized",
            "  static Object o;",
            "  Object f, g;",
            "  public Test() {",
            "    f = new String(\"hi\");",
            "    o = new Object();",
            "    g = o;",
            "  }",
            "}")
        .doTest();
  }

  @Test
  public void customErrorURL() {
    makeTestHelperWithArgs(
            Arrays.asList(
                "-d",
                temporaryFolder.getRoot().getAbsolutePath(),
                "-XepOpt:NullAway:AnnotatedPackages=com.uber",
                "-XepOpt:NullAway:ErrorURL=http://mydomain.com/nullaway"))
        .addSourceLines(
            "Test.java",
            "package com.uber;",
            "class Test {",
            "  static void foo() {",
            "    // BUG: Diagnostic contains: mydomain.com",
            "    Object x = null; x.toString();",
            "  }",
            "}")
        .doTest();
  }

  @Test
  public void defaultURL() {
    makeTestHelperWithArgs(
            Arrays.asList(
                "-d",
                temporaryFolder.getRoot().getAbsolutePath(),
                "-XepOpt:NullAway:AnnotatedPackages=com.uber"))
        .addSourceLines(
            "Test.java",
            "package com.uber;",
            "class Test {",
            "  static void foo() {",
            "    // BUG: Diagnostic contains: t.uber.com/nullaway",
            "    Object x = null; x.toString();",
            "  }",
            "}")
        .doTest();
  }

  @Test
  public void invokeNativeFromInitializer() {
    defaultCompilationHelper
        .addSourceLines(
            "Test.java",
            "package com.uber;",
            "class Test {",
            "  Object f;",
            "  private native void foo();",
            "  // BUG: Diagnostic contains: initializer method does not guarantee @NonNull field f",
            "  Test() {",
            "    foo();",
            "  }",
            "}")
        .doTest();
  }

  @Test
  public void testCapturingScopes() {
    defaultCompilationHelper.addSourceFile("CapturingScopes.java").doTest();
  }

  @Test
  public void testEnhancedFor() {
    defaultCompilationHelper
        .addSourceLines(
            "Test.java",
            "package com.uber;",
            "import javax.annotation.Nullable;",
            "import java.util.List;",
            "public class Test {",
            "  public void testEnhancedFor(@Nullable List<String> l) {",
            "    // BUG: Diagnostic contains: enhanced-for expression l is @Nullable",
            "    for (String x: l) {}",
            "  }",
            "}")
        .doTest();
  }

  @Test
  public void testMapWithCustomPut() { // See https://github.com/uber/NullAway/issues/389
    defaultCompilationHelper
        .addSourceLines(
            "Item.java",
            "package com.uber.lib.unannotated.collections;",
            "public class Item<K,V> {",
            " public final K key;",
            " public final V value;",
            " public Item(K k, V v) {",
            "  this.key = k;",
            "  this.value = v;",
            " }",
            "}")
        .addSourceLines(
            "MapLike.java",
            "package com.uber.lib.unannotated.collections;",
            "import java.util.HashMap;",
            "// Too much work to implement java.util.Map from scratch",
            "public class MapLike<K,V> extends HashMap<K,V> {",
            " public MapLike() {",
            "   super();",
            " }",
            " public void put(Item<K,V> item) {",
            "   put(item.key, item.value);",
            " }",
            "}")
        .addSourceLines(
            "Test.java",
            "package com.uber;",
            "import javax.annotation.Nullable;",
            "import com.uber.lib.unannotated.collections.Item;",
            "import com.uber.lib.unannotated.collections.MapLike;",
            "public class Test {",
            " public static MapLike test_389(@Nullable Item<String, String> item) {",
            "  MapLike<String, String> map = new MapLike<String, String>();",
            "  if (item != null) {", // Required to trigger dataflow analysis
            "    map.put(item);",
            "  }",
            "  return map;",
            " }",
            "}")
        .doTest();
  }

  @Test
  public void derefNullableTernary() {
    defaultCompilationHelper
        .addSourceLines(
            "Test.java",
            "package com.uber;",
            "public class Test {",
            "  public void derefTernary(boolean b) {",
            "    Object o1 = null, o2 = new Object();",
            "    // BUG: Diagnostic contains: dereferenced expression (b ? o1 : o2) is @Nullable",
            "    (b ? o1 : o2).toString();",
            "    // BUG: Diagnostic contains: dereferenced expression (b ? o2 : o1) is @Nullable",
            "    (b ? o2 : o1).toString();",
            "    // This case is safe",
            "    (b ? o2 : o2).toString();",
            "  }",
            "}")
        .doTest();
  }

  @Test
  public void testCustomNullableAnnotation() {
    makeTestHelperWithArgs(
            Arrays.asList(
                "-d",
                temporaryFolder.getRoot().getAbsolutePath(),
                "-XepOpt:NullAway:AnnotatedPackages=com.uber",
                "-XepOpt:NullAway:CustomNullableAnnotations=qual.Null"))
        .addSourceLines("qual/Null.java", "package qual;", "public @interface Null {", "}")
        .addSourceLines(
            "Test.java",
            "package com.uber;",
            "import qual.Null;",
            "class Test {",
            "   @Null Object foo;", // No error, should detect @Null
            "   @Null Object baz(){",
            "     bar(foo);",
            "     return null;", // No error, should detect @Null
            "   }",
            "   String bar(@Null Object item){",
            "     // BUG: Diagnostic contains: dereferenced expression item is @Nullable",
            "     return item.toString();",
            "   }",
            "}")
        .doTest();
  }

  @Test
  public void testCustomNonnullAnnotation() {
    makeTestHelperWithArgs(
            Arrays.asList(
                "-d",
                temporaryFolder.getRoot().getAbsolutePath(),
                "-XepOpt:NullAway:AnnotatedPackages=com.uber",
                "-XepOpt:NullAway:UnannotatedClasses=com.uber.Other",
                "-XepOpt:NullAway:CustomNonnullAnnotations=qual.NoNull",
                "-XepOpt:NullAway:AcknowledgeRestrictiveAnnotations=true"))
        .addSourceLines("qual/NoNull.java", "package qual;", "public @interface NoNull {", "}")
        .addSourceLines(
            "Other.java",
            "package com.uber;",
            "import qual.NoNull;",
            "public class Other {",
            "   void bar(@NoNull Object item) { }",
            "}")
        .addSourceLines(
            "Test.java",
            "package com.uber;",
            "class Test {",
            "   Other other = new Other();",
            "   void foo(){",
            "     // BUG: Diagnostic contains: passing @Nullable parameter 'null'",
            "     other.bar(null);",
            "   }",
            "}")
        .doTest();
  }

  @Test
  public void testMapGetChainWithCast() {
    defaultCompilationHelper
        .addSourceLines(
            "Constants.java",
            "package com.uber;",
            "public class Constants {",
            "   public static final String KEY_1 = \"key1\";",
            "   public static final String KEY_2 = \"key2\";",
            "   public static final String KEY_3 = \"key3\";",
            "}")
        .addSourceLines(
            "Test.java",
            "package com.uber;",
            "import java.util.Map;",
            "class Test {",
            "   boolean withoutCast(Map<String, Map<String, Map<String, Object>>> topLevelMap){",
            "     return topLevelMap.get(Constants.KEY_1) == null ",
            "       || topLevelMap.get(Constants.KEY_1).get(Constants.KEY_2) == null",
            "       || topLevelMap.get(Constants.KEY_1).get(Constants.KEY_2).get(Constants.KEY_3) == null;",
            "   }",
            "   boolean withCast(Map<String, Object> topLevelMap){",
            "     return topLevelMap.get(Constants.KEY_1) == null ",
            "       || ((Map<String,Object>) topLevelMap.get(Constants.KEY_1)).get(Constants.KEY_2) == null",
            "       || ((Map<String,Object>) ",
            "              ((Map<String,Object>) topLevelMap.get(Constants.KEY_1)).get(Constants.KEY_2))",
            "                .get(Constants.KEY_3) == null;",
            "   }",
            "}")
        .doTest();
  }

  @Test
  public void testMapPutAndPutIfAbsent() {
    defaultCompilationHelper
        .addSourceLines(
            "Test.java",
            "package com.uber;",
            "import java.util.Map;",
            "class Test {",
            "   Object testPut(String key, Object o, Map<String, Object> m){",
            "     m.put(key, o);",
            "     return m.get(key);",
            "   }",
            "   Object testPutIfAbsent(String key, Object o, Map<String, Object> m){",
            "     m.putIfAbsent(key, o);",
            "     return m.get(key);",
            "   }",
            "}")
        .doTest();
  }

  @Test
  public void testMapComputeIfAbsent() {
    defaultCompilationHelper
        .addSourceLines(
            "Test.java",
            "package com.uber;",
            "import java.util.Map;",
            "import java.util.function.Function;",
            // Need JSpecify (vs javax) for annotating generics
            "import org.jspecify.nullness.Nullable;",
            "class Test {",
            "   Object testComputeIfAbsent(String key, Function<String, Object> f, Map<String, Object> m){",
            "     m.computeIfAbsent(key, f);",
            "     return m.get(key);",
            "   }",
            "   Object testComputeIfAbsentLambda(String key, Map<String, Object> m){",
            "     m.computeIfAbsent(key, k -> k);",
            "     return m.get(key);",
            "   }",
            "   Object testComputeIfAbsentNull(String key, Function<String, @Nullable Object> f, Map<String, Object> m){",
            "     m.computeIfAbsent(key, f);",
            "     // BUG: Diagnostic contains: returning @Nullable expression from method with @NonNull return type",
            "     return m.get(key);",
            "   }",
            "   // ToDo: should error somewhere, but doesn't, due to limited checking of generics",
            "   Object testComputeIfAbsentNullLambda(String key, Map<String, Object> m){",
            "     m.computeIfAbsent(key, k -> null);",
            "     return m.get(key);",
            "   }",
            "}")
        .doTest();
  }

  @Test
  public void tryFinallySupport() {
    defaultCompilationHelper.addSourceFile("NullAwayTryFinallyCases.java").doTest();
  }

  @Test
  public void tryWithResourcesSupport() {
    defaultCompilationHelper
        .addSourceLines(
            "Test.java",
            "package com.uber;",
            "import javax.annotation.Nullable;",
            "import java.io.BufferedReader;",
            "import java.io.FileReader;",
            "import java.io.IOException;",
            "class Test {",
            "  String foo(String path, @Nullable String s, @Nullable Object o) throws IOException {",
            "    try (BufferedReader br = new BufferedReader(new FileReader(path))) {",
            "      // Code inside try-resource gets analyzed",
            "      // BUG: Diagnostic contains: dereferenced expression",
            "      o.toString();",
            "      s = br.readLine();",
            "      return s;",
            "    }",
            "  }",
            "}")
        .doTest();
  }

  @Test
  public void tryWithResourcesSupportInit() {
    defaultCompilationHelper
        .addSourceLines(
            "Test.java",
            "package com.uber;",
            "import javax.annotation.Nullable;",
            "import java.io.BufferedReader;",
            "import java.io.FileReader;",
            "import java.io.IOException;",
            "class Test {",
            "  private String path;",
            "  private String f;",
            "  Test(String p) throws IOException {",
            "    path = p;",
            "    try (BufferedReader br = new BufferedReader(new FileReader(path))) {",
            "      f = br.readLine();",
            "    }",
            "  }",
            "}")
        .doTest();
  }

  @Test
  public void tryFinallySupportInit() {
    defaultCompilationHelper
        .addSourceLines(
            "Test.java",
            "package com.uber;",
            "import javax.annotation.Nullable;",
            "import java.io.BufferedReader;",
            "import java.io.FileReader;",
            "import java.io.IOException;",
            "class Test {",
            "  private String path;",
            "  private String f;",
            "  Test(String p) throws IOException {",
            "    path = p;",
            "    try {",
            "      BufferedReader br = new BufferedReader(new FileReader(path));",
            "      f = br.readLine();",
            "    } finally {",
            "      f = \"DEFAULT\";",
            "    }",
            "  }",
            "}")
        .doTest();
  }

  @Test
  public void nullableOnJavaLangVoid() {
    defaultCompilationHelper
        .addSourceLines(
            "Test.java",
            "package com.uber;",
            "import javax.annotation.Nullable;",
            "class Test {",
            "  Void foo1() {",
            "    // temporarily, we treat a Void return type as if it was @Nullable Void",
            "    return null;",
            "  }",
            "  @Nullable Void foo2() {",
            "    return null;",
            "  }",
            "}")
        .doTest();
  }

  @Test
  public void nullableOnJavaLangVoidWithCast() {
    defaultCompilationHelper
        .addSourceLines(
            "Test.java",
            "package com.uber;",
            "import javax.annotation.Nullable;",
            "class Test {",
            "  // Currently unhandled. In fact, it *should* produce an error. This entire test case",
            "  // needs to be rethought once we properly support generics, such that it works on T v",
            "  // when T == @Nullable Void, but not when T == Void. Without generics, though, this is the",
            "  // best we can do.",
            "  @SuppressWarnings(\"NullAway\")",
            "  private Void v = (Void)null;",
            "  Void foo1() {",
            "    // temporarily, we treat a Void return type as if it was @Nullable Void",
            "    return (Void)null;",
            "  }",
            "  // Temporarily, we treat any Void formal as if it were @Nullable Void",
            "  void consumeVoid(Void v) {",
            "  }",
            "  @Nullable Void foo2() {",
            "    consumeVoid(null); // See comment on consumeVoid for why this is allowed",
            "    consumeVoid((Void)null);",
            "    return (Void)null;",
            "  }",
            "}")
        .doTest();
  }

  @Test
  public void staticCallZeroArgsNullCheck() {
    defaultCompilationHelper
        .addSourceLines(
            "Test.java",
            "package com.uber;",
            "import javax.annotation.Nullable;",
            "class Test {",
            "  @Nullable static Object nullableReturn() { return new Object(); }",
            "  void foo() {",
            "    if (nullableReturn() != null) {",
            "      nullableReturn().toString();",
            "    }",
            "    // BUG: Diagnostic contains: dereferenced expression",
            "    nullableReturn().toString();",
            "  }",
            "  void foo2() {",
            "    if (Test.nullableReturn() != null) {",
            "      nullableReturn().toString();",
            "    }",
            "    // BUG: Diagnostic contains: dereferenced expression",
            "    Test.nullableReturn().toString();",
            "  }",
            "}")
        .doTest();
  }

  @Test
  public void primitiveCasts() {
    defaultCompilationHelper
        .addSourceLines(
            "Test.java",
            "package com.uber;",
            "class Test {",
            "    static void foo(int i) { }",
            "    static void m() {",
            "        Integer i = null;",
            "        // BUG: Diagnostic contains: unboxing",
            "        int i2 = (int) i;",
            "        // this is fine",
            "        int i3 = (int) Integer.valueOf(3);",
            "        // BUG: Diagnostic contains: unboxing",
            "        int i4 = ((int) i) + 1;",
            "        // BUG: Diagnostic contains: unboxing",
            "        foo((int) i);",
            "        // try another type",
            "        Double d = null;",
            "        // BUG: Diagnostic contains: unboxing",
            "        double d2 = (double) d;",
            "    }",
            "}")
        .doTest();
  }

  @Test
<<<<<<< HEAD
  public void unboxingInBinaryTrees() {
=======
  public void primitiveCastsRememberNullChecks() {
>>>>>>> d1415f4c
    defaultCompilationHelper
        .addSourceLines(
            "Test.java",
            "package com.uber;",
<<<<<<< HEAD
            "class Test {",
            "    static void m1() {",
            "        Integer i = null;",
            "        Integer j = null;",
            "        // BUG: Diagnostic contains: unboxing",
            "        int i2 = i + j;",
            "    }",
            "    static void m2() {",
            "        Integer i = null;",
            "        // this is fine",
            "        String s = i + \"hi\";",
            "    }",
            "    static void m3() {",
            "        Integer i = null;",
            "        Integer j = null;",
            "        // BUG: Diagnostic contains: unboxing",
            "        int i3 = i - j;",
            "    }",
            "    static void m4() {",
            "        Integer i = null;",
            "        Integer j = null;",
            "        // BUG: Diagnostic contains: unboxing",
            "        int i4 = i * j;",
            "    }",
            "    static void m5() {",
            "        Integer i = null;",
            "        // BUG: Diagnostic contains: unboxing",
            "        int i5 = i << 2;",
            "    }",
            "    static void m6() {",
            "        Integer i = null;",
            "        Integer j = null;",
            "        // BUG: Diagnostic contains: unboxing",
            "        boolean b1 = i <= j;",
            "    }",
            "    static void m7() {",
            "        Boolean x = null;",
            "        Boolean y = null;",
            "        // BUG: Diagnostic contains: unboxing",
            "        boolean b2 = x && y;",
            "    }",
            "    static void m8() {",
            "        Integer i = null;",
            "        Integer j = null;",
            "        // this is fine",
            "        boolean b = i == j;",
            "    }",
            "    static void m9() {",
            "        Integer i = null;",
            "        // BUG: Diagnostic contains: unboxing",
            "        boolean b = i != 0;",
            "    }",
            "    static void m10() {",
            "        Integer i = null;",
            "        // BUG: Diagnostic contains: unboxing",
            "        int j = 3 - i;",
=======
            "import java.util.Map;",
            "import javax.annotation.Nullable;",
            "import com.google.common.base.Preconditions;",
            "class Test {",
            "    static void foo(int i) { }",
            "    static void m1(@Nullable Integer i) {",
            "        // BUG: Diagnostic contains: unboxing",
            "        int i1 = (int) i;",
            "    }",
            "    static void m2(@Nullable Integer i) {",
            "        if (i != null) {",
            "            // this is fine",
            "            int i2 = (int) i;",
            "        }",
            "    }",
            "    static void m3(@Nullable Integer i) {",
            "        // BUG: Diagnostic contains: unboxing",
            "        int i3 = (int) i;",
            "    }",
            "    static void m4(@Nullable Integer i) {",
            "        Preconditions.checkNotNull(i);",
            "        // this is fine",
            "        int i4 = (int) i;",
            "    }",
            "    static private void consumeInt(int i) { }",
            "    static void m5(@Nullable Integer i) {",
            "        // BUG: Diagnostic contains: unboxing",
            "        consumeInt((int) i);",
            "    }",
            "    static void m6(@Nullable Integer i) {",
            "        Preconditions.checkNotNull(i);",
            "        // this is fine",
            "        consumeInt((int) i);",
            "    }",
            "    static void m7(@Nullable Object o) {",
            "        // BUG: Diagnostic contains: unboxing",
            "        consumeInt((int) o);",
            "    }",
            "    static void m8(@Nullable Object o) {",
            "        Preconditions.checkNotNull(o);",
            "        // this is fine",
            "        consumeInt((int) o);",
            "    }",
            "    static void m9(Map<String,Object> m) {",
            "        // BUG: Diagnostic contains: unboxing",
            "        consumeInt((int) m.get(\"foo\"));",
            "    }",
            "    static void m10(Map<String,Object> m) {",
            "        if(m.get(\"bar\") != null) {",
            "            // this is fine",
            "            consumeInt((int) m.get(\"bar\"));",
            "        }",
            "    }",
            "    static void m11(Map<String,Object> m) {",
            "        Preconditions.checkNotNull(m.get(\"bar\"));",
            "        // this is fine",
            "        consumeInt((int) m.get(\"bar\"));",
>>>>>>> d1415f4c
            "    }",
            "}")
        .doTest();
  }
}<|MERGE_RESOLUTION|>--- conflicted
+++ resolved
@@ -771,16 +771,11 @@
   }
 
   @Test
-<<<<<<< HEAD
   public void unboxingInBinaryTrees() {
-=======
-  public void primitiveCastsRememberNullChecks() {
->>>>>>> d1415f4c
-    defaultCompilationHelper
-        .addSourceLines(
-            "Test.java",
-            "package com.uber;",
-<<<<<<< HEAD
+    defaultCompilationHelper
+        .addSourceLines(
+            "Test.java",
+            "package com.uber;",
             "class Test {",
             "    static void m1() {",
             "        Integer i = null;",
@@ -837,7 +832,17 @@
             "        Integer i = null;",
             "        // BUG: Diagnostic contains: unboxing",
             "        int j = 3 - i;",
-=======
+            "    }",
+            "}")
+        .doTest();
+  }
+
+  @Test
+  public void primitiveCastsRememberNullChecks() {
+    defaultCompilationHelper
+        .addSourceLines(
+            "Test.java",
+            "package com.uber;",
             "import java.util.Map;",
             "import javax.annotation.Nullable;",
             "import com.google.common.base.Preconditions;",
@@ -895,7 +900,6 @@
             "        Preconditions.checkNotNull(m.get(\"bar\"));",
             "        // this is fine",
             "        consumeInt((int) m.get(\"bar\"));",
->>>>>>> d1415f4c
             "    }",
             "}")
         .doTest();
