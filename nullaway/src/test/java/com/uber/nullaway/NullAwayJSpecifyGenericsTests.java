--- conflicted
+++ resolved
@@ -44,14 +44,11 @@
             "    NonNullTypeParam<String> t2 = new NonNullTypeParam<@Nullable String>();",
             "    // BUG: Diagnostic contains: Generic type parameter",
             "    testBadNonNull(new NonNullTypeParam<@Nullable String>());",
-<<<<<<< HEAD
-=======
             "    testBadNonNull(",
             "        // BUG: Diagnostic contains: Cannot pass parameter of type NonNullTypeParam<@Nullable String>",
             "        new NonNullTypeParam<",
             "            // BUG: Diagnostic contains: Generic type parameter",
             "            @Nullable String>());",
->>>>>>> 38f30816
             "  }",
             "  static void testOkNullable(NullableTypeParam<String> t1, NullableTypeParam<@Nullable String> t2) {",
             "    NullableTypeParam<String> t3 = new NullableTypeParam<String>();",
@@ -728,10 +725,6 @@
         .doTest();
   }
 
-<<<<<<< HEAD
-  @Test
-  public void overrideReturnTypes() {
-=======
   /**
    * Currently this test is solely to ensure NullAway does not crash in the presence of raw types.
    * Further study of the JSpecify documents is needed to determine whether any errors should be
@@ -739,14 +732,42 @@
    */
   @Test
   public void rawTypes() {
->>>>>>> 38f30816
-    makeHelper()
-        .addSourceLines(
-            "Test.java",
-            "package com.uber;",
-            "import org.jspecify.annotations.Nullable;",
-            "class Test {",
-<<<<<<< HEAD
+    makeHelper()
+        .addSourceLines(
+            "Test.java",
+            "package com.uber;",
+            "import org.jspecify.annotations.Nullable;",
+            "class Test {",
+            "  static class NonNullTypeParam<E> {}",
+            "  static class NullableTypeParam<E extends @Nullable Object> {}",
+            "  static void rawLocals() {",
+            "    NonNullTypeParam<String> t1 = new NonNullTypeParam();",
+            "    NullableTypeParam<@Nullable String> t2 = new NullableTypeParam();",
+            "    NonNullTypeParam t3 = new NonNullTypeParam<String>();",
+            "    NullableTypeParam t4 = new NullableTypeParam<@Nullable String>();",
+            "    NonNullTypeParam t5 = new NonNullTypeParam();",
+            "    NullableTypeParam t6 = new NullableTypeParam();",
+            "  }",
+            "  static void rawConditionalExpression(boolean b, NullableTypeParam<@Nullable String> p) {",
+            "    NullableTypeParam<@Nullable String> t = b ? new NullableTypeParam() : p;",
+            "  }",
+            "  static void doNothing(NullableTypeParam<@Nullable String> p) { }",
+            "  static void rawParameterPassing() { doNothing(new NullableTypeParam()); }",
+            "  static NullableTypeParam<@Nullable String> rawReturn() {",
+            "    return new NullableTypeParam();",
+            "}",
+            "}")
+        .doTest();
+  }
+
+  @Test
+  public void overrideReturnTypes() {
+    makeHelper()
+        .addSourceLines(
+            "Test.java",
+            "package com.uber;",
+            "import org.jspecify.annotations.Nullable;",
+            "class Test {",
             "  interface Fn<P extends @Nullable Object, R extends @Nullable Object> {",
             "   R apply(P p);",
             "  }",
@@ -996,26 +1017,6 @@
             "    // No error due to @Contract",
             "    fn2.apply(\"hello\").hashCode();",
             "  }",
-=======
-            "  static class NonNullTypeParam<E> {}",
-            "  static class NullableTypeParam<E extends @Nullable Object> {}",
-            "  static void rawLocals() {",
-            "    NonNullTypeParam<String> t1 = new NonNullTypeParam();",
-            "    NullableTypeParam<@Nullable String> t2 = new NullableTypeParam();",
-            "    NonNullTypeParam t3 = new NonNullTypeParam<String>();",
-            "    NullableTypeParam t4 = new NullableTypeParam<@Nullable String>();",
-            "    NonNullTypeParam t5 = new NonNullTypeParam();",
-            "    NullableTypeParam t6 = new NullableTypeParam();",
-            "  }",
-            "  static void rawConditionalExpression(boolean b, NullableTypeParam<@Nullable String> p) {",
-            "    NullableTypeParam<@Nullable String> t = b ? new NullableTypeParam() : p;",
-            "  }",
-            "  static void doNothing(NullableTypeParam<@Nullable String> p) { }",
-            "  static void rawParameterPassing() { doNothing(new NullableTypeParam()); }",
-            "  static NullableTypeParam<@Nullable String> rawReturn() {",
-            "    return new NullableTypeParam();",
-            "}",
->>>>>>> 38f30816
             "}")
         .doTest();
   }
