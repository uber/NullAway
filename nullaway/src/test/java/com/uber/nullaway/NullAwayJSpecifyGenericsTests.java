package com.uber.nullaway;

import com.google.errorprone.CompilationTestHelper;
import java.util.Arrays;
import org.junit.Test;

public class NullAwayJSpecifyGenericsTests extends NullAwayTestsBase {

  @Test
  public void basicTypeParamInstantiation() {
    makeHelper()
        .addSourceLines(
            "Test.java",
            "package com.uber;",
            "import org.jspecify.annotations.Nullable;",
            "class Test {",
            "  static class NonNullTypeParam<E> {}",
            "  static class NullableTypeParam<E extends @Nullable Object> {}",
            "  // BUG: Diagnostic contains: Generic type parameter",
            "  static void testBadNonNull(NonNullTypeParam<@Nullable String> t1) {",
            "    // BUG: Diagnostic contains: Generic type parameter",
            "    NonNullTypeParam<@Nullable String> t2 = null;",
            "    NullableTypeParam<@Nullable String> t3 = null;",
            "  }",
            "}")
        .doTest();
  }

  @Test
  public void constructorTypeParamInstantiation() {
    makeHelper()
        .addSourceLines(
            "Test.java",
            "package com.uber;",
            "import org.jspecify.annotations.Nullable;",
            "class Test {",
            "  static class NonNullTypeParam<E> {}",
            "  static class NullableTypeParam<E extends @Nullable Object> {}",
            "  static void testOkNonNull(NonNullTypeParam<String> t) {",
            "    NonNullTypeParam<String> t2 = new NonNullTypeParam<String>();",
            "  }",
            "  static void testBadNonNull(NonNullTypeParam<String> t) {",
            "    // BUG: Diagnostic contains: Generic type parameter",
            "    NonNullTypeParam<String> t2 = new NonNullTypeParam<@Nullable String>();",
            "    // BUG: Diagnostic contains: Generic type parameter",
            "    testBadNonNull(new NonNullTypeParam<@Nullable String>());",
            "    testBadNonNull(",
            "        // BUG: Diagnostic contains: Cannot pass parameter of type NonNullTypeParam<@Nullable String>",
            "        new NonNullTypeParam<",
            "            // BUG: Diagnostic contains: Generic type parameter",
            "            @Nullable String>());",
            "  }",
            "  static void testOkNullable(NullableTypeParam<String> t1, NullableTypeParam<@Nullable String> t2) {",
            "    NullableTypeParam<String> t3 = new NullableTypeParam<String>();",
            "    NullableTypeParam<@Nullable String> t4 = new NullableTypeParam<@Nullable String>();",
            "  }",
            "}")
        .doTest();
  }

  @Test
  public void multipleTypeParametersInstantiation() {
    makeHelper()
        .addSourceLines(
            "Test.java",
            "package com.uber;",
            "import org.jspecify.annotations.Nullable;",
            "class Test {",
            "  static class MixedTypeParam<E1, E2 extends @Nullable Object, E3 extends @Nullable Object, E4> {}",
            "  static class PartiallyInvalidSubclass",
            "      // BUG: Diagnostic contains: Generic type parameter",
            "      extends MixedTypeParam<@Nullable String, String, String, @Nullable String> {}",
            "  static class ValidSubclass1",
            "      extends MixedTypeParam<String, @Nullable String, @Nullable String, String> {}",
            "  static class PartiallyInvalidSubclass2",
            "      extends MixedTypeParam<",
            "          String,",
            "          String,",
            "          String,",
            "          // BUG: Diagnostic contains: Generic type parameter",
            "          @Nullable String> {}",
            "  static class ValidSubclass2 extends MixedTypeParam<String, String, String, String> {}",
            "}")
        .doTest();
  }

  @Test
  public void subClassTypeParamInstantiation() {
    makeHelper()
        .addSourceLines(
            "Test.java",
            "package com.uber;",
            "import org.jspecify.annotations.Nullable;",
            "class Test {",
            "  static class NonNullTypeParam<E> {}",
            "  static class NullableTypeParam<E extends @Nullable Object> {}",
            "  static class SuperClassForValidSubclass {",
            "    static class ValidSubclass extends NullableTypeParam<@Nullable String> {}",
            "    // BUG: Diagnostic contains: Generic type parameter",
            "    static class InvalidSubclass extends NonNullTypeParam<@Nullable String> {}",
            "  }",
            "}")
        .doTest();
  }

  @Test
  public void interfaceImplementationTypeParamInstantiation() {
    makeHelper()
        .addSourceLines(
            "Test.java",
            "package com.uber;",
            "import org.jspecify.annotations.Nullable;",
            "class Test {",
            "  static interface NonNullTypeParamInterface<E> {}",
            "  static interface NullableTypeParamInterface<E extends @Nullable Object> {}",
            "  static class InvalidInterfaceImplementation",
            "      // BUG: Diagnostic contains: Generic type parameter",
            "      implements NonNullTypeParamInterface<@Nullable String> {}",
            "  static class ValidInterfaceImplementation implements NullableTypeParamInterface<String> {}",
            "}")
        .doTest();
  }

  @Test
  public void nestedTypeParams() {
    makeHelper()
        .addSourceLines(
            "Test.java",
            "package com.uber;",
            "import org.jspecify.annotations.Nullable;",
            "class Test {",
            "  static class NonNullTypeParam<E> {}",
            "  static class NullableTypeParam<E extends @Nullable Object> {}",
            "  // BUG: Diagnostic contains: Generic type parameter",
            "  static void testBadNonNull(NullableTypeParam<NonNullTypeParam<@Nullable String>> t) {",
            "    // BUG: Diagnostic contains: Generic type parameter",
            "    NullableTypeParam<NonNullTypeParam<NonNullTypeParam<@Nullable String>>> t2 = null;",
            "    // BUG: Diagnostic contains: Generic type parameter",
            "    t2 = new NullableTypeParam<NonNullTypeParam<NonNullTypeParam<@Nullable String>>>();",
            "    // this is fine",
            "    NullableTypeParam<NonNullTypeParam<NullableTypeParam<@Nullable String>>> t3 = null;",
            "  }",
            "}")
        .doTest();
  }

  @Test
  public void returnTypeParamInstantiation() {
    makeHelper()
        .addSourceLines(
            "Test.java",
            "package com.uber;",
            "import org.jspecify.annotations.Nullable;",
            "class Test {",
            "  static class NonNullTypeParam<E> {}",
            "  static class NullableTypeParam<E extends @Nullable Object> {}",
            "  // BUG: Diagnostic contains: Generic type parameter",
            "  static NonNullTypeParam<@Nullable String> testBadNonNull() {",
            "    // BUG: Diagnostic contains: Generic type parameter",
            "    return new NonNullTypeParam<@Nullable String>();",
            "  }",
            "  static NullableTypeParam<@Nullable String> testOKNull() {",
            "    return new NullableTypeParam<@Nullable String>();",
            "  }",
            "}")
        .doTest();
  }

  @Test
  public void testOKNewClassInstantiationForOtherAnnotations() {
    makeHelper()
        .addSourceLines(
            "Test.java",
            "package com.uber;",
            "import lombok.NonNull;",
            "import org.jspecify.annotations.Nullable;",
            "class Test {",
            "  static class NonNullTypeParam<E> {}",
            "  static class DifferentAnnotTypeParam1<E extends @NonNull Object> {}",
            "  static class DifferentAnnotTypeParam2<@NonNull E> {}",
            "  static void testOKOtherAnnotation(NonNullTypeParam<String> t) {",
            "    // should not show error for annotation other than @Nullable",
            "    testOKOtherAnnotation(new NonNullTypeParam<@NonNull String>());",
            "    DifferentAnnotTypeParam1<String> t1 = new DifferentAnnotTypeParam1<String>();",
            "    // BUG: Diagnostic contains: Generic type parameter",
            "    DifferentAnnotTypeParam2<String> t2 = new DifferentAnnotTypeParam2<@Nullable String>();",
            "    // BUG: Diagnostic contains: Generic type parameter",
            "    DifferentAnnotTypeParam1<String> t3 = new DifferentAnnotTypeParam1<@Nullable String>();",
            "  }",
            "}")
        .doTest();
  }

  @Test
  public void downcastInstantiation() {
    makeHelper()
        .addSourceLines(
            "Test.java",
            "package com.uber;",
            "import org.jspecify.annotations.Nullable;",
            "class Test {",
            "  static class NonNullTypeParam<E> {}",
            "  static void instOf(Object o) {",
            "    // BUG: Diagnostic contains: Generic type parameter",
            "    Object p = (NonNullTypeParam<@Nullable String>) o;",
            "  }",
            "}")
        .doTest();
  }

  /** check that we don't report errors on invalid instantiations in unannotated code */
  @Test
  public void instantiationInUnannotatedCode() {
    makeHelper()
        .addSourceLines(
            "Test.java",
            "package com.other;",
            "import org.jspecify.annotations.Nullable;",
            "class Test {",
            "  static class NonNullTypeParam<E> {}",
            "  static void instOf(Object o) {",
            "    Object p = (NonNullTypeParam<@Nullable String>) o;",
            "  }",
            "}")
        .doTest();
  }

  @Test
  public void genericsChecksForAssignments() {
    makeHelper()
        .addSourceLines(
            "Test.java",
            "package com.uber;",
            "import org.jspecify.annotations.Nullable;",
            "class Test {",
            "  static class NullableTypeParam<E extends @Nullable Object> {}",
            "  static void testPositive(NullableTypeParam<@Nullable String> t1) {",
            "    // BUG: Diagnostic contains: Cannot assign from type NullableTypeParam<@Nullable String>",
            "    NullableTypeParam<String> t2 = t1;",
            "  }",
            "  static void testNegative(NullableTypeParam<@Nullable String> t1) {",
            "    NullableTypeParam<@Nullable String> t2 = t1;",
            "  }",
            "}")
        .doTest();
  }

  @Test
  public void nestedChecksForAssignmentsMultipleArguments() {
    makeHelper()
        .addSourceLines(
            "Test.java",
            "package com.uber;",
            "import org.jspecify.annotations.Nullable;",
            "class Test {",
            "  static class SampleClass<E extends @Nullable Object> {}",
            "  static class SampleClassMultipleArguments<E1 extends @Nullable Object, E2> {}",
            "  static void testPositive() {",
            "    // BUG: Diagnostic contains: Cannot assign from type SampleClassMultipleArguments<SampleClass<SampleClass<String>>",
            "    SampleClassMultipleArguments<SampleClass<SampleClass<@Nullable String>>, String> t1 =",
            "        new SampleClassMultipleArguments<SampleClass<SampleClass<String>>, String>();",
            "  }",
            "  static void testNegative() {",
            "    SampleClassMultipleArguments<SampleClass<SampleClass<@Nullable String>>, String> t1 =",
            "        new SampleClassMultipleArguments<SampleClass<SampleClass<@Nullable String>>, String>();",
            "  }",
            "}")
        .doTest();
  }

  @Test
  public void superTypeAssignmentChecksSingleInterface() {
    makeHelper()
        .addSourceLines(
            "Test.java",
            "package com.uber;",
            "import org.jspecify.annotations.Nullable;",
            "class Test {",
            "  interface Fn<P extends @Nullable Object, R extends @Nullable Object> {}",
            "  class FnImpl implements Fn<@Nullable String, @Nullable String> {}",
            "  void testPositive() {",
            "    // BUG: Diagnostic contains: Cannot assign from type FnImpl",
            "    Fn<@Nullable String, String> f = new FnImpl();",
            "  }",
            "  void testNegative() {",
            "    Fn<@Nullable String, @Nullable String> f = new FnImpl();",
            "  }",
            "}")
        .doTest();
  }

  @Test
  public void superTypeAssignmentChecksMultipleInterface() {
    makeHelper()
        .addSourceLines(
            "Test.java",
            "package com.uber;",
            "import org.jspecify.annotations.Nullable;",
            "class Test {",
            "  interface Fn1<P1 extends @Nullable Object, P2 extends @Nullable Object> {}",
            "  interface Fn2<P extends @Nullable Object> {}",
            "  class FnImpl implements Fn1<@Nullable String, @Nullable String>, Fn2<String> {}",
            "  void testPositive() {",
            "    // BUG: Diagnostic contains: Cannot assign from type",
            "    Fn2<@Nullable String> f = new FnImpl();",
            "  }",
            "  void testNegative() {",
            "    Fn2<String> f = new FnImpl();",
            "  }",
            "}")
        .doTest();
  }

  @Test
  public void superTypeAssignmentChecksMultipleLevelInheritance() {
    makeHelper()
        .addSourceLines(
            "Test.java",
            "package com.uber;",
            "import org.jspecify.annotations.Nullable;",
            "class Test {",
            "  class SuperClassC<P1 extends @Nullable Object> {}",
            "  class SuperClassB<P extends @Nullable Object> extends SuperClassC<P> {}",
            "  class SubClassA<P extends @Nullable Object> extends SuperClassB<P> {}",
            "  class FnImpl1 extends SubClassA<String> {}",
            "  class FnImpl2 extends SubClassA<@Nullable String> {}",
            "  void testPositive() {",
            "    SuperClassC<@Nullable String> f;",
            "    // BUG: Diagnostic contains: Cannot assign from type",
            "    f = new FnImpl1();",
            "  }",
            "  void testNegative() {",
            "    SuperClassC<@Nullable String> f;",
            "    // No error",
            "    f = new FnImpl2();",
            "  }",
            "}")
        .doTest();
  }

  @Test
  public void subtypeWithParameters() {
    makeHelper()
        .addSourceLines(
            "Test.java",
            "package com.uber;",
            "import org.jspecify.annotations.Nullable;",
            "class Test {",
            "  class D<P extends @Nullable Object> {}",
            "  class B<P extends @Nullable Object> extends D<P> {}",
            "  void testPositive(B<@Nullable String> b) {",
            "    // BUG: Diagnostic contains: Cannot assign from type",
            "    D<String> f1 = new B<@Nullable String>();",
            "    // BUG: Diagnostic contains: Cannot assign from type",
            "    D<String> f2 = b;",
            "  }",
            "  void testNegative(B<String> b) {",
            "    D<String> f1 = new B<String>();",
            "    D<String> f2 = b;",
            "  }",
            "}")
        .doTest();
  }

  @Test
  public void fancierSubtypeWithParameters() {
    makeHelper()
        .addSourceLines(
            "Test.java",
            "package com.uber;",
            "import org.jspecify.annotations.Nullable;",
            "class Test {",
            "  class Super<A extends @Nullable Object, B> {}",
            "  class Sub<C, D extends @Nullable Object> extends Super<D, C> {}",
            "  void testNegative() {",
            "    // valid assignment",
            "    Super<@Nullable String, String> s = new Sub<String, @Nullable String>();",
            "  }",
            "  void testPositive() {",
            "    // BUG: Diagnostic contains: Cannot assign from type",
            "    Super<@Nullable String, String> s2 = new Sub<@Nullable String, String>();",
            "  }",
            "}")
        .doTest();
  }

  @Test
  public void nestedVariableDeclarationChecks() {
    makeHelper()
        .addSourceLines(
            "Test.java",
            "package com.uber;",
            "import org.jspecify.annotations.Nullable;",
            "class Test {",
            "  class D<P extends @Nullable Object> {}",
            "  class B<P extends @Nullable Object> extends D<P> {}",
            "  class C<P extends @Nullable Object> {}",
            "  class A<T extends C<P>, P extends @Nullable Object> {}",
            "  void testPositive() {",
            "    // BUG: Diagnostic contains: Cannot assign from type",
            "    D<C<String>> f1 = new B<C<@Nullable String>>();",
            "    // BUG: Diagnostic contains: Cannot assign from type",
            "    A<C<String>, String> f2 = new A<C<String>, @Nullable String>();",
            "    // BUG: Diagnostic contains: Cannot assign from type",
            "    D<C<String>> f3 = new B<@Nullable C<String>>();",
            "  }",
            "  void testNegative() {",
            "    D<C<@Nullable String>> f1 = new B<C<@Nullable String>>();",
            "    A<C<String>, String> f2 = new A<C<String>, String>();",
            "    D<@Nullable C<String>> f3 = new B<@Nullable C<String>>();",
            "  }",
            "}")
        .doTest();
  }

  @Test
  public void testForMethodReferenceInAnAssignment() {
    makeHelper()
        .addSourceLines(
            "Test.java",
            "package com.uber;",
            "import org.jspecify.annotations.Nullable;",
            "class Test {",
            "  interface A<T1 extends @Nullable Object> {",
            "    String function(T1 o);",
            "  }",
            "  static String foo(Object o) {",
            "    return o.toString();",
            "  }",
            "  static void testPositive() {",
            "    // TODO: we should report an error here, since Test::foo cannot take",
            "    // a @Nullable parameter.  we don't catch this yet",
            "    A<@Nullable Object> p = Test::foo;",
            "  }",
            "  static void testNegative() {",
            "    A<Object> p = Test::foo;",
            "  }",
            "}")
        .doTest();
  }

  @Test
  public void testForLambdasInAnAssignment() {
    makeHelper()
        .addSourceLines(
            "Test.java",
            "package com.uber;",
            "import org.jspecify.annotations.Nullable;",
            "class Test {",
            "  interface A<T1 extends @Nullable Object> {",
            "    String function(T1 o);",
            "  }",
            "  static void testPositive() {",
            "    // TODO: we should report an error here, since the lambda cannot take",
            "    // a @Nullable parameter.  we don't catch this yet",
            "    A<@Nullable Object> p = o -> o.toString();",
            "  }",
            "  static void testNegative() {",
            "    A<Object> p = o -> o.toString();",
            "  }",
            "}")
        .doTest();
  }

  @Test
  public void testForDiamondInAnAssignment() {
    makeHelper()
        .addSourceLines(
            "Test.java",
            "package com.uber;",
            "import org.jspecify.annotations.Nullable;",
            "class Test {",
            "  interface A<T1 extends @Nullable Object> {",
            "    String function(T1 o);",
            "  }",
            "  static class B<T1> implements A<T1> {",
            "    public String function(T1 o) {",
            "      return o.toString();",
            "    }",
            "  }",
            "  static void testPositive() {",
            "    // TODO: we should report an error here, since B's type parameter",
            "    // cannot be @Nullable; we do not catch this yet",
            "    A<@Nullable Object> p = new B<>();",
            "  }",
            "  static void testNegative() {",
            "    A<Object> p = new B<>();",
            "  }",
            "}")
        .doTest();
  }

  @Test
  public void genericFunctionReturnTypeNewClassTree() {
    makeHelper()
        .addSourceLines(
            "Test.java",
            "package com.uber;",
            "import org.jspecify.annotations.Nullable;",
            "class Test {",
            "  static class A<T extends @Nullable Object> { }",
            "  static A<String> testPositive1() {",
            "   // BUG: Diagnostic contains: Cannot return expression of type A<@Nullable String>",
            "   return new A<@Nullable String>();",
            "  }",
            "  static A<@Nullable String> testPositive2() {",
            "   // BUG: Diagnostic contains: mismatched nullability of type parameters",
            "   return new A<String>();",
            "  }",
            "  static A<@Nullable String> testNegative() {",
            "   return new A<@Nullable String>();",
            "  }",
            "}")
        .doTest();
  }

  @Test
  public void genericFunctionReturnTypeNormalTree() {
    makeHelper()
        .addSourceLines(
            "Test.java",
            "package com.uber;",
            "import org.jspecify.annotations.Nullable;",
            "class Test {",
            "  static class A<T extends @Nullable Object> { }",
            "  static A<String> testPositive(A<@Nullable String> a) {",
            "   // BUG: Diagnostic contains: mismatched nullability of type parameters",
            "   return a;",
            "  }",
            "  static A<@Nullable String> testNegative(A<@Nullable String> a) {",
            "   return a;",
            "  }",
            "}")
        .doTest();
  }

  @Test
  public void genericFunctionReturnTypeMultipleReturnStatementsIfElseBlock() {
    makeHelper()
        .addSourceLines(
            "Test.java",
            "package com.uber;",
            "import org.jspecify.annotations.Nullable;",
            "class Test {",
            "  static class A<T extends @Nullable Object> { }",
            "  static A<String> testPositive(A<@Nullable String> a, int num) {",
            "   if (num % 2 == 0) {",
            "    // BUG: Diagnostic contains: mismatched nullability of type parameters",
            "     return a;",
            "    } else {",
            "     return new A<String>();",
            "    }",
            "  }",
            "  static A<String> testNegative(A<String> a, int num) {",
            "    return a;",
            "  }",
            "}")
        .doTest();
  }

  @Test
  public void genericsChecksForTernaryOperator() {
    makeHelper()
        .addSourceLines(
            "Test.java",
            "package com.uber;",
            "import org.jspecify.annotations.Nullable;",
            "class Test {",
            "static class A<T extends @Nullable Object> { }",
            "  static A<String> testPositive(A<String> a, boolean t) {",
            "    // BUG: Diagnostic contains: Conditional expression must have type A<@Nullable String>",
            "    A<@Nullable String> t1 = t ? new A<String>() : new A<@Nullable String>();",
            "    // BUG: Diagnostic contains: Conditional expression must have type",
            "    return t ? new A<@Nullable String>() : new A<@Nullable String>();",
            "  }",
            "  static void testPositiveTernaryMethodArgument(boolean t) {",
            "    // BUG: Diagnostic contains: Conditional expression must have type",
            "    A<String> a = testPositive(t ? new A<String>() : new A<@Nullable String>(), t);",
            "  }",
            "  static A<@Nullable String> testNegative(boolean t) {",
            "    A<@Nullable String> t1 = t ? new A<@Nullable String>() : new A<@Nullable String>();",
            "    return t ? new A<@Nullable String>() : new A<@Nullable String>();",
            "  }",
            "}")
        .doTest();
  }

  @Test
  public void ternaryOperatorComplexSubtyping() {
    makeHelper()
        .addSourceLines(
            "Test.java",
            "package com.uber;",
            "import org.jspecify.annotations.Nullable;",
            "class Test {",
            "  static class A<T extends @Nullable Object> {}",
            "  static class B<T extends @Nullable Object> extends A<T> {}",
            "  static class C<T extends @Nullable Object> extends A<T> {}",
            "  static void testPositive(boolean t) {",
            "    // BUG: Diagnostic contains: Conditional expression must have type",
            "    A<@Nullable String> t1 = t ? new B<@Nullable String>() : new C<String>();",
            "    // BUG: Diagnostic contains: Conditional expression must have type",
            "    A<@Nullable String> t2 = t ? new C<String>() : new B<@Nullable String>();",
            "    // BUG: Diagnostic contains:Conditional expression must have type",
            "    A<@Nullable String> t3 = t ? new B<String>() : new C<@Nullable String>();",
            "    // BUG: Diagnostic contains: Conditional expression must have type",
            "    A<String> t4 = t ? new B<@Nullable String>() : new C<@Nullable String>();",
            "  }",
            "  static void testNegative(boolean t) {",
            "    A<@Nullable String> t1 = t ? new B<@Nullable String>() : new C<@Nullable String>();",
            "    A<@Nullable String> t2 = t ? new C<@Nullable String>() : new B<@Nullable String>();",
            "    A<String> t3 = t ? new C<String>() : new B<String>();",
            "  }",
            "}")
        .doTest();
  }

  @Test
  public void nestedTernary() {
    makeHelper()
        .addSourceLines(
            "Test.java",
            "package com.uber;",
            "import org.jspecify.annotations.Nullable;",
            "class Test {",
            "  static class A<T extends @Nullable Object> {}",
            "  static class B<T extends @Nullable Object> extends A<T> {}",
            "  static class C<T extends @Nullable Object> extends A<T> {}",
            "  static void testPositive(boolean t) {",
            "    A<@Nullable String> t1 = t ? new C<@Nullable String>() :",
            "        // BUG: Diagnostic contains: Conditional expression must have type",
            "        (t ? new B<@Nullable String>() : new A<String>());",
            "  }",
            "  static void testNegative(boolean t) {",
            "    A<@Nullable String> t1 = t ? new C<@Nullable String>() :",
            "        (t ? new B<@Nullable String>() : new A<@Nullable String>());",
            "  }",
            "}")
        .doTest();
  }

  @Test
  public void ternaryMismatchedAssignmentContext() {
    makeHelper()
        .addSourceLines(
            "Test.java",
            "package com.uber;",
            "import org.jspecify.annotations.Nullable;",
            "class Test {",
            "static class A<T extends @Nullable Object> { }",
            "  static void testPositive(boolean t) {",
            "    // we get two errors here, one for each sub-expression; perhaps ideally we would report",
            "    // just one error (that the ternary operator has type A<String> but the assignment LHS",
            "    // has type A<@Nullable String>), but implementing that check in general is",
            "    // a bit tricky",
            "    A<@Nullable String> t1 = t",
            "        // BUG: Diagnostic contains: Conditional expression must have type",
            "        ? new A<String>()",
            "        // BUG: Diagnostic contains: Conditional expression must have type",
            "        : new A<String>();",
            "  }",
            "}")
        .doTest();
  }

  @Test
  public void parameterPassing() {
    makeHelper()
        .addSourceLines(
            "Test.java",
            "package com.uber;",
            "import org.jspecify.annotations.Nullable;",
            "class Test {",
            "static class A<T extends @Nullable Object> { }",
            "  static A<String> sampleMethod1(A<A<String>> a1, A<String> a2) {",
            "     return a2;",
            "  }",
            "  static A<String> sampleMethod2(A<A<@Nullable String>> a1, A<String> a2) {",
            "     return a2;",
            "  }",
            "  static void sampleMethod3(A<@Nullable String> a1) {",
            "  }",
            "  static void testPositive1(A<A<@Nullable String>> a1, A<String> a2) {",
            "    // BUG: Diagnostic contains: Cannot pass parameter of type A<A<@Nullable String>>",
            "    A<String> a = sampleMethod1(a1, a2);",
            "  }",
            "  static void testPositive2(A<A<String>> a1, A<String> a2) {",
            "    // BUG: Diagnostic contains: Cannot pass parameter of type",
            "    A<String> a = sampleMethod2(a1, a2);",
            "  }",
            "  static void testPositive3(A<String> a1) {",
            "    // BUG: Diagnostic contains: Cannot pass parameter of type",
            "    sampleMethod3(a1);",
            "  }",
            "  static void testNegative(A<A<String>> a1, A<String> a2) {",
            "    A<String> a = sampleMethod1(a1, a2);",
            "  }",
            "}")
        .doTest();
  }

  @Test
  public void varargsParameter() {
    makeHelper()
        .addSourceLines(
            "Test.java",
            "package com.uber;",
            "import org.jspecify.annotations.Nullable;",
            "class Test {",
            "  static class A<T extends @Nullable Object> { }",
            "  static A<@Nullable String> sampleMethodWithVarArgs(A<String>... args) {",
            "     return new A<@Nullable String>();",
            "  }",
            "  static void testPositive(A<@Nullable String> a1, A<String> a2) {",
            "     // BUG: Diagnostic contains: Cannot pass parameter of type",
            "     A<@Nullable String> b = sampleMethodWithVarArgs(a1);",
            "     // BUG: Diagnostic contains: Cannot pass parameter of type",
            "     A<@Nullable String> b2 = sampleMethodWithVarArgs(a2, a1);",
            "  }",
            "  static void testNegative(A<String> a1, A<String> a2) {",
            "     A<@Nullable String> b = sampleMethodWithVarArgs(a1);",
            "     A<@Nullable String> b2 = sampleMethodWithVarArgs(a2, a1);",
            "  }",
            "}")
        .doTest();
  }
<<<<<<< HEAD
  @Test
  public void nestedGenericTypeAssignment() {
    makeHelper()
            .addSourceLines(
                    "Test.java",
                    "package com.uber;",
                    "import org.jspecify.annotations.Nullable;",
                    "class Test {",
                    "  static class A<T extends @Nullable Object> { }",
                    "  static void testPositive() {",
                    "     // BUG: Diagnostic contains: Cannot assign from type",
                    "     A<A<@Nullable String>[]> var = new A<A<String>[]>();",
                    "  }",
                    "  static void testNegative() {",
                    "    A<A<@Nullable String>[]> var = new A<A<@Nullable String>[]>();",
                    "  }",
                    "}")
            .doTest();
  }
=======

  /**
   * Currently this test is solely to ensure NullAway does not crash in the presence of raw types.
   * Further study of the JSpecify documents is needed to determine whether any errors should be
   * reported for these cases.
   */
  @Test
  public void rawTypes() {
    makeHelper()
        .addSourceLines(
            "Test.java",
            "package com.uber;",
            "import org.jspecify.annotations.Nullable;",
            "class Test {",
            "  static class NonNullTypeParam<E> {}",
            "  static class NullableTypeParam<E extends @Nullable Object> {}",
            "  static void rawLocals() {",
            "    NonNullTypeParam<String> t1 = new NonNullTypeParam();",
            "    NullableTypeParam<@Nullable String> t2 = new NullableTypeParam();",
            "    NonNullTypeParam t3 = new NonNullTypeParam<String>();",
            "    NullableTypeParam t4 = new NullableTypeParam<@Nullable String>();",
            "    NonNullTypeParam t5 = new NonNullTypeParam();",
            "    NullableTypeParam t6 = new NullableTypeParam();",
            "  }",
            "  static void rawConditionalExpression(boolean b, NullableTypeParam<@Nullable String> p) {",
            "    NullableTypeParam<@Nullable String> t = b ? new NullableTypeParam() : p;",
            "  }",
            "  static void doNothing(NullableTypeParam<@Nullable String> p) { }",
            "  static void rawParameterPassing() { doNothing(new NullableTypeParam()); }",
            "  static NullableTypeParam<@Nullable String> rawReturn() {",
            "    return new NullableTypeParam();",
            "}",
            "}")
        .doTest();
  }

  @Test
  public void nestedGenericTypeAssignment() {
    makeHelper()
        .addSourceLines(
            "Test.java",
            "package com.uber;",
            "import org.jspecify.annotations.Nullable;",
            "class Test {",
            "  static class A<T extends @Nullable Object> { }",
            "  static void testPositive() {",
            "    // BUG: Diagnostic contains: Cannot assign from type",
            "    A<A<@Nullable String>[]> var = new A<A<String>[]>();",
            "  }",
            "  static void testNegative() {",
            "    A<A<@Nullable String>[]> var = new A<A<@Nullable String>[]>();",
            "  }",
            "}")
        .doTest();
  }

  @Test
  public void overrideReturnTypes() {
    makeHelper()
        .addSourceLines(
            "Test.java",
            "package com.uber;",
            "import org.jspecify.annotations.Nullable;",
            "class Test {",
            "  interface Fn<P extends @Nullable Object, R extends @Nullable Object> {",
            "   R apply(P p);",
            "  }",
            " static class TestFunc1 implements Fn<String, @Nullable String> {",
            "  @Override",
            "  public @Nullable String apply(String s) {",
            "   return s;",
            "  }",
            " }",
            " static class TestFunc2 implements Fn<String, @Nullable String> {",
            "  @Override",
            "  public String apply(String s) {",
            "   return s;",
            "  }",
            " }",
            " static class TestFunc3 implements Fn<String, String> {",
            "  @Override",
            "  // BUG: Diagnostic contains: method returns @Nullable, but superclass",
            "  public @Nullable String apply(String s) {",
            "   return s;",
            "  }",
            " }",
            " static class TestFunc4 implements Fn<@Nullable String, String> {",
            "  @Override",
            "  // BUG: Diagnostic contains: method returns @Nullable, but superclass",
            "  public @Nullable String apply(String s) {",
            "   return s;",
            "  }",
            " }",
            " static void useTestFunc(String s) {",
            "    Fn<String, @Nullable String> f1 = new TestFunc1();",
            "    String t1 = f1.apply(s);",
            "    // BUG: Diagnostic contains: dereferenced expression",
            "    t1.hashCode();",
            "    TestFunc2 f2 = new TestFunc2();",
            "    String t2 = f2.apply(s);",
            "    // There should not be an error here",
            "    t2.hashCode();",
            "    Fn<String, @Nullable String> f3 = new TestFunc2();",
            "    String t3 = f3.apply(s);",
            "    // BUG: Diagnostic contains: dereferenced expression",
            "    t3.hashCode();",
            "    // BUG: Diagnostic contains: dereferenced expression",
            "    f3.apply(s).hashCode();",
            " }",
            "}")
        .doTest();
  }

  @Test
  public void overrideWithNullCheck() {
    makeHelper()
        .addSourceLines(
            "Test.java",
            "package com.uber;",
            "import org.jspecify.annotations.Nullable;",
            "class Test {",
            "  interface Fn<P extends @Nullable Object, R extends @Nullable Object> {",
            "   R apply(P p);",
            "  }",
            " static class TestFunc1 implements Fn<String, @Nullable String> {",
            "  @Override",
            "  public @Nullable String apply(String s) {",
            "   return s;",
            "  }",
            " }",
            " static void useTestFuncWithCast() {",
            "    Fn<String, @Nullable String> f1 = new TestFunc1();",
            "    if (f1.apply(\"hello\") != null) {",
            "      String t1 = f1.apply(\"hello\");",
            "      // no error here due to null check",
            "      t1.hashCode();",
            "    }",
            " }",
            "}")
        .doTest();
  }

  @Test
  public void overrideParameterType() {
    makeHelper()
        .addSourceLines(
            "Test.java",
            "package com.uber;",
            "import org.jspecify.annotations.Nullable;",
            "class Test {",
            "  interface Fn<P extends @Nullable Object, R extends @Nullable Object> {",
            "   R apply(P p);",
            "  }",
            " static class TestFunc1 implements Fn<@Nullable String, String> {",
            "  @Override",
            "  // BUG: Diagnostic contains: parameter s is",
            "  public String apply(String s) {",
            "   return s;",
            "  }",
            " }",
            " static class TestFunc2 implements Fn<@Nullable String, String> {",
            "  @Override",
            "  public String apply(@Nullable String s) {",
            "   return \"hi\";",
            "  }",
            " }",
            " static class TestFunc3 implements Fn<String, String> {",
            "  @Override",
            "  public String apply(String s) {",
            "   return \"hi\";",
            "  }",
            " }",
            " static class TestFunc4 implements Fn<String, String> {",
            "  // this override is legal, we should get no error",
            "  @Override",
            "  public String apply(@Nullable String s) {",
            "   return \"hi\";",
            "  }",
            " }",
            " static void useTestFunc(String s) {",
            "    Fn<@Nullable String, String> f1 = new TestFunc2();",
            "    // should get no error here",
            "    f1.apply(null);",
            "    Fn<String, String> f2 = new TestFunc3();",
            "    // BUG: Diagnostic contains: passing @Nullable parameter",
            "    f2.apply(null);",
            " }",
            "}")
        .doTest();
  }

  @Test
  public void nullableGenericTypeVariableReturnType() {
    makeHelper()
        .addSourceLines(
            "Test.java",
            "package com.uber;",
            "import org.jspecify.annotations.Nullable;",
            "class Test {",
            " interface Fn<P extends @Nullable Object, R> {",
            "   @Nullable R apply(P p);",
            "  }",
            " static class TestFunc implements Fn<String, String> {",
            "  @Override",
            "  //This override is fine and is handled by the current code",
            "  public @Nullable String apply(String s) {",
            "   return s;",
            "  }",
            " }",
            " static void useTestFunc(String s) {",
            "  Fn<String, String> f = new TestFunc();",
            "  String t = f.apply(s);",
            "  // BUG: Diagnostic contains: dereferenced expression",
            "  t.hashCode();",
            " }",
            "}")
        .doTest();
  }

  @Test
  public void overrideWithNestedTypeParametersInReturnType() {
    makeHelper()
        .addSourceLines(
            "Test.java",
            "package com.uber;",
            "import org.jspecify.annotations.Nullable;",
            "class Test {",
            " class P<T1 extends @Nullable Object, T2 extends @Nullable Object>{}",
            " interface Fn<T3 extends P<T4, T4>, T4 extends @Nullable Object> {",
            "  T3 apply();",
            " }",
            " class TestFunc1 implements Fn<P<@Nullable String, String>, @Nullable String> {",
            " @Override",
            "  // BUG: Diagnostic contains: Method returns P<@Nullable String, @Nullable String>, but overridden method",
            " public P<@Nullable String, @Nullable String> apply() {",
            "   return new P<@Nullable String, @Nullable String>();",
            "  }",
            " }",
            " class TestFunc2 implements Fn<P<@Nullable String, @Nullable String>, @Nullable String> {",
            "   @Override",
            "   // BUG: Diagnostic contains: Method returns P<@Nullable String, String>, but overridden method returns",
            "   public P<@Nullable String, String> apply() {",
            "     return new P<@Nullable String, String>();",
            "   }",
            " }",
            " class TestFunc3 implements Fn<P<@Nullable String, @Nullable String>, @Nullable String> {",
            "   @Override",
            "   public P<@Nullable String, @Nullable String> apply() {",
            "     return new P<@Nullable String, @Nullable String>();",
            "   }",
            " }",
            "}")
        .doTest();
  }

  @Test
  public void overrideWithNestedTypeParametersInParameterType() {
    makeHelper()
        .addSourceLines(
            "Test.java",
            "package com.uber;",
            "import org.jspecify.annotations.Nullable;",
            "class Test {",
            "  class P<T1 extends @Nullable Object, T2 extends @Nullable Object>{}",
            " interface Fn<T extends P<R, R>, R extends @Nullable Object> {",
            "  String apply(T t, String s);",
            " }",
            " class TestFunc implements Fn<P<String, String>, String> {",
            " @Override",
            "  // BUG: Diagnostic contains: Parameter has type P<@Nullable String, String>, but overridden method has parameter type P<String, String>",
            "  public String apply(P<@Nullable String, String> p, String s) {",
            "    return s;",
            "  }",
            " }",
            " class TestFunc2 implements Fn<P<String, String>, String> {",
            " @Override",
            "  public String apply(P<String, String> p, String s) {",
            "    return s;",
            "  }",
            " }",
            "}")
        .doTest();
  }

  @Test
  public void interactionWithContracts() {
    makeHelper()
        .addSourceLines(
            "Test.java",
            "package com.uber;",
            "import org.jspecify.annotations.Nullable;",
            "import org.jetbrains.annotations.Contract;",
            "class Test {",
            "  interface Fn1<P extends @Nullable Object, R extends @Nullable Object> {",
            "    R apply(P p);",
            "  }",
            "  static class TestFunc1 implements Fn1<@Nullable String, @Nullable String> {",
            "    @Override",
            "    @Contract(\"!null -> !null\")",
            "    public @Nullable String apply(@Nullable String s) {",
            "      return s;",
            "    }",
            "  }",
            "  interface Fn2<P extends @Nullable Object, R extends @Nullable Object> {",
            "    @Contract(\"!null -> !null\")",
            "    R apply(P p);",
            "  }",
            "  static class TestFunc2 implements Fn2<@Nullable String, @Nullable String> {",
            "    @Override",
            "    public @Nullable String apply(@Nullable String s) {",
            "      return s;",
            "    }",
            "  }",
            "  static class TestFunc2_Bad implements Fn2<@Nullable String, @Nullable String> {",
            "    @Override",
            "    public @Nullable String apply(@Nullable String s) {",
            "      // False negative: with contract checking enabled, this should be rejected",
            "      // See https://github.com/uber/NullAway/issues/803",
            "      return null;",
            "    }",
            "  }",
            "  static void testMethod() {",
            "    // No error due to @Contract",
            "    (new TestFunc1()).apply(\"hello\").hashCode();",
            "    Fn1<@Nullable String, @Nullable String> fn1 = new TestFunc1();",
            "    // BUG: Diagnostic contains: dereferenced expression fn1.apply(\"hello\")",
            "    fn1.apply(\"hello\").hashCode();",
            "    // BUG: Diagnostic contains: dereferenced expression (new TestFunc2())",
            "    (new TestFunc2()).apply(\"hello\").hashCode();",
            "    Fn2<@Nullable String, @Nullable String> fn2 = new TestFunc2();",
            "    // No error due to @Contract",
            "    fn2.apply(\"hello\").hashCode();",
            "  }",
            "}")
        .doTest();
  }

>>>>>>> 9e96103d
  private CompilationTestHelper makeHelper() {
    return makeTestHelperWithArgs(
        Arrays.asList(
            "-XepOpt:NullAway:AnnotatedPackages=com.uber", "-XepOpt:NullAway:JSpecifyMode=true"));
  }
}<|MERGE_RESOLUTION|>--- conflicted
+++ resolved
@@ -724,27 +724,6 @@
             "}")
         .doTest();
   }
-<<<<<<< HEAD
-  @Test
-  public void nestedGenericTypeAssignment() {
-    makeHelper()
-            .addSourceLines(
-                    "Test.java",
-                    "package com.uber;",
-                    "import org.jspecify.annotations.Nullable;",
-                    "class Test {",
-                    "  static class A<T extends @Nullable Object> { }",
-                    "  static void testPositive() {",
-                    "     // BUG: Diagnostic contains: Cannot assign from type",
-                    "     A<A<@Nullable String>[]> var = new A<A<String>[]>();",
-                    "  }",
-                    "  static void testNegative() {",
-                    "    A<A<@Nullable String>[]> var = new A<A<@Nullable String>[]>();",
-                    "  }",
-                    "}")
-            .doTest();
-  }
-=======
 
   /**
    * Currently this test is solely to ensure NullAway does not crash in the presence of raw types.
@@ -1082,7 +1061,6 @@
         .doTest();
   }
 
->>>>>>> 9e96103d
   private CompilationTestHelper makeHelper() {
     return makeTestHelperWithArgs(
         Arrays.asList(
