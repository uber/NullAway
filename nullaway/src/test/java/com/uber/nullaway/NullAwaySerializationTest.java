/*
 * Copyright (c) 2022 Uber Technologies, Inc.
 *
 * Permission is hereby granted, free of charge, to any person obtaining a copy
 * of this software and associated documentation files (the "Software"), to deal
 * in the Software without restriction, including without limitation the rights
 * to use, copy, modify, merge, publish, distribute, sublicense, and/or sell
 * copies of the Software, and to permit persons to whom the Software is
 * furnished to do so, subject to the following conditions:
 *
 * The above copyright notice and this permission notice shall be included in
 * all copies or substantial portions of the Software.
 *
 * THE SOFTWARE IS PROVIDED "AS IS", WITHOUT WARRANTY OF ANY KIND, EXPRESS OR
 * IMPLIED, INCLUDING BUT NOT LIMITED TO THE WARRANTIES OF MERCHANTABILITY,
 * FITNESS FOR A PARTICULAR PURPOSE AND NONINFRINGEMENT. IN NO EVENT SHALL THE
 * AUTHORS OR COPYRIGHT HOLDERS BE LIABLE FOR ANY CLAIM, DAMAGES OR OTHER
 * LIABILITY, WHETHER IN AN ACTION OF CONTRACT, TORT OR OTHERWISE, ARISING FROM,
 * OUT OF OR IN CONNECTION WITH THE SOFTWARE OR THE USE OR OTHER DEALINGS IN
 * THE SOFTWARE.
 */

package com.uber.nullaway;

import static com.uber.nullaway.NullAwaySerializationTest.Modes.ERROR;
import static com.uber.nullaway.NullAwaySerializationTest.Modes.FIELD_INIT;
import static com.uber.nullaway.NullAwaySerializationTest.Modes.SUGGEST_FIX;

import com.google.common.base.Preconditions;
import com.uber.nullaway.fixserialization.FixSerializationConfig;
import com.uber.nullaway.fixserialization.out.ErrorInfo;
import com.uber.nullaway.fixserialization.out.FieldInitializationInfo;
import com.uber.nullaway.fixserialization.out.SuggestedFixInfo;
import com.uber.nullaway.serializationtestools.ErrorDisplay;
import com.uber.nullaway.serializationtestools.Factory;
import com.uber.nullaway.serializationtestools.FieldInitDisplay;
import com.uber.nullaway.serializationtestools.FixDisplay;
import com.uber.nullaway.serializationtestools.SerializationTestHelper;
import java.io.IOException;
import java.io.UncheckedIOException;
import java.nio.file.Files;
import java.nio.file.Path;
import java.nio.file.Paths;
import java.util.Arrays;
import org.junit.After;
import org.junit.Before;
import org.junit.Test;
import org.junit.runner.RunWith;
import org.junit.runners.JUnit4;
import org.springframework.util.FileSystemUtils;

/** Unit tests for {@link com.uber.nullaway.NullAway}. */
@RunWith(JUnit4.class)
public class NullAwaySerializationTest extends NullAwayTestsBase {
  private String configPath;
  private Path root;
  private final Factory<FixDisplay> fixDisplayFactory;
  private final Factory<ErrorDisplay> errorDisplayFactory;
  private final Factory<FieldInitDisplay> fieldInitDisplayFactory;

  enum Modes {
    SUGGEST_FIX("fixes.tsv", SuggestedFixInfo.header()),
    ERROR("errors.tsv", ErrorInfo.header()),
    FIELD_INIT("field_init.tsv", FieldInitializationInfo.header());
    final String fileName;
    final String header;

    Modes(String fileName, String header) {
      this.fileName = fileName;
      this.header = header;
    }
  }

  public NullAwaySerializationTest() {
    this.fixDisplayFactory =
        values -> {
          Preconditions.checkArgument(
              values.length == 10,
              "Needs exactly 10 values to create FixDisplay object but found: " + values.length);
          // Fixes are written in Temp Directory and is not known at compile time, therefore,
          // relative
          // paths are getting compared.
          FixDisplay display =
              new FixDisplay(values[7], values[2], values[3], values[0], values[1], values[5]);
          display.uri = display.uri.substring(display.uri.indexOf("com/uber/"));
          return display;
        };
    this.errorDisplayFactory =
        values -> {
          Preconditions.checkArgument(
              values.length == 4,
              "Needs exactly 4 values to create ErrorDisplay object but found: " + values.length);
          return new ErrorDisplay(values[0], values[1], values[2], values[3]);
        };
    this.fieldInitDisplayFactory =
        values -> {
          Preconditions.checkArgument(
              values.length == 7,
              "Needs exactly 7 values to create FieldInitDisplay object but found: "
                  + values.length);
          FieldInitDisplay display =
              new FieldInitDisplay(
                  values[6], values[2], values[3], values[0], values[1], values[5]);
          display.uri = display.uri.substring(display.uri.indexOf("com/uber/"));
          return display;
        };
  }

  @Before
  @Override
  public void setup() {
    root = Paths.get(temporaryFolder.getRoot().getAbsolutePath());
    String output = root.toString();
    try {
      Files.createDirectories(root);
      FixSerializationConfig.Builder builder =
          new FixSerializationConfig.Builder().setSuggest(true, false).setOutputDirectory(output);
      Path config = root.resolve("serializer.xml");
      Files.createFile(config);
      configPath = config.toString();
      builder.writeAsXML(configPath);
    } catch (IOException ex) {
      throw new UncheckedIOException(ex);
    }
  }

  @After
  public void cleanup() {
    FileSystemUtils.deleteRecursively(temporaryFolder.getRoot());
  }

  @Test
  public void add_nullable_return_simple() {
    SerializationTestHelper<FixDisplay> tester = new SerializationTestHelper<>(root);
    tester
        .setArgs(
            Arrays.asList(
                "-d",
                temporaryFolder.getRoot().getAbsolutePath(),
                "-XepOpt:NullAway:AnnotatedPackages=com.uber",
                "-XepOpt:NullAway:SerializeFixMetadata=true",
                "-XepOpt:NullAway:FixSerializationConfigPath=" + configPath))
        .addSourceLines(
            "com/uber/SubClass.java",
            "package com.uber;",
            "public class SubClass {",
            "   Object test(boolean flag) {",
            "       if(flag) {",
            "           return new Object();",
            "       } ",
            "       // BUG: Diagnostic contains: returning @Nullable",
            "       else return null;",
            "   }",
            "}")
        .setExpectedOutputs(
            new FixDisplay(
                "javax.annotation.Nullable",
                "test(boolean)",
                "null",
                "METHOD",
                "com.uber.SubClass",
                "com/uber/SubClass.java"))
        .setFactory(fixDisplayFactory)
        .setOutputFileName(SUGGEST_FIX.fileName, SUGGEST_FIX.header)
        .doTest();
  }

  @Test
  public void add_nullable_return_superClass() {
    SerializationTestHelper<FixDisplay> tester = new SerializationTestHelper<>(root);
    tester
        .setArgs(
            Arrays.asList(
                "-d",
                temporaryFolder.getRoot().getAbsolutePath(),
                "-XepOpt:NullAway:AnnotatedPackages=com.uber",
                "-XepOpt:NullAway:SerializeFixMetadata=true",
                "-XepOpt:NullAway:FixSerializationConfigPath=" + configPath))
        .addSourceLines(
            "com/uber/android/Super.java",
            "package com.uber;",
            "import javax.annotation.Nullable;",
            "import javax.annotation.Nonnull;",
            "public class Super {",
            "   Object test(boolean flag) {",
            "     return new Object();",
            "   }",
            "}")
        .addSourceLines(
            "com/uber/test/SubClass.java",
            "package com.uber;",
            "import javax.annotation.Nullable;",
            "import javax.annotation.Nonnull;",
            "public class SubClass extends Super {",
            "   // BUG: Diagnostic contains: returns @Nullable",
            "   @Nullable Object test(boolean flag) {",
            "       if(flag) {",
            "           return new Object();",
            "       } ",
            "       else return null;",
            "   }",
            "}")
        .setExpectedOutputs(
            new FixDisplay(
                "javax.annotation.Nullable",
                "test(boolean)",
                "null",
                "METHOD",
                "com.uber.Super",
                "com/uber/android/Super.java"))
        .setFactory(fixDisplayFactory)
        .setOutputFileName(SUGGEST_FIX.fileName, SUGGEST_FIX.header)
        .doTest();
  }

  @Test
  public void add_nullable_param_simple() {
    SerializationTestHelper<FixDisplay> tester = new SerializationTestHelper<>(root);
    tester
        .setArgs(
            Arrays.asList(
                "-d",
                temporaryFolder.getRoot().getAbsolutePath(),
                "-XepOpt:NullAway:AnnotatedPackages=com.uber",
                "-XepOpt:NullAway:SerializeFixMetadata=true",
                "-XepOpt:NullAway:FixSerializationConfigPath=" + configPath))
        .addSourceLines(
            "com/uber/android/Test.java",
            "package com.uber;",
            "import javax.annotation.Nullable;",
            "import javax.annotation.Nonnull;",
            "public class Test {",
            "   Object run(int i, Object h) {",
            "     return h;",
            "   }",
            "   Object test_param(@Nullable String o) {",
            "     // BUG: Diagnostic contains: passing @Nullable",
            "     return run(0, o);",
            "   }",
            "}")
        .setExpectedOutputs(
            new FixDisplay(
                "javax.annotation.Nullable",
                "run(int,java.lang.Object)",
                "h",
                "PARAMETER",
                "com.uber.Test",
                "com/uber/android/Test.java"))
        .setFactory(fixDisplayFactory)
        .setOutputFileName(SUGGEST_FIX.fileName, SUGGEST_FIX.header)
        .doTest();
  }

  @Test
  public void add_nullable_param_subclass() {
    SerializationTestHelper<FixDisplay> tester = new SerializationTestHelper<>(root);
    tester
        .setArgs(
            Arrays.asList(
                "-d",
                temporaryFolder.getRoot().getAbsolutePath(),
                "-XepOpt:NullAway:AnnotatedPackages=com.uber",
                "-XepOpt:NullAway:SerializeFixMetadata=true",
                "-XepOpt:NullAway:FixSerializationConfigPath=" + configPath))
        .addSourceLines(
            "com/uber/android/Super.java",
            "package com.uber;",
            "import javax.annotation.Nullable;",
            "import javax.annotation.Nonnull;",
            "public class Super {",
            "   @Nullable String test(@Nullable Object o) {",
            "     if(o != null) {",
            "       return o.toString();",
            "     }",
            "     return null;",
            "   }",
            "}")
        .addSourceLines(
            "com/uber/test/SubClass.java",
            "package com.uber;",
            "import javax.annotation.Nullable;",
            "import javax.annotation.Nonnull;",
            "public class SubClass extends Super {",
            "   // BUG: Diagnostic contains: parameter o is @NonNull",
            "   @Nullable String test(Object o) {",
            "     return o.toString();",
            "   }",
            "}")
        .setExpectedOutputs(
            new FixDisplay(
                "javax.annotation.Nullable",
                "test(java.lang.Object)",
                "o",
                "PARAMETER",
                "com.uber.SubClass",
                "com/uber/test/SubClass.java"))
        .setFactory(fixDisplayFactory)
        .setOutputFileName(SUGGEST_FIX.fileName, SUGGEST_FIX.header)
        .doTest();
  }

  @Test
  public void add_nullable_param_this_constructor() {
    SerializationTestHelper<FixDisplay> tester = new SerializationTestHelper<>(root);
    tester
        .setArgs(
            Arrays.asList(
                "-d",
                temporaryFolder.getRoot().getAbsolutePath(),
                "-XepOpt:NullAway:AnnotatedPackages=com.uber",
                "-XepOpt:NullAway:SerializeFixMetadata=true",
                "-XepOpt:NullAway:FixSerializationConfigPath=" + configPath))
        .addSourceLines(
            "com/uber/test/Test.java",
            "package com.uber;",
            "import javax.annotation.Nullable;",
            "import javax.annotation.Nonnull;",
            "public class Test {",
            "   Test () {",
            "       // BUG: Diagnostic contains: passing @Nullable parameter 'null'",
            "       this(null);",
            "   }",
            "   Test (Object o) {",
            "      System.out.println(o.toString());",
            "   }",
            "",
            "}")
        .setExpectedOutputs(
            new FixDisplay(
                "javax.annotation.Nullable",
                "Test(java.lang.Object)",
                "o",
                "PARAMETER",
                "com.uber.Test",
                "com/uber/test/Test.java"))
        .setFactory(fixDisplayFactory)
        .setOutputFileName(SUGGEST_FIX.fileName, SUGGEST_FIX.header)
        .doTest();
  }

  @Test
  public void add_nullable_param_generics() {
    SerializationTestHelper<FixDisplay> tester = new SerializationTestHelper<>(root);
    tester
        .setArgs(
            Arrays.asList(
                "-d",
                temporaryFolder.getRoot().getAbsolutePath(),
                "-XepOpt:NullAway:AnnotatedPackages=com.uber",
                "-XepOpt:NullAway:SerializeFixMetadata=true",
                "-XepOpt:NullAway:FixSerializationConfigPath=" + configPath))
        .addSourceLines(
            "com/uber/Super.java",
            "package com.uber;",
            "import java.util.ArrayList;",
            "class Super<T extends Object> {",
            "   public boolean newStatement(",
            "     T lhs, ArrayList<T> operator, boolean toWorkList, boolean eager) {",
            "       return false;",
            "   }",
            "}")
        .addSourceLines(
            "com/uber/Child.java",
            "package com.uber;",
            "import java.util.ArrayList;",
            "public class Child extends Super<String>{",
            "   public void newSideEffect(ArrayList<String> op) {",
            "     // BUG: Diagnostic contains: passing @Nullable",
            "     newStatement(null, op, true, true);",
            "   }",
            "}")
        .setExpectedOutputs(
            new FixDisplay(
                "javax.annotation.Nullable",
                "newStatement(T,java.util.ArrayList<T>,boolean,boolean)",
                "lhs",
                "PARAMETER",
                "com.uber.Super",
                "com/uber/Super.java"))
        .setFactory(fixDisplayFactory)
        .setOutputFileName(SUGGEST_FIX.fileName, SUGGEST_FIX.header)
        .doTest();
  }

  @Test
  public void add_nullable_field_simple() {
    SerializationTestHelper<FixDisplay> tester = new SerializationTestHelper<>(root);
    tester
        .setArgs(
            Arrays.asList(
                "-d",
                temporaryFolder.getRoot().getAbsolutePath(),
                "-XepOpt:NullAway:AnnotatedPackages=com.uber",
                "-XepOpt:NullAway:SerializeFixMetadata=true",
                "-XepOpt:NullAway:FixSerializationConfigPath=" + configPath))
        .addSourceLines(
            "com/uber/android/Super.java",
            "package com.uber;",
            "import javax.annotation.Nullable;",
            "import javax.annotation.Nonnull;",
            "public class Super {",
            "   Object h = new Object();",
            "   public void test(@Nullable Object f) {",
            "   // BUG: Diagnostic contains: assigning @Nullable",
            "      h = f;",
            "   }",
            "}")
        .setExpectedOutputs(
            new FixDisplay(
                "javax.annotation.Nullable",
                "null",
                "h",
                "FIELD",
                "com.uber.Super",
                "com/uber/android/Super.java"))
        .setFactory(fixDisplayFactory)
        .setOutputFileName(SUGGEST_FIX.fileName, SUGGEST_FIX.header)
        .doTest();
  }

  @Test
  public void add_nullable_field_initialization() {
    SerializationTestHelper<FixDisplay> tester = new SerializationTestHelper<>(root);
    tester
        .setArgs(
            Arrays.asList(
                "-d",
                temporaryFolder.getRoot().getAbsolutePath(),
                "-XepOpt:NullAway:AnnotatedPackages=com.uber",
                "-XepOpt:NullAway:SerializeFixMetadata=true",
                "-XepOpt:NullAway:FixSerializationConfigPath=" + configPath))
        .addSourceLines(
            "com/uber/android/Super.java",
            "package com.uber;",
            "import javax.annotation.Nullable;",
            "public class Super {",
            "   // BUG: Diagnostic contains: assigning @Nullable",
            "   Object f = foo();",
            "   void test() {",
            "     System.out.println(f.toString());",
            "   }",
            "   @Nullable Object foo() {",
            "     return null;",
            "   }",
            "}")
        .setExpectedOutputs(
            new FixDisplay(
                "javax.annotation.Nullable",
                "null",
                "f",
                "FIELD",
                "com.uber.Super",
                "com/uber/android/Super.java"))
        .setFactory(fixDisplayFactory)
        .setOutputFileName(SUGGEST_FIX.fileName, SUGGEST_FIX.header)
        .doTest();
  }

  @Test
  public void add_nullable_field_control_flow() {
    SerializationTestHelper<FixDisplay> tester = new SerializationTestHelper<>(root);
    tester
        .setArgs(
            Arrays.asList(
                "-d",
                temporaryFolder.getRoot().getAbsolutePath(),
                "-XepOpt:NullAway:AnnotatedPackages=com.uber",
                "-XepOpt:NullAway:SerializeFixMetadata=true",
                "-XepOpt:NullAway:FixSerializationConfigPath=" + configPath))
        .addSourceLines(
            "com/uber/android/Test.java",
            "package com.uber;",
            "import javax.annotation.Nullable;",
            "import javax.annotation.Nonnull;",
            "public class Test {",
            "   Object h, f, g, i, k;",
            "   // BUG: Diagnostic contains: initializer method",
            "   public Test(boolean b) {",
            "      g = new Object();",
            "      k = new Object();",
            "      i = g;",
            "      if(b) {",
            "         h = new Object();",
            "      }",
            "      else{",
            "         f = new Object();",
            "      }",
            "   }",
            "   // BUG: Diagnostic contains: initializer method",
            "   public Test(boolean b, boolean a) {",
            "      f = new Object();",
            "      k = new Object();",
            "      h = f;",
            "      if(a) {",
            "         g = new Object();",
            "      }",
            "      else{",
            "         i = new Object();",
            "      }",
            "   }",
            "}")
        .setExpectedOutputs(
            new FixDisplay(
                "javax.annotation.Nullable",
                "null",
                "h",
                "FIELD",
                "com.uber.Test",
                "com/uber/android/Test.java"),
            new FixDisplay(
                "javax.annotation.Nullable",
                "null",
                "f",
                "FIELD",
                "com.uber.Test",
                "com/uber/android/Test.java"),
            new FixDisplay(
                "javax.annotation.Nullable",
                "null",
                "g",
                "FIELD",
                "com.uber.Test",
                "com/uber/android/Test.java"),
            new FixDisplay(
                "javax.annotation.Nullable",
                "null",
                "i",
                "FIELD",
                "com.uber.Test",
                "com/uber/android/Test.java"))
        .setFactory(fixDisplayFactory)
        .setOutputFileName(SUGGEST_FIX.fileName, SUGGEST_FIX.header)
        .doTest();
  }

  @Test
  public void add_nullable_no_initialization_field() {
    SerializationTestHelper<FixDisplay> tester = new SerializationTestHelper<>(root);
    tester
        .setArgs(
            Arrays.asList(
                "-d",
                temporaryFolder.getRoot().getAbsolutePath(),
                "-XepOpt:NullAway:AnnotatedPackages=com.uber",
                "-XepOpt:NullAway:SerializeFixMetadata=true",
                "-XepOpt:NullAway:FixSerializationConfigPath=" + configPath))
        .addSourceLines(
            "com/uber/android/Test.java",
            "package com.uber;",
            "public class Test {",
            "   // BUG: Diagnostic contains: field f not initialized",
            "   Object f;",
            "}")
        .setExpectedOutputs(
            new FixDisplay(
                "javax.annotation.Nullable",
                "null",
                "f",
                "FIELD",
                "com.uber.Test",
                "com/uber/android/Test.java"))
        .setFactory(fixDisplayFactory)
        .setOutputFileName(SUGGEST_FIX.fileName, SUGGEST_FIX.header)
        .doTest();
  }

  @Test
  public void skip_pass_nullable_param_explicit_nonnull() {
    SerializationTestHelper<FixDisplay> tester = new SerializationTestHelper<>(root);
    tester
        .setArgs(
            Arrays.asList(
                "-d",
                temporaryFolder.getRoot().getAbsolutePath(),
                "-XepOpt:NullAway:AnnotatedPackages=com.uber",
                "-XepOpt:NullAway:SerializeFixMetadata=true",
                "-XepOpt:NullAway:FixSerializationConfigPath=" + configPath))
        .addSourceLines(
            "com/uber/android/Test.java",
            "package com.uber;",
            "import javax.annotation.Nullable;",
            "import javax.annotation.Nonnull;",
            "public class Test {",
            "   Object test(int i, @Nonnull Object h) {",
            "     return h;",
            "   }",
            "   Object test_param(@Nullable String o) {",
            "   // BUG: Diagnostic contains: passing @Nullable",
            "     return test(0, o);",
            "   }",
            "}")
        .expectNoOutput()
        .setFactory(fixDisplayFactory)
        .setOutputFileName(SUGGEST_FIX.fileName, SUGGEST_FIX.header)
        .doTest();
  }

  @Test
  public void skip_return_nullable_explicit_nonnull() {
    SerializationTestHelper<FixDisplay> tester = new SerializationTestHelper<>(root);
    tester
        .setArgs(
            Arrays.asList(
                "-d",
                temporaryFolder.getRoot().getAbsolutePath(),
                "-XepOpt:NullAway:AnnotatedPackages=com.uber",
                "-XepOpt:NullAway:SerializeFixMetadata=true",
                "-XepOpt:NullAway:FixSerializationConfigPath=" + configPath))
        .addSourceLines(
            "com/uber/Base.java",
            "package com.uber;",
            "import javax.annotation.Nonnull;",
            "public class Base {",
            "   @Nonnull Object test() {",
            "     // BUG: Diagnostic contains: returning @Nullable",
            "     return null;",
            "   }",
            "}")
        .expectNoOutput()
        .setFactory(fixDisplayFactory)
        .setOutputFileName(SUGGEST_FIX.fileName, SUGGEST_FIX.header)
        .doTest();
  }

  @Test
  public void skip_field_nullable_explicit_nonnull() {
    SerializationTestHelper<FixDisplay> tester = new SerializationTestHelper<>(root);
    tester
        .setArgs(
            Arrays.asList(
                "-d",
                temporaryFolder.getRoot().getAbsolutePath(),
                "-XepOpt:NullAway:AnnotatedPackages=com.uber",
                "-XepOpt:NullAway:SerializeFixMetadata=true",
                "-XepOpt:NullAway:FixSerializationConfigPath=" + configPath))
        .addSourceLines(
            "com/uber/Base.java",
            "package com.uber;",
            "import javax.annotation.Nonnull;",
            "public class Base {",
            "   // BUG: Diagnostic contains: field f not initialized",
            "   @Nonnull Object f;",
            "}")
        .expectNoOutput()
        .setFactory(fixDisplayFactory)
        .setOutputFileName(SUGGEST_FIX.fileName, SUGGEST_FIX.header)
        .doTest();
  }

  @Test
  public void test_custom_annot() {
    Path tempRoot = Paths.get(temporaryFolder.getRoot().getAbsolutePath(), "custom_annot");
    String output = tempRoot.toString();
    try {
      Files.createDirectories(tempRoot);
      FixSerializationConfig.Builder builder =
          new FixSerializationConfig.Builder()
              .setSuggest(true, false)
              .setAnnotations("Custom.Nullable", "Custom.Nonnull")
              .setOutputDirectory(output);
      Path config = tempRoot.resolve("serializer.xml");
      Files.createFile(config);
      configPath = config.toString();
      builder.writeAsXML(configPath);
    } catch (IOException ex) {
      throw new UncheckedIOException(ex);
    }
    SerializationTestHelper<FixDisplay> tester = new SerializationTestHelper<>(tempRoot);
    tester
        .setArgs(
            Arrays.asList(
                "-d",
                temporaryFolder.getRoot().getAbsolutePath(),
                "-XepOpt:NullAway:AnnotatedPackages=com.uber",
                "-XepOpt:NullAway:SerializeFixMetadata=true",
                "-XepOpt:NullAway:FixSerializationConfigPath=" + configPath))
        .addSourceLines(
            "com/uber/Test.java",
            "package com.uber;",
            "public class Test {",
            "   Object test(boolean flag) {",
            "       if(flag) {",
            "           return new Object();",
            "       } ",
            "       // BUG: Diagnostic contains: returning @Nullable",
            "       else return null;",
            "   }",
            "}")
        .setExpectedOutputs(
            new FixDisplay(
                "Custom.Nullable",
                "test(boolean)",
                "null",
                "METHOD",
                "com.uber.Test",
                "com/uber/Test.java"))
<<<<<<< HEAD
        .setFactory(fixDisplayFactory)
        .setOutputFileName(SUGGEST_FIX.fileName, SUGGEST_FIX.header)
=======
>>>>>>> 3021f2bc
        .doTest();
  }

  @Test
<<<<<<< HEAD
  public void test_error_serialization() {
    SerializationTestHelper<ErrorDisplay> tester = new SerializationTestHelper<>(root);
    tester
        .setArgs(
            Arrays.asList(
                "-d",
                temporaryFolder.getRoot().getAbsolutePath(),
                "-XepOpt:NullAway:AnnotatedPackages=com.uber",
                "-XepOpt:NullAway:SerializeFixMetadata=true",
                "-XepOpt:NullAway:FixSerializationConfigPath=" + configPath))
        .addSourceLines(
            "com/uber/Super.java",
            "package com.uber;",
            "import javax.annotation.Nullable;",
            "public class Super {",
            "   Object foo;",
            "   // BUG: Diagnostic contains: initializer method does not guarantee @NonNull field foo",
            "   Super(boolean b) {",
            "   }",
            "   String test(@Nullable Object o) {",
            "     // BUG: Diagnostic contains: assigning @Nullable expression to @NonNull",
            "     foo = null;",
            "     if(o == null) {",
            "       // BUG: Diagnostic contains: dereferenced expression",
            "       return o.toString();",
            "     }",
            "     // BUG: Diagnostic contains: returning @Nullable expression",
            "     return null;",
            "   }",
            "}")
        .addSourceLines(
            "com/uber/SubClass.java",
            "package com.uber;",
            "import javax.annotation.Nullable;",
            "public class SubClass extends Super{",
            "   SubClass(boolean b) {",
            "      super(b);",
            "      // BUG: Diagnostic contains: passing @Nullable parameter",
            "      test(null);",
            "   }",
            "   // BUG: Diagnostic contains: method returns @Nullable, but superclass",
            "   @Nullable String test(Object o) {",
            "     return null;",
            "   }",
            "}")
        .setExpectedOutputs(
            new ErrorDisplay(
                "METHOD_NO_INIT",
                "initializer method does not guarantee @NonNull field foo",
                "com.uber.Super",
                "null"),
            new ErrorDisplay(
                "ASSIGN_FIELD_NULLABLE",
                "assigning @Nullable expression to @NonNull field",
                "com.uber.Super",
                "test(java.lang.Object)"),
            new ErrorDisplay(
                "DEREFERENCE_NULLABLE",
                "dereferenced expression o is @Nullable",
                "com.uber.Super",
                "test(java.lang.Object)"),
            new ErrorDisplay(
                "RETURN_NULLABLE",
                "returning @Nullable expression from method",
                "com.uber.Super",
                "test(java.lang.Object)"),
            new ErrorDisplay(
                "PASS_NULLABLE",
                "passing @Nullable parameter",
                "com.uber.SubClass",
                "SubClass(boolean)"),
            new ErrorDisplay(
                "WRONG_OVERRIDE_RETURN",
                "method returns @Nullable, but superclass",
                "com.uber.SubClass",
                "test(java.lang.Object)"))
        .setFactory(errorDisplayFactory)
        .setOutputFileName(ERROR.fileName, ERROR.header)
        .doTest();
  }

  @Test
  public void test_field_init_serialization() {
    Path tempRoot = Paths.get(temporaryFolder.getRoot().getAbsolutePath(), "test_field_init");
    String output = tempRoot.toString();
    try {
      Files.createDirectories(tempRoot);
      FixSerializationConfig.Builder builder =
          new FixSerializationConfig.Builder()
              .setSuggest(true, false)
              .setFieldInitInfo(true)
=======
  public void test_method_param_protection_test() {
    Path tempRoot = Paths.get(temporaryFolder.getRoot().getAbsolutePath(), "custom_annot");
    String output = tempRoot.toString();
    try {
      Files.createDirectories(tempRoot);
      serializationTestHelper = new SerializationTestHelper(tempRoot);
      FixSerializationConfig.Builder builder =
          new FixSerializationConfig.Builder()
              .setSuggest(true, false)
              .setParamProtectionTest(true, 0)
>>>>>>> 3021f2bc
              .setOutputDirectory(output);
      Path config = tempRoot.resolve("serializer.xml");
      Files.createFile(config);
      configPath = config.toString();
      builder.writeAsXML(configPath);
    } catch (IOException ex) {
      throw new UncheckedIOException(ex);
    }
<<<<<<< HEAD
    SerializationTestHelper<FieldInitDisplay> tester = new SerializationTestHelper<>(tempRoot);
    tester
=======
    serializationTestHelper
>>>>>>> 3021f2bc
        .setArgs(
            Arrays.asList(
                "-d",
                temporaryFolder.getRoot().getAbsolutePath(),
                "-XepOpt:NullAway:AnnotatedPackages=com.uber",
                "-XepOpt:NullAway:SerializeFixMetadata=true",
                "-XepOpt:NullAway:FixSerializationConfigPath=" + configPath))
        .addSourceLines(
            "com/uber/Test.java",
            "package com.uber;",
<<<<<<< HEAD
            "import javax.annotation.Nullable;",
            "public class Test {",
            "   Object foo;",
            "   Test() {",
            "       foo = new Object();",
            "   }",
            "   void notInit() {",
            "     if(foo == null){",
            "         throw new RuntimeException();",
            "     }",
            "   }",
            "   void actualInit() {",
            "     foo = new Object();",
            "   }",
            "   void notInit2(@Nullable Object bar) {",
            "     foo = new Object();",
            "     // BUG: Diagnostic contains: assigning @Nullable expression to @NonNull field",
            "     foo = bar;",
            "   }",
            "}")
        .setExpectedOutputs(
            new FieldInitDisplay(
                "foo", "actualInit()", "null", "METHOD", "com.uber.Test", "com/uber/Test.java"))
        .setOutputFileName(FIELD_INIT.fileName, FIELD_INIT.header)
        .setFactory(fieldInitDisplayFactory)
=======
            "public class Test {",
            "   Object test(Object foo) {",
            "       // BUG: Diagnostic contains: returning @Nullable",
            "       return foo;",
            "   }",
            "   Object test1(Object foo, Object bar) {",
            "       // BUG: Diagnostic contains: dereferenced expression foo is @Nullable",
            "       Integer hash = foo.hashCode();",
            "       return bar;",
            "   }",
            "   void test2(Object f) {",
            "       // BUG: Diagnostic contains: passing @Nullable",
            "       test1(f, new Object());",
            "   }",
            "}")
        .setExpectedFixes(
            new FixDisplay(
                "javax.annotation.Nullable",
                "test(java.lang.Object)",
                "null",
                "METHOD",
                "com.uber.Test",
                "com/uber/Test.java"),
            new FixDisplay(
                "javax.annotation.Nullable",
                "test1(java.lang.Object,java.lang.Object)",
                "foo",
                "PARAMETER",
                "com.uber.Test",
                "com/uber/Test.java"))
>>>>>>> 3021f2bc
        .doTest();
  }
}<|MERGE_RESOLUTION|>--- conflicted
+++ resolved
@@ -694,16 +694,77 @@
                 "METHOD",
                 "com.uber.Test",
                 "com/uber/Test.java"))
-<<<<<<< HEAD
-        .setFactory(fixDisplayFactory)
-        .setOutputFileName(SUGGEST_FIX.fileName, SUGGEST_FIX.header)
-=======
->>>>>>> 3021f2bc
-        .doTest();
-  }
-
-  @Test
-<<<<<<< HEAD
+        .setFactory(fixDisplayFactory)
+        .setOutputFileName(SUGGEST_FIX.fileName, SUGGEST_FIX.header)
+        .doTest();
+  }
+
+  @Test
+  public void test_method_param_protection_test() {
+    Path tempRoot = Paths.get(temporaryFolder.getRoot().getAbsolutePath(), "custom_annot");
+    String output = tempRoot.toString();
+    SerializationTestHelper<FixDisplay> tester = new SerializationTestHelper<>(tempRoot);
+    try {
+      Files.createDirectories(tempRoot);
+      FixSerializationConfig.Builder builder =
+          new FixSerializationConfig.Builder()
+              .setSuggest(true, false)
+              .setParamProtectionTest(true, 0)
+              .setOutputDirectory(output);
+      Path config = tempRoot.resolve("serializer.xml");
+      Files.createFile(config);
+      configPath = config.toString();
+      builder.writeAsXML(configPath);
+    } catch (IOException ex) {
+      throw new UncheckedIOException(ex);
+    }
+    tester
+        .setArgs(
+            Arrays.asList(
+                "-d",
+                temporaryFolder.getRoot().getAbsolutePath(),
+                "-XepOpt:NullAway:AnnotatedPackages=com.uber",
+                "-XepOpt:NullAway:SerializeFixMetadata=true",
+                "-XepOpt:NullAway:FixSerializationConfigPath=" + configPath))
+        .addSourceLines(
+            "com/uber/Test.java",
+            "package com.uber;",
+            "public class Test {",
+            "   Object test(Object foo) {",
+            "       // BUG: Diagnostic contains: returning @Nullable",
+            "       return foo;",
+            "   }",
+            "   Object test1(Object foo, Object bar) {",
+            "       // BUG: Diagnostic contains: dereferenced expression foo is @Nullable",
+            "       Integer hash = foo.hashCode();",
+            "       return bar;",
+            "   }",
+            "   void test2(Object f) {",
+            "       // BUG: Diagnostic contains: passing @Nullable",
+            "       test1(f, new Object());",
+            "   }",
+            "}")
+        .setExpectedOutputs(
+            new FixDisplay(
+                "javax.annotation.Nullable",
+                "test(java.lang.Object)",
+                "null",
+                "METHOD",
+                "com.uber.Test",
+                "com/uber/Test.java"),
+            new FixDisplay(
+                "javax.annotation.Nullable",
+                "test1(java.lang.Object,java.lang.Object)",
+                "foo",
+                "PARAMETER",
+                "com.uber.Test",
+                "com/uber/Test.java"))
+        .setFactory(fixDisplayFactory)
+        .setOutputFileName(SUGGEST_FIX.fileName, SUGGEST_FIX.header)
+        .doTest();
+  }
+
+  @Test
   public void test_error_serialization() {
     SerializationTestHelper<ErrorDisplay> tester = new SerializationTestHelper<>(root);
     tester
@@ -795,18 +856,6 @@
           new FixSerializationConfig.Builder()
               .setSuggest(true, false)
               .setFieldInitInfo(true)
-=======
-  public void test_method_param_protection_test() {
-    Path tempRoot = Paths.get(temporaryFolder.getRoot().getAbsolutePath(), "custom_annot");
-    String output = tempRoot.toString();
-    try {
-      Files.createDirectories(tempRoot);
-      serializationTestHelper = new SerializationTestHelper(tempRoot);
-      FixSerializationConfig.Builder builder =
-          new FixSerializationConfig.Builder()
-              .setSuggest(true, false)
-              .setParamProtectionTest(true, 0)
->>>>>>> 3021f2bc
               .setOutputDirectory(output);
       Path config = tempRoot.resolve("serializer.xml");
       Files.createFile(config);
@@ -815,12 +864,8 @@
     } catch (IOException ex) {
       throw new UncheckedIOException(ex);
     }
-<<<<<<< HEAD
     SerializationTestHelper<FieldInitDisplay> tester = new SerializationTestHelper<>(tempRoot);
     tester
-=======
-    serializationTestHelper
->>>>>>> 3021f2bc
         .setArgs(
             Arrays.asList(
                 "-d",
@@ -831,7 +876,6 @@
         .addSourceLines(
             "com/uber/Test.java",
             "package com.uber;",
-<<<<<<< HEAD
             "import javax.annotation.Nullable;",
             "public class Test {",
             "   Object foo;",
@@ -857,38 +901,6 @@
                 "foo", "actualInit()", "null", "METHOD", "com.uber.Test", "com/uber/Test.java"))
         .setOutputFileName(FIELD_INIT.fileName, FIELD_INIT.header)
         .setFactory(fieldInitDisplayFactory)
-=======
-            "public class Test {",
-            "   Object test(Object foo) {",
-            "       // BUG: Diagnostic contains: returning @Nullable",
-            "       return foo;",
-            "   }",
-            "   Object test1(Object foo, Object bar) {",
-            "       // BUG: Diagnostic contains: dereferenced expression foo is @Nullable",
-            "       Integer hash = foo.hashCode();",
-            "       return bar;",
-            "   }",
-            "   void test2(Object f) {",
-            "       // BUG: Diagnostic contains: passing @Nullable",
-            "       test1(f, new Object());",
-            "   }",
-            "}")
-        .setExpectedFixes(
-            new FixDisplay(
-                "javax.annotation.Nullable",
-                "test(java.lang.Object)",
-                "null",
-                "METHOD",
-                "com.uber.Test",
-                "com/uber/Test.java"),
-            new FixDisplay(
-                "javax.annotation.Nullable",
-                "test1(java.lang.Object,java.lang.Object)",
-                "foo",
-                "PARAMETER",
-                "com.uber.Test",
-                "com/uber/Test.java"))
->>>>>>> 3021f2bc
         .doTest();
   }
 }