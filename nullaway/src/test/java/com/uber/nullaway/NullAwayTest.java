--- conflicted
+++ resolved
@@ -2623,17 +2623,12 @@
   }
 
   @Test
-<<<<<<< HEAD
-  public void requiresNonnullInterpretation() {
-=======
   public void requiresNonNullInterpretation() {
->>>>>>> 2864bf4e
     compilationHelper
         .addSourceLines(
             "Foo.java",
             "package com.uber;",
             "import javax.annotation.Nullable;",
-<<<<<<< HEAD
             "import com.uber.nullaway.qual.RequiresNonnull;",
             "class Foo {",
             "  @Nullable Item nullItem;",
@@ -2645,7 +2640,6 @@
             "    nullItem.call();",
             "     ",
             "  }",
-=======
             "import com.uber.nullaway.qual.RequiresNonNull;",
             "class Foo {",
             "  @Nullable Item nullableItem;",
@@ -2661,7 +2655,6 @@
             "  public void test() {",
             "    nullableItem.call();",
             "  }",
->>>>>>> 2864bf4e
             "}")
         .addSourceLines(
             "Item.java", "package com.uber;", "class Item {", "  public void call() { }", "}")
@@ -2669,9 +2662,6 @@
   }
 
   @Test
-<<<<<<< HEAD
-  public void ensuresNonnullInterpretation() {
-=======
   public void supportRequiresNonNullOverridingTest() {
     compilationHelper
         .addSourceLines(
@@ -2730,13 +2720,11 @@
 
   @Test
   public void ensuresNonNullInterpretation() {
->>>>>>> 2864bf4e
     compilationHelper
         .addSourceLines(
             "Foo.java",
             "package com.uber;",
             "import javax.annotation.Nullable;",
-<<<<<<< HEAD
             "import com.uber.nullaway.qual.EnsuresNonnull;",
             "class Foo {",
             "  @Nullable Item nullItem;",
@@ -2746,7 +2734,6 @@
             "  }",
             "  @EnsuresNonnull(\"nullItem\")",
             "  public void test2() {",
-=======
             "import com.uber.nullaway.qual.EnsuresNonNull;",
             "class Foo {",
             "  @Nullable Item nullItem;",
@@ -2830,7 +2817,6 @@
             "  }",
             "  // BUG: Diagnostic contains: postcondition inheritance is violated, this method must guarantee that all fields written in overridden method @EnsuresNonNull annotation are @NonNull at exit point as well. Fields [a] must explicitly appear as parameters at this method @EnsuresNonNull annotation",
             "  public void noAnnotation() {",
->>>>>>> 2864bf4e
             "  }",
             "}")
         .addSourceLines(
@@ -2839,23 +2825,6 @@
   }
 
   @Test
-<<<<<<< HEAD
-  public void ensuresNonnullBasic() {
-    compilationHelper
-        .addSourceLines(
-            "Foo.java",
-            "package com.uber;",
-            "import javax.annotation.Nullable;",
-            "import com.uber.nullaway.qual.RequiresNonnull;",
-            "import com.uber.nullaway.qual.EnsuresNonnull;",
-            "class Foo {",
-            "  @Nullable Item nullItem;",
-            "  @RequiresNonnull(\"nullItem\")",
-            "  public void run() {",
-            "    nullItem.call();",
-            "  }",
-            "  @EnsuresNonnull(\"nullItem\")",
-=======
   public void supportEnsuresAndRequiresNonNullContract() {
     compilationHelper
         .addSourceLines(
@@ -2871,7 +2840,6 @@
             "    nullItem.call();",
             "  }",
             "  @EnsuresNonNull(\"nullItem\")",
->>>>>>> 2864bf4e
             "  public void init() {",
             "    nullItem = new Item();",
             "  }",
@@ -2880,7 +2848,6 @@
             "    run();",
             "  }",
             "  public void test2() {",
-<<<<<<< HEAD
             "    Foo bar = new Foo();",
             "    bar.init();",
             "    bar.run();",
@@ -2892,7 +2859,6 @@
             "    other.init();",
             "    // BUG: Diagnostic contains: expected field [nullItem] is not non-null at call site.",
             "    bar.run();",
-=======
             "    Content content = new Content();",
             "    content.init();",
             "    content.run();",
@@ -2904,13 +2870,10 @@
             "    other.init();",
             "    // BUG: Diagnostic contains: expected field [nullItem] is not non-null at call site",
             "    content.run();",
->>>>>>> 2864bf4e
             "  }",
             "}")
         .addSourceLines(
             "Item.java", "package com.uber;", "class Item {", "  public void call() { }", "}")
-<<<<<<< HEAD
-=======
         .addSourceLines(
             "Box.java",
             "package com.uber;",
@@ -2930,7 +2893,6 @@
             "    office2.box.content.run();",
             "  }",
             "}")
->>>>>>> 2864bf4e
         .doTest();
   }
 }