/*
 * Copyright (c) 2017 Uber Technologies, Inc.
 *
 * Permission is hereby granted, free of charge, to any person obtaining a copy
 * of this software and associated documentation files (the "Software"), to deal
 * in the Software without restriction, including without limitation the rights
 * to use, copy, modify, merge, publish, distribute, sublicense, and/or sell
 * copies of the Software, and to permit persons to whom the Software is
 * furnished to do so, subject to the following conditions:
 *
 * The above copyright notice and this permission notice shall be included in
 * all copies or substantial portions of the Software.
 *
 * THE SOFTWARE IS PROVIDED "AS IS", WITHOUT WARRANTY OF ANY KIND, EXPRESS OR
 * IMPLIED, INCLUDING BUT NOT LIMITED TO THE WARRANTIES OF MERCHANTABILITY,
 * FITNESS FOR A PARTICULAR PURPOSE AND NONINFRINGEMENT. IN NO EVENT SHALL THE
 * AUTHORS OR COPYRIGHT HOLDERS BE LIABLE FOR ANY CLAIM, DAMAGES OR OTHER
 * LIABILITY, WHETHER IN AN ACTION OF CONTRACT, TORT OR OTHERWISE, ARISING FROM,
 * OUT OF OR IN CONNECTION WITH THE SOFTWARE OR THE USE OR OTHER DEALINGS IN
 * THE SOFTWARE.
 */

package com.uber.nullaway;

import com.google.errorprone.CompilationTestHelper;
import com.uber.nullaway.testlibrarymodels.TestLibraryModels;
import java.util.Arrays;
import java.util.List;
import org.junit.Before;
import org.junit.Rule;
import org.junit.Test;
import org.junit.rules.TemporaryFolder;
import org.junit.runner.RunWith;
import org.junit.runners.JUnit4;

/** Unit tests for {@link com.uber.nullaway.NullAway}. */
@RunWith(JUnit4.class)
public class NullAwayTest {

  @Rule public final TemporaryFolder temporaryFolder = new TemporaryFolder();

  private CompilationTestHelper defaultCompilationHelper;

  @SuppressWarnings("CheckReturnValue")
  @Before
  public void setup() {
    defaultCompilationHelper =
        makeTestHelperWithArgs(
            Arrays.asList(
                "-d",
                temporaryFolder.getRoot().getAbsolutePath(),
                "-XepOpt:NullAway:KnownInitializers="
                    + "com.uber.nullaway.testdata.CheckFieldInitNegativeCases.Super.doInit,"
                    + "com.uber.nullaway.testdata.CheckFieldInitNegativeCases"
                    + ".SuperInterface.doInit2",
                "-XepOpt:NullAway:AnnotatedPackages=com.uber,com.ubercab,io.reactivex",
                // We give the following in Regexp format to test that support
                "-XepOpt:NullAway:UnannotatedSubPackages=com.uber.nullaway.[a-zA-Z0-9.]+.unannotated",
                "-XepOpt:NullAway:ExcludedClasses="
                    + "com.uber.nullaway.testdata.Shape_Stuff,"
                    + "com.uber.nullaway.testdata.excluded",
                "-XepOpt:NullAway:ExcludedClassAnnotations=com.uber.nullaway.testdata.TestAnnot",
                "-XepOpt:NullAway:CastToNonNullMethod=com.uber.nullaway.testdata.Util.castToNonNull",
                "-XepOpt:NullAway:ExternalInitAnnotations=com.uber.ExternalInit",
                "-XepOpt:NullAway:ExcludedFieldAnnotations=com.uber.ExternalFieldInit"));
  }

  /**
   * Creates a new {@link CompilationTestHelper} with a list of javac arguments. As of Error Prone
   * 2.5.1, {@link CompilationTestHelper#setArgs(List)} can only be invoked once per object. So,
   * this method must be used to create a test helper when a different set of javac arguments is
   * required than those used for {@link #defaultCompilationHelper}.
   *
   * @param args the javac arguments
   * @return the test helper
   */
  private CompilationTestHelper makeTestHelperWithArgs(List<String> args) {
    return CompilationTestHelper.newInstance(NullAway.class, getClass()).setArgs(args);
  }

  @Test
  public void coreNullabilityPositiveCases() {
    defaultCompilationHelper.addSourceFile("NullAwayPositiveCases.java").doTest();
  }

  @Test
  public void nullabilityAnonymousClass() {
    defaultCompilationHelper.addSourceFile("NullAwayAnonymousClass.java").doTest();
  }

  @Test
  public void coreNullabilityNegativeCases() {
    defaultCompilationHelper
        .addSourceFile("NullAwayNegativeCases.java")
        .addSourceFile("OtherStuff.java")
        .addSourceFile("TestAnnot.java")
        .addSourceFile("unannotated/UnannotatedClass.java")
        .doTest();
  }

  @Test
  public void coreNullabilitySkipClass() {
    defaultCompilationHelper
        .addSourceFile("Shape_Stuff.java")
        .addSourceFile("excluded/Shape_Stuff2.java")
        .addSourceFile("AnnotatedClass.java")
        .addSourceFile("TestAnnot.java")
        .doTest();
  }

  @Test
  public void lombokSupportTesting() {
    defaultCompilationHelper.addSourceFile("lombok/LombokBuilderInit.java").doTest();
  }

  @Test
  public void skipClass() {
    makeTestHelperWithArgs(
            Arrays.asList(
                "-d",
                temporaryFolder.getRoot().getAbsolutePath(),
                "-XepOpt:NullAway:AnnotatedPackages=com.uber",
                "-XepOpt:NullAway:ExcludedClassAnnotations=com.uber.lib.MyExcluded"))
        .addSourceLines(
            "Test.java",
            "package com.uber;",
            "import javax.annotation.Nullable;",
            "@com.uber.lib.MyExcluded",
            "public class Test {",
            "  static void bar() {",
            "    // No error",
            "    Object x = null; x.toString();",
            "  }",
            "}")
        .doTest();
  }

  @Test
  public void skipNestedClass() {
    makeTestHelperWithArgs(
            Arrays.asList(
                "-d",
                temporaryFolder.getRoot().getAbsolutePath(),
                "-XepOpt:NullAway:AnnotatedPackages=com.uber",
                "-XepOpt:NullAway:ExcludedClassAnnotations=com.uber.lib.MyExcluded"))
        .addSourceLines(
            "Test.java",
            "package com.uber;",
            "import javax.annotation.Nullable;",
            "public class Test {",
            "  @com.uber.lib.MyExcluded",
            "  static class Inner {",
            "    @Nullable",
            "    static Object foo() {",
            "      Object x = null; x.toString();",
            "      return x;",
            "    }",
            "  }",
            "  static void bar() {",
            "    // BUG: Diagnostic contains: dereferenced expression Inner.foo()",
            "    Inner.foo().toString();",
            "  }",
            "}")
        .doTest();
  }

  @Test
  public void coreNullabilitySkipPackage() {
    defaultCompilationHelper.addSourceFile("unannotated/UnannotatedClass.java").doTest();
  }

  @Test
  public void coreNullabilityNativeModels() {
    defaultCompilationHelper
        .addSourceFile("NullAwayNativeModels.java")
        .addSourceFile("androidstubs/WebView.java")
        .addSourceFile("androidstubs/TextUtils.java")
        .doTest();
  }

  @Test
  public void initFieldPositiveCases() {
    defaultCompilationHelper.addSourceFile("CheckFieldInitPositiveCases.java").doTest();
  }

  @Test
  public void initFieldNegativeCases() {
    defaultCompilationHelper.addSourceFile("CheckFieldInitNegativeCases.java").doTest();
  }

  @Test
  public void assertSupportPositiveCases() {
    defaultCompilationHelper.addSourceFile("CheckAssertSupportPositiveCases.java").doTest();
  }

  @Test
  public void assertSupportNegativeCases() {
    makeTestHelperWithArgs(
            Arrays.asList(
                "-d",
                temporaryFolder.getRoot().getAbsolutePath(),
                "-XepOpt:NullAway:AnnotatedPackages=com.uber",
                "-XepOpt:NullAway:AssertsEnabled=true"))
        .addSourceFile("CheckAssertSupportNegativeCases.java")
        .doTest();
  }

  @Test
  public void checkContractPositiveCases() {
    makeTestHelperWithArgs(
            Arrays.asList(
                "-d",
                temporaryFolder.getRoot().getAbsolutePath(),
                "-XepOpt:NullAway:AnnotatedPackages=com.uber",
                "-XepOpt:NullAway:CheckContracts=true"))
        .addSourceFile("CheckContractPositiveCases.java")
        .doTest();
  }

  @Test
  public void checkContractNegativeCases() {
    makeTestHelperWithArgs(
            Arrays.asList(
                "-d",
                temporaryFolder.getRoot().getAbsolutePath(),
                "-XepOpt:NullAway:AnnotatedPackages=com.uber",
                "-XepOpt:NullAway:CheckContracts=true"))
        .addSourceFile("CheckContractNegativeCases.java")
        .doTest();
  }

  @Test
  public void java8PositiveCases() {
    defaultCompilationHelper.addSourceFile("NullAwayJava8PositiveCases.java").doTest();
  }

  @Test
  public void java8NegativeCases() {
    defaultCompilationHelper.addSourceFile("NullAwayJava8NegativeCases.java").doTest();
  }

  @Test
  public void rxSupportPositiveCases() {
    defaultCompilationHelper.addSourceFile("NullAwayRxSupportPositiveCases.java").doTest();
  }

  @Test
  public void rxSupportNegativeCases() {
    defaultCompilationHelper.addSourceFile("NullAwayRxSupportNegativeCases.java").doTest();
  }

  @Test
  public void streamSupportNegativeCases() {
    defaultCompilationHelper.addSourceFile("NullAwayStreamSupportNegativeCases.java").doTest();
  }

  @Test
  public void streamSupportPositiveCases() {
    defaultCompilationHelper.addSourceFile("NullAwayStreamSupportPositiveCases.java").doTest();
  }

  @Test
  public void functionalMethodSuperInterface() {
    defaultCompilationHelper.addSourceFile("NullAwaySuperFunctionalInterface.java").doTest();
  }

  @Test
  public void functionalMethodOverrideSuperInterface() {
    defaultCompilationHelper.addSourceFile("NullAwayOverrideFunctionalInterfaces.java").doTest();
  }

  @Test
  public void readBeforeInitPositiveCases() {
    defaultCompilationHelper
        .addSourceFile("ReadBeforeInitPositiveCases.java")
        .addSourceFile("Util.java")
        .doTest();
  }

  @Test
  public void readBeforeInitNegativeCases() {
    defaultCompilationHelper
        .addSourceFile("ReadBeforeInitNegativeCases.java")
        .addSourceFile("Util.java")
        .doTest();
  }

  @Test
  public void tryFinallySupport() {
    defaultCompilationHelper.addSourceFile("NullAwayTryFinallyCases.java").doTest();
  }

  @Test
  public void externalInitSupport() {
    defaultCompilationHelper
        .addSourceLines(
            "ExternalInit.java",
            "package com.uber;",
            "@java.lang.annotation.Retention(java.lang.annotation.RetentionPolicy.CLASS)",
            "public @interface ExternalInit {}")
        .addSourceLines(
            "Test.java",
            "package com.uber;",
            "@ExternalInit",
            "class Test {",
            "  Object f;",
            // no error here due to external init
            "  public Test() {}",
            "  // BUG: Diagnostic contains: initializer method does not guarantee @NonNull field",
            "  public Test(int x) {}",
            "}")
        .addSourceLines(
            "Test2.java",
            "package com.uber;",
            "@ExternalInit",
            "class Test2 {",
            // no error here due to external init
            "  Object f;",
            "}")
        .addSourceLines(
            "Test3.java",
            "package com.uber;",
            "@ExternalInit",
            "class Test3 {",
            "  Object f;",
            "  // BUG: Diagnostic contains: initializer method does not guarantee @NonNull field",
            "  public Test3(int x) {}",
            "}")
        .doTest();
  }

  @Test
  public void externalInitexternalInitSupportFields() {
    defaultCompilationHelper
        .addSourceLines(
            "ExternalFieldInit.java",
            "package com.uber;",
            "@java.lang.annotation.Retention(java.lang.annotation.RetentionPolicy.CLASS)",
            "public @interface ExternalFieldInit {}")
        .addSourceLines(
            "Test.java",
            "package com.uber;",
            "class Test {",
            "  @ExternalFieldInit Object f;",
            // no error here due to external init
            "  public Test() {}",
            // no error here due to external init
            "  public Test(int x) {}",
            "}")
        .addSourceLines(
            "Test2.java",
            "package com.uber;",
            "class Test2 {",
            // no error here due to external init
            "  @ExternalFieldInit Object f;",
            "}")
        .addSourceLines(
            "Test3.java",
            "package com.uber;",
            "class Test3 {",
            "  @ExternalFieldInit Object f;",
            // no error here due to external init
            "  @ExternalFieldInit", // See GitHub#184
            "  public Test3() {}",
            // no error here due to external init
            "  @ExternalFieldInit", // See GitHub#184
            "  public Test3(int x) {}",
            "}")
        .doTest();
  }

  @Test
  public void generatedAsUnannotated() {
    String generatedAnnot =
        (Double.parseDouble(System.getProperty("java.specification.version")) >= 11)
            ? "@javax.annotation.processing.Generated"
            : "@javax.annotation.Generated";
    makeTestHelperWithArgs(
            Arrays.asList(
                "-d",
                temporaryFolder.getRoot().getAbsolutePath(),
                "-XepOpt:NullAway:AnnotatedPackages=com.uber",
                "-XepOpt:NullAway:TreatGeneratedAsUnannotated=true"))
        .addSourceLines(
            "Generated.java",
            "package com.uber;",
            generatedAnnot + "(\"foo\")",
            "public class Generated { public void takeObj(Object o) {} }")
        .addSourceLines(
            "Test.java",
            "package com.uber;",
            "class Test {",
            "  void foo() { (new Generated()).takeObj(null); }",
            "}")
        .doTest();
  }

  @Test
  public void generatedAsUnannotatedPlusRestrictive() {
    String generatedAnnot =
        (Double.parseDouble(System.getProperty("java.specification.version")) >= 11)
            ? "@javax.annotation.processing.Generated"
            : "@javax.annotation.Generated";
    makeTestHelperWithArgs(
            Arrays.asList(
                "-d",
                temporaryFolder.getRoot().getAbsolutePath(),
                "-XepOpt:NullAway:AnnotatedPackages=com.uber",
                "-XepOpt:NullAway:TreatGeneratedAsUnannotated=true",
                "-XepOpt:NullAway:AcknowledgeRestrictiveAnnotations=true"))
        .addSourceLines(
            "Generated.java",
            "package com.uber;",
            generatedAnnot + "(\"foo\")",
            "public class Generated {",
            "  @javax.annotation.Nullable",
            "  public Object retNull() {",
            "    return null;",
            "  }",
            "}")
        .addSourceLines(
            "Test.java",
            "package com.uber;",
            "class Test {",
            "  void foo() { (new Generated()).retNull().toString(); }",
            "}")
        .doTest();
  }

  @Test
  public void basicContractAnnotation() {
    makeTestHelperWithArgs(
            Arrays.asList(
                "-d",
                temporaryFolder.getRoot().getAbsolutePath(),
                "-XepOpt:NullAway:AnnotatedPackages=com.uber"))
        .addSourceLines(
            "NullnessChecker.java",
            "package com.uber;",
            "import javax.annotation.Nullable;",
            "import org.jetbrains.annotations.Contract;",
            "public class NullnessChecker {",
            "  @Contract(\"_, null -> true\")",
            "  static boolean isNull(boolean flag, @Nullable Object o) { return o == null; }",
            "  @Contract(\"null -> false\")",
            "  static boolean isNonNull(@Nullable Object o) { return o != null; }",
            "  @Contract(\"null -> fail\")",
            "  static void assertNonNull(@Nullable Object o) { if (o != null) throw new Error(); }",
            "}")
        .addSourceLines(
            "Test.java",
            "package com.uber;",
            "import javax.annotation.Nullable;",
            "class Test {",
            "  String test1(@Nullable Object o) {",
            "    return NullnessChecker.isNonNull(o) ? o.toString() : \"null\";",
            "  }",
            "  String test2(@Nullable Object o) {",
            "    return NullnessChecker.isNull(false, o) ? \"null\" : o.toString();",
            "  }",
            "  String test3(@Nullable Object o) {",
            "    NullnessChecker.assertNonNull(o);",
            "    return o.toString();",
            "  }",
            "  String test4(@Nullable Object o) {",
            "     if(NullnessChecker.isNull(false, o)) return \"Null\";",
            "     else return o.toString();",
            "  }",
            "}")
        .doTest();
  }

  @Test
  public void impliesNonNullContractAnnotation() {
    makeTestHelperWithArgs(
            Arrays.asList(
                "-d",
                temporaryFolder.getRoot().getAbsolutePath(),
                "-XepOpt:NullAway:AnnotatedPackages=com.uber"))
        .addSourceLines(
            "NullnessChecker.java",
            "package com.uber;",
            "import javax.annotation.Nullable;",
            "import org.jetbrains.annotations.Contract;",
            "public class NullnessChecker {",
            "  @Contract(\"!null -> !null\")",
            "  static @Nullable Object noOp(@Nullable Object o) { return o; }",
            "}")
        .addSourceLines(
            "Test.java",
            "package com.uber;",
            "import javax.annotation.Nullable;",
            "class Test {",
            "  String test1(@Nullable Object o1) {",
            "    // BUG: Diagnostic contains: dereferenced expression",
            "    return NullnessChecker.noOp(o1).toString();",
            "  }",
            "  String test2(Object o2) {",
            "    return NullnessChecker.noOp(o2).toString();",
            "  }",
            "  Object test3(@Nullable Object o1) {",
            "    // BUG: Diagnostic contains: returning @Nullable expression",
            "    return NullnessChecker.noOp(o1);",
            "  }",
            "}")
        .doTest();
  }

  @Test
  public void malformedContractAnnotations() {
    makeTestHelperWithArgs(
            Arrays.asList(
                "-d",
                temporaryFolder.getRoot().getAbsolutePath(),
                "-XepOpt:NullAway:AnnotatedPackages=com.uber"))
        .addSourceLines(
            "Test.java",
            "package com.uber;",
            "import javax.annotation.Nullable;",
            "import org.jetbrains.annotations.Contract;",
            "class Test {",
            "  @Contract(\"!null -> -> !null\")",
            "  static @Nullable Object foo(@Nullable Object o) { return o; }",
            "  @Contract(\"!null -> !null\")",
            "  static @Nullable Object bar(@Nullable Object o, String s) { return o; }",
            "  @Contract(\"jabberwocky -> !null\")",
            "  static @Nullable Object baz(@Nullable Object o) { return o; }",
            // We don't care as long as nobody calls the method:
            "  @Contract(\"!null -> -> !null\")",
            "  static @Nullable Object dontcare(@Nullable Object o) { return o; }",
            "  static Object test1() {",
            "    // BUG: Diagnostic contains: Invalid @Contract annotation",
            "    return foo(null);",
            "  }",
            "  static Object test2() {",
            "    // BUG: Diagnostic contains: Invalid @Contract annotation",
            "    return bar(null, \"\");",
            "  }",
            "  static Object test3() {",
            "    // BUG: Diagnostic contains: Invalid @Contract annotation",
            "    return baz(null);",
            "  }",
            "}")
        .doTest();
  }

  @Test
  public void contractNonVarArg() {
    makeTestHelperWithArgs(
            Arrays.asList(
                "-d",
                temporaryFolder.getRoot().getAbsolutePath(),
                "-XepOpt:NullAway:AnnotatedPackages=com.uber"))
        .addSourceLines(
            "NullnessChecker.java",
            "package com.uber;",
            "import javax.annotation.Nullable;",
            "import org.jetbrains.annotations.Contract;",
            "public class NullnessChecker {",
            "  @Contract(\"null -> fail\")",
            "  static void assertNonNull(@Nullable Object o) { if (o != null) throw new Error(); }",
            "}")
        .addSourceLines(
            "Test.java",
            "package com.uber;",
            "import javax.annotation.Nullable;",
            "class Test {",
            "  void test(java.util.function.Function<Object, Object> fun) {",
            "    NullnessChecker.assertNonNull(fun.apply(new Object()));",
            "  }",
            "}")
        .doTest();
  }

  @Test
  public void contractPureOnlyIgnored() {
    makeTestHelperWithArgs(
            Arrays.asList(
                "-d",
                temporaryFolder.getRoot().getAbsolutePath(),
                "-XepOpt:NullAway:AnnotatedPackages=com.uber"))
        .addSourceLines(
            "PureLibrary.java",
            "package com.example.library;",
            "import org.jetbrains.annotations.Contract;",
            "public class PureLibrary {",
            "  @Contract(",
            "    pure = true",
            "  )",
            "  public static String pi() {",
            "    // Meh, close enough...",
            "    return Double.toString(3.14);",
            "  }",
            "}")
        .addSourceLines(
            "Test.java",
            "package com.uber;",
            "import com.example.library.PureLibrary;",
            "import javax.annotation.Nullable;",
            "class Test {",
            "  String piValue() {",
            "    String pi = PureLibrary.pi();",
            "    // Note: we must trigger dataflow to ensure that",
            "    // ContractHandler.onDataflowVisitMethodInvocation is called",
            "    if (pi != null) {",
            "       return pi;",
            "    }",
            "    return Integer.toString(3);",
            "  }",
            "}")
        .doTest();
  }

  @Test
  public void customContractAnnotation() {
    makeTestHelperWithArgs(
            Arrays.asList(
                "-d",
                temporaryFolder.getRoot().getAbsolutePath(),
                "-XepOpt:NullAway:AnnotatedPackages=com.uber",
                "-XepOpt:NullAway:CustomContractAnnotations=com.example.library.CustomContract",
                "-XepOpt:NullAway:CheckContracts=true"))
        .addSourceLines(
            "CustomContract.java",
            "package com.example.library;",
            "import static java.lang.annotation.RetentionPolicy.CLASS;",
            "import java.lang.annotation.Retention;",
            "@Retention(CLASS)",
            "public @interface CustomContract {",
            "  String value();",
            "}")
        .addSourceLines(
            "NullnessChecker.java",
            "package com.uber;",
            "import javax.annotation.Nullable;",
            "import com.example.library.CustomContract;",
            "public class NullnessChecker {",
            "  @CustomContract(\"_, !null -> !null\")",
            "  @Nullable",
            "  static Object bad(Object a, @Nullable Object b) {",
            "    if (a.hashCode() % 2 == 0) {",
            "      // BUG: Diagnostic contains: Method bad has @Contract",
            "      return null;",
            "    }",
            "    return new Object();",
            "  }",
            "",
            "  @CustomContract(\"_, !null -> !null\")",
            "  @Nullable",
            "  static Object good(Object a, @Nullable Object b) {",
            "    if (a.hashCode() % 2 == 0) {",
            "      return b;",
            "    }",
            "    return new Object();",
            "  }",
            "}")
        .addSourceLines(
            "Test.java",
            "package com.uber;",
            "import javax.annotation.Nullable;",
            "class Test {",
            "  String test1() {",
            "    return NullnessChecker.good(\"bar\", \"foo\").toString();",
            "  }",
            "  String test2() {",
            "    // BUG: Diagnostic contains: dereferenced expression",
            "    return NullnessChecker.good(\"bar\", null).toString();",
            "  }",
            "}")
        .doTest();
  }

  @Test
  public void testEnumInit() {
    defaultCompilationHelper
        .addSourceLines(
            "SomeEnum.java",
            "package com.uber;",
            "import java.util.Random;",
            "enum SomeEnum {",
            "  FOO, BAR;",
            "  final Object o;",
            "  final Object p;",
            "  private SomeEnum() {",
            "    this.o = new Object();",
            "    this.p = new Object();",
            "    this.o.equals(this.p);",
            "  }",
            "}")
        .doTest();
  }

  @Test
  public void testGenericAnonymousInner() {
    defaultCompilationHelper
        .addSourceLines(
            "GenericSuper.java",
            "package com.uber;",
            "class GenericSuper<T> {",
            "  T x;",
            "  GenericSuper(T y) {",
            "    this.x = y;",
            "  }",
            "}")
        .addSourceLines(
            "AnonSub.java",
            "package com.uber;",
            "import java.util.List;",
            "import javax.annotation.Nullable;",
            "class AnonSub {",
            "  static GenericSuper<List<String>> makeSuper(List<String> list) {",
            "    return new GenericSuper<List<String>>(list) {};",
            "  }",
            "  static GenericSuper<List<String>> makeSuperBad(@Nullable List<String> list) {",
            "    // BUG: Diagnostic contains: passing @Nullable parameter 'list' where @NonNull",
            "    return new GenericSuper<List<String>>(list) {};",
            "  }",
            "}")
        .doTest();
  }

  @Test
  public void testThriftIsSet() {
    defaultCompilationHelper
        .addSourceLines("TBase.java", "package org.apache.thrift;", "public interface TBase {}")
        .addSourceLines(
            "Generated.java",
            "package com.uber;",
            "import javax.annotation.Nullable;",
            "public class Generated implements org.apache.thrift.TBase {",
            "  public @Nullable Object id;",
            "  public boolean isFixed;",
            "  @Nullable public Object getId() { return this.id; }",
            "  // this is to ensure we don't crash on unions",
            "  public boolean isSet() { return false; }",
            "  public boolean isSetId() { return this.id != null; }",
            "  public boolean isFixed() { return this.isFixed; }",
            "  public boolean isSetIsFixed() { return false; }",
            "}")
        .addSourceLines(
            "Client.java",
            "package com.uber;",
            "public class Client {",
            "  public void testNeg(Generated g) {",
            "    if (g.isSetId()) {",
            "      g.getId().toString();",
            "      g.id.hashCode();",
            "    }",
            "    if (g.isSetIsFixed()) {",
            "      g.isFixed();",
            "    }",
            "    if (g.isSet()) {}",
            "  }",
            "  public void testPos(Generated g) {",
            "    if (!g.isSetId()) {",
            "      // BUG: Diagnostic contains: dereferenced expression g.getId() is @Nullable",
            "      g.getId().hashCode();",
            "    } else {",
            "      g.id.toString();",
            "    }",
            "    java.util.List<Generated> l = new java.util.ArrayList<>();",
            "    if (l.get(0).isSetId()) {",
            "      l.get(0).getId().hashCode();",
            "    }",
            "  }",
            "}")
        .doTest();
  }

  @Test
  public void testThriftIsSetWithGenerics() {
    defaultCompilationHelper
        .addSourceLines(
            "TBase.java", "package org.apache.thrift;", "public interface TBase<T, F> {}")
        .addSourceLines(
            "Generated.java",
            "package com.uber;",
            "import javax.annotation.Nullable;",
            "public class Generated implements org.apache.thrift.TBase<String, Integer> {",
            "  public @Nullable Object id;",
            "  @Nullable public Object getId() { return this.id; }",
            "  public boolean isSetId() { return this.id != null; }",
            "}")
        .addSourceLines(
            "Client.java",
            "package com.uber;",
            "public class Client {",
            "  public void testNeg(Generated g) {",
            "    if (!g.isSetId()) {",
            "      return;",
            "    }",
            "    Object x = g.getId();",
            "    if (x.toString() == null) return;",
            "    g.getId().toString();",
            "    g.id.hashCode();",
            "  }",
            "}")
        .doTest();
  }

  @Test
  public void testThriftIsSetWithArg() {
    defaultCompilationHelper
        .addSourceLines(
            "TBase.java",
            "package org.apache.thrift;",
            "public interface TBase {",
            "  boolean isSet(String fieldName);",
            "}")
        .addSourceLines(
            "Client.java",
            "package com.uber;",
            "public class Client {",
            "  public void testNeg(org.apache.thrift.TBase tBase) {",
            "    if (tBase.isSet(\"Hello\")) {",
            "      System.out.println(\"set\");",
            "    }",
            "  }",
            "}")
        .doTest();
  }

  /** we do not have proper support for Thrift unions yet; just checks that we don't crash */
  @Test
  public void testThriftUnion() {
    defaultCompilationHelper
        .addSourceLines(
            "TBase.java", "package org.apache.thrift;", "public interface TBase<T, F> {}")
        .addSourceLines(
            "TUnion.java",
            "package org.apache.thrift;",
            "public abstract class TUnion<T, F> implements TBase<T, F> {",
            "  protected Object value_;",
            "  public Object getFieldValue() {",
            "    return this.value_;",
            "  }",
            "}")
        .addSourceLines(
            "Generated.java",
            "package com.uber;",
            "import javax.annotation.Nullable;",
            "public class Generated extends org.apache.thrift.TUnion<String, Integer> {",
            "  public Object getId() { return getFieldValue(); }",
            "  public boolean isSetId() { return true; }",
            "}")
        .addSourceLines(
            "Client.java",
            "package com.uber;",
            "public class Client {",
            "  public void testNeg(Generated g) {",
            "    if (!g.isSetId()) {",
            "      return;",
            "    }",
            "    Object x = g.getId();",
            "    if (x.toString() == null) return;",
            "  }",
            "}")
        .doTest();
  }

  @Test
  public void erasedIterator() {
    // just checking for crash
    defaultCompilationHelper
        .addSourceLines(
            "Test.java",
            "package com.uber;",
            "import java.util.*;",
            "class Test {",
            "  static class Foo implements Iterable {",
            "    public Iterator iterator() {",
            "      return new Iterator() {",
            "        @Override",
            "        public boolean hasNext() {",
            "          return false;",
            "        }",
            "        @Override",
            "        public Iterator next() {",
            "          throw new NoSuchElementException();",
            "        }",
            "      };",
            "    }",
            "  }",
            "  static void testErasedIterator(Foo foo) {",
            "    for (Object x : foo) {",
            "      x.hashCode();",
            "    }",
            "  }",
            "}")
        .doTest();
  }

  @Test
  public void compoundAssignment() {
    defaultCompilationHelper
        .addSourceLines(
            "Test.java",
            "package com.uber;",
            "class Test {",
            "  static void assignments() {",
            "    String x = null; x += \"hello\";",
            "    // BUG: Diagnostic contains: unboxing of a @Nullable value",
            "    Integer y = null; y += 3;",
            "    // BUG: Diagnostic contains: unboxing of a @Nullable value",
            "    boolean b = false; Boolean c = null; b |= c;",
            "  }",
            "  static Integer returnCompound() {",
            "    Integer z = 7;",
            "    return (z += 10);",
            "  }",
            "}")
        .doTest();
  }

  @Test
  public void arrayIndexUnbox() {
    defaultCompilationHelper
        .addSourceLines(
            "Test.java",
            "package com.uber;",
            "class Test {",
            "  static void indexUnbox() {",
            "    Integer x = null; int[] fizz = { 0, 1 };",
            "    // BUG: Diagnostic contains: unboxing of a @Nullable value",
            "    int y = fizz[x];",
            "  }",
            "}")
        .doTest();
  }

  @Test
  public void unannotatedClass() {
    makeTestHelperWithArgs(
            Arrays.asList(
                "-d",
                temporaryFolder.getRoot().getAbsolutePath(),
                "-XepOpt:NullAway:AnnotatedPackages=com.uber",
                "-XepOpt:NullAway:UnannotatedClasses=com.uber.UnAnnot"))
        .addSourceLines(
            "UnAnnot.java",
            "package com.uber;",
            "import javax.annotation.Nullable;",
            "public class UnAnnot {",
            "  @Nullable static Object retNull() { return null; }",
            "}")
        .addSourceLines(
            "Test.java",
            "package com.uber;",
            "import javax.annotation.Nullable;",
            "class Test {",
            "  @Nullable static Object nullRetSameClass() { return null; }",
            "  void test() {",
            "    UnAnnot.retNull().toString();",
            // make sure other classes in the package still get analyzed
            "    Object x = nullRetSameClass();",
            "    // BUG: Diagnostic contains: dereferenced expression x is @Nullable",
            "    x.hashCode();",
            "  }",
            "}")
        .doTest();
  }

  @Test
  public void cfNullableArrayField() {
    defaultCompilationHelper
        .addSourceLines(
            "CFNullable.java",
            "package com.uber;",
            "import org.checkerframework.checker.nullness.qual.Nullable;",
            "import java.util.List;",
            "abstract class CFNullable<E> {",
            "  List<E> @Nullable [] table;",
            "}")
        .doTest();
  }

  @Test
  public void typeUseJarReturn() {
    defaultCompilationHelper
        .addSourceLines(
            "Test.java",
            "package com.uber;",
            "import com.uber.lib.*;",
            "class Test {",
            "  void foo(CFNullableStuff.NullableReturn r) {",
            "    // BUG: Diagnostic contains: dereferenced expression",
            "    r.get().toString();",
            "  }",
            "}")
        .doTest();
  }

  @Test
  public void typeUseJarParam() {
    defaultCompilationHelper
        .addSourceLines(
            "Test.java",
            "package com.uber;",
            "import com.uber.lib.*;",
            "class Test {",
            "  void foo(CFNullableStuff.NullableParam p) {",
            "    p.doSomething(null);",
            "    // BUG: Diagnostic contains: passing @Nullable parameter",
            "    p.doSomething2(null, new Object());",
            "    p.doSomething2(new Object(), null);",
            "  }",
            "}")
        .doTest();
  }

  @Test
  public void typeUseJarField() {
    defaultCompilationHelper
        .addSourceLines(
            "Test.java",
            "package com.uber;",
            "import com.uber.lib.*;",
            "class Test {",
            "  void foo(CFNullableStuff c) {",
            "    // BUG: Diagnostic contains: dereferenced expression c.f",
            "    c.f.toString();",
            "  }",
            "}")
        .doTest();
  }

  @Test
  public void typeUseJarOverride() {
    defaultCompilationHelper
        .addSourceLines(
            "Test.java",
            "package com.uber;",
            "import com.uber.lib.*;",
            "import org.checkerframework.checker.nullness.qual.Nullable;",
            "class Test {",
            "  class Test1 implements CFNullableStuff.NullableReturn {",
            "    public @Nullable Object get() { return null; }",
            "  }",
            "  class Test2 implements CFNullableStuff.NullableParam {",
            "    // BUG: Diagnostic contains: parameter o is @NonNull",
            "    public void doSomething(Object o) {}",
            "    // BUG: Diagnostic contains: parameter p is @NonNull",
            "    public void doSomething2(Object o, Object p) {}",
            "  }",
            "  class Test3 implements CFNullableStuff.NullableParam {",
            "    public void doSomething(@Nullable Object o) {}",
            "    public void doSomething2(Object o, @Nullable Object p) {}",
            "  }",
            "}")
        .doTest();
  }

  @Test
  public void tryWithResourcesSupport() {
    defaultCompilationHelper
        .addSourceLines(
            "Test.java",
            "package com.uber;",
            "import javax.annotation.Nullable;",
            "import java.io.BufferedReader;",
            "import java.io.FileReader;",
            "import java.io.IOException;",
            "class Test {",
            "  String foo(String path, @Nullable String s, @Nullable Object o) throws IOException {",
            "    try (BufferedReader br = new BufferedReader(new FileReader(path))) {",
            "      // Code inside try-resource gets analyzed",
            "      // BUG: Diagnostic contains: dereferenced expression",
            "      o.toString();",
            "      s = br.readLine();",
            "      return s;",
            "    }",
            "  }",
            "}")
        .doTest();
  }

  @Test
  public void tryWithResourcesSupportInit() {
    defaultCompilationHelper
        .addSourceLines(
            "Test.java",
            "package com.uber;",
            "import javax.annotation.Nullable;",
            "import java.io.BufferedReader;",
            "import java.io.FileReader;",
            "import java.io.IOException;",
            "class Test {",
            "  private String path;",
            "  private String f;",
            "  Test(String p) throws IOException {",
            "    path = p;",
            "    try (BufferedReader br = new BufferedReader(new FileReader(path))) {",
            "      f = br.readLine();",
            "    }",
            "  }",
            "}")
        .doTest();
  }

  @Test
  public void tryFinallySupportInit() {
    defaultCompilationHelper
        .addSourceLines(
            "Test.java",
            "package com.uber;",
            "import javax.annotation.Nullable;",
            "import java.io.BufferedReader;",
            "import java.io.FileReader;",
            "import java.io.IOException;",
            "class Test {",
            "  private String path;",
            "  private String f;",
            "  Test(String p) throws IOException {",
            "    path = p;",
            "    try {",
            "      BufferedReader br = new BufferedReader(new FileReader(path));",
            "      f = br.readLine();",
            "    } finally {",
            "      f = \"DEFAULT\";",
            "    }",
            "  }",
            "}")
        .doTest();
  }

  @Test
  public void supportObjectsIsNull() {
    defaultCompilationHelper
        .addSourceLines(
            "Test.java",
            "package com.uber;",
            "import java.util.Objects;",
            "import javax.annotation.Nullable;",
            "class Test {",
            "  private void foo(@Nullable String s) {",
            "    if (!Objects.isNull(s)) {",
            "      s.toString();",
            "    }",
            "  }",
            "}")
        .doTest();
  }

  @Test
  public void supportTruthAssertThatIsNotNull_Object() {
    makeTestHelperWithArgs(
            Arrays.asList(
                "-d",
                temporaryFolder.getRoot().getAbsolutePath(),
                "-XepOpt:NullAway:AnnotatedPackages=com.uber",
                "-XepOpt:NullAway:HandleTestAssertionLibraries=true"))
        .addSourceLines(
            "Test.java",
            "package com.uber;",
            "import java.lang.Object;",
            "import java.util.Objects;",
            "import javax.annotation.Nullable;",
            "import static com.google.common.truth.Truth.assertThat;",
            "class Test {",
            "  private void foo(@Nullable Object o) {",
            "    assertThat(o).isNotNull();",
            "    o.toString();",
            "  }",
            "}")
        .doTest();
  }

  @Test
  public void supportTruthAssertThatIsNotNull_String() {
    makeTestHelperWithArgs(
            Arrays.asList(
                "-d",
                temporaryFolder.getRoot().getAbsolutePath(),
                "-XepOpt:NullAway:AnnotatedPackages=com.uber",
                "-XepOpt:NullAway:HandleTestAssertionLibraries=true"))
        .addSourceLines(
            "Test.java",
            "package com.uber;",
            "import java.util.Objects;",
            "import javax.annotation.Nullable;",
            "import static com.google.common.truth.Truth.assertThat;",
            "class Test {",
            "  private void foo(@Nullable String s) {",
            "    assertThat(s).isNotNull();",
            "    s.toString();",
            "  }",
            "}")
        .doTest();
  }

  @Test
  public void doNotSupportTruthAssertThatWhenDisabled() {
    makeTestHelperWithArgs(
            Arrays.asList(
                "-d",
                temporaryFolder.getRoot().getAbsolutePath(),
                "-XepOpt:NullAway:AnnotatedPackages=com.uber",
                "-XepOpt:NullAway:HandleTestAssertionLibraries=false"))
        .addSourceLines(
            "Test.java",
            "package com.uber;",
            "import java.lang.Object;",
            "import java.util.Objects;",
            "import javax.annotation.Nullable;",
            "import static com.google.common.truth.Truth.assertThat;",
            "class Test {",
            "  private void foo(@Nullable Object a) {",
            "    assertThat(a).isNotNull();",
            "    // BUG: Diagnostic contains: dereferenced expression",
            "    a.toString();",
            "  }",
            "}")
        .doTest();
  }

  @Test
  public void supportHamcrestAssertThatMatchersIsNotNull() {
    makeTestHelperWithArgs(
            Arrays.asList(
                "-d",
                temporaryFolder.getRoot().getAbsolutePath(),
                "-XepOpt:NullAway:AnnotatedPackages=com.uber",
                "-XepOpt:NullAway:HandleTestAssertionLibraries=true"))
        .addSourceLines(
            "Test.java",
            "package com.uber;",
            "import java.lang.Object;",
            "import java.util.Objects;",
            "import javax.annotation.Nullable;",
            "import static org.hamcrest.MatcherAssert.assertThat;",
            "import static org.hamcrest.Matchers.*;",
            "class Test {",
            "  private void foo(@Nullable Object a, @Nullable Object b) {",
            "    assertThat(a, is(notNullValue()));",
            "    a.toString();",
            "    assertThat(b, is(not(nullValue())));",
            "    b.toString();",
            "  }",
            "}")
        .doTest();
  }

  @Test
  public void doNotSupportHamcrestAssertThatWhenDisabled() {
    makeTestHelperWithArgs(
            Arrays.asList(
                "-d",
                temporaryFolder.getRoot().getAbsolutePath(),
                "-XepOpt:NullAway:AnnotatedPackages=com.uber",
                "-XepOpt:NullAway:HandleTestAssertionLibraries=false"))
        .addSourceLines(
            "Test.java",
            "package com.uber;",
            "import java.lang.Object;",
            "import java.util.Objects;",
            "import javax.annotation.Nullable;",
            "import static org.hamcrest.MatcherAssert.assertThat;",
            "import static org.hamcrest.Matchers.*;",
            "class Test {",
            "  private void foo(@Nullable Object a) {",
            "    assertThat(a, is(notNullValue()));",
            "    // BUG: Diagnostic contains: dereferenced expression",
            "    a.toString();",
            "  }",
            "}")
        .doTest();
  }

  @Test
  public void supportHamcrestAssertThatCoreMatchersIsNotNull() {
    makeTestHelperWithArgs(
            Arrays.asList(
                "-d",
                temporaryFolder.getRoot().getAbsolutePath(),
                "-XepOpt:NullAway:AnnotatedPackages=com.uber",
                "-XepOpt:NullAway:HandleTestAssertionLibraries=true"))
        .addSourceLines(
            "Test.java",
            "package com.uber;",
            "import java.lang.Object;",
            "import java.util.Objects;",
            "import javax.annotation.Nullable;",
            "import static org.hamcrest.MatcherAssert.assertThat;",
            "import static org.hamcrest.CoreMatchers.*;",
            "class Test {",
            "  private void foo(@Nullable Object a, @Nullable Object b) {",
            "    assertThat(a, is(notNullValue()));",
            "    a.toString();",
            "    assertThat(b, is(not(nullValue())));",
            "    b.toString();",
            "  }",
            "}")
        .doTest();
  }

  @Test
  public void supportHamcrestAssertThatCoreIsNotNull() {
    makeTestHelperWithArgs(
            Arrays.asList(
                "-d",
                temporaryFolder.getRoot().getAbsolutePath(),
                "-XepOpt:NullAway:AnnotatedPackages=com.uber",
                "-XepOpt:NullAway:HandleTestAssertionLibraries=true"))
        .addSourceLines(
            "Test.java",
            "package com.uber;",
            "import java.lang.Object;",
            "import java.util.Objects;",
            "import javax.annotation.Nullable;",
            "import static org.hamcrest.MatcherAssert.assertThat;",
            "import static org.hamcrest.CoreMatchers.*;",
            "import org.hamcrest.core.IsNull;",
            "class Test {",
            "  private void foo(@Nullable Object a, @Nullable Object b) {",
            "    assertThat(a, is(IsNull.notNullValue()));",
            "    a.toString();",
            "    assertThat(b, is(not(IsNull.nullValue())));",
            "    b.toString();",
            "  }",
            "}")
        .doTest();
  }

  @Test
  public void supportJunitAssertThatIsNotNull_Object() {
    makeTestHelperWithArgs(
            Arrays.asList(
                "-d",
                temporaryFolder.getRoot().getAbsolutePath(),
                "-XepOpt:NullAway:AnnotatedPackages=com.uber",
                "-XepOpt:NullAway:HandleTestAssertionLibraries=true"))
        .addSourceLines(
            "Test.java",
            "package com.uber;",
            "import java.lang.Object;",
            "import java.util.Objects;",
            "import javax.annotation.Nullable;",
            "import static org.junit.Assert.assertThat;",
            "import static org.hamcrest.Matchers.*;",
            "class Test {",
            "  private void foo(@Nullable Object a, @Nullable Object b) {",
            "    assertThat(a, is(notNullValue()));",
            "    a.toString();",
            "    assertThat(b, is(not(nullValue())));",
            "    b.toString();",
            "  }",
            "}")
        .doTest();
  }

  @Test
  public void doNotSupportJunitAssertThatWhenDisabled() {
    makeTestHelperWithArgs(
            Arrays.asList(
                "-d",
                temporaryFolder.getRoot().getAbsolutePath(),
                "-XepOpt:NullAway:AnnotatedPackages=com.uber",
                "-XepOpt:NullAway:HandleTestAssertionLibraries=false"))
        .addSourceLines(
            "Test.java",
            "package com.uber;",
            "import java.lang.Object;",
            "import java.util.Objects;",
            "import javax.annotation.Nullable;",
            "import static org.junit.Assert.assertThat;",
            "import static org.hamcrest.Matchers.*;",
            "class Test {",
            "  private void foo(@Nullable Object a) {",
            "    assertThat(a, is(notNullValue()));",
            "    // BUG: Diagnostic contains: dereferenced expression",
            "    a.toString();",
            "  }",
            "}")
        .doTest();
  }

  @Test
  public void supportSwitchExpression() {
    defaultCompilationHelper
        .addSourceLines(
            "TestPositive.java",
            "package com.uber;",
            "import javax.annotation.Nullable;",
            "enum Level {",
            " HIGH, MEDIUM, LOW }",
            "class TestPositive {",
            "   void foo(@Nullable Integer s) {",
            "    // BUG: Diagnostic contains: switch expression s is @Nullable",
            "    switch(s) {",
            "      case 5: break;",
            "    }",
            "    String x = null;",
            "    // BUG: Diagnostic contains: switch expression x is @Nullable",
            "    switch(x) {",
            "      default: break;",
            "    }",
            "    Level level = null;",
            "    // BUG: Diagnostic contains: switch expression level is @Nullable",
            "    switch (level) {",
            "      default: break; }",
            "    }",
            "}")
        .addSourceLines(
            "TestNegative.java",
            "package com.uber;",
            "import javax.annotation.Nullable;",
            "class TestNegative {",
            "   void foo(Integer s, short y) {",
            "    switch(s) {",
            "      case 5: break;",
            "    }",
            "    String x = \"irrelevant\";",
            "    switch(x) {",
            "      default: break;",
            "    }",
            "    switch(y) {",
            "      default: break;",
            "    }",
            "    Level level = Level.HIGH;",
            "    switch (level) {",
            "      default: break;",
            "    }",
            "  }",
            "}")
        .doTest();
  }

  @Test
  public void defaultPermissiveOnUnannotated() {
    makeTestHelperWithArgs(
            Arrays.asList(
                "-d",
                temporaryFolder.getRoot().getAbsolutePath(),
                "-XepOpt:NullAway:AnnotatedPackages=com.uber",
                "-XepOpt:NullAway:UnannotatedSubPackages=com.uber.lib.unannotated",
                "-XepOpt:NullAway:AcknowledgeRestrictiveAnnotations=false"))
        .addSourceLines(
            "Test.java",
            "package com.uber;",
            "import javax.annotation.Nullable;",
            "import com.uber.lib.unannotated.RestrictivelyAnnotatedClass;",
            "class Test {",
            "  Object test() {",
            "    // Assume methods take @Nullable, even if annotated otherwise",
            "    RestrictivelyAnnotatedClass.consumesObjectUnannotated(null);",
            "    RestrictivelyAnnotatedClass.consumesObjectNonNull(null);",
            "    // Ignore explict @Nullable return",
            "    return RestrictivelyAnnotatedClass.returnsNull();",
            "  }",
            "}")
        .doTest();
  }

  @Test
  public void acknowledgeRestrictiveAnnotationsWhenFlagSet() {
    makeTestHelperWithArgs(
            Arrays.asList(
                "-d",
                temporaryFolder.getRoot().getAbsolutePath(),
                "-XepOpt:NullAway:AnnotatedPackages=com.uber",
                "-XepOpt:NullAway:UnannotatedSubPackages=com.uber.lib.unannotated",
                "-XepOpt:NullAway:AcknowledgeRestrictiveAnnotations=true"))
        .addSourceLines(
            "Test.java",
            "package com.uber;",
            "import javax.annotation.Nullable;",
            "import com.uber.lib.unannotated.RestrictivelyAnnotatedClass;",
            "class Test {",
            "  Object test() {",
            "    RestrictivelyAnnotatedClass.consumesObjectUnannotated(null);",
            "    // BUG: Diagnostic contains: @NonNull is required",
            "    RestrictivelyAnnotatedClass.consumesObjectNonNull(null);",
            "    // BUG: Diagnostic contains: @NonNull is required",
            "    RestrictivelyAnnotatedClass.consumesObjectNotNull(null);",
            "    // BUG: Diagnostic contains: returning @Nullable",
            "    return RestrictivelyAnnotatedClass.returnsNull();",
            "  }",
            "}")
        .doTest();
  }

  @Test
  public void defaultPermissiveOnRecently() {
    makeTestHelperWithArgs(
            Arrays.asList(
                "-d",
                temporaryFolder.getRoot().getAbsolutePath(),
                "-XepOpt:NullAway:AnnotatedPackages=com.uber",
                "-XepOpt:NullAway:UnannotatedSubPackages=com.uber.lib.unannotated",
                // should be permissive even when AcknowledgeRestrictiveAnnotations is set
                "-XepOpt:NullAway:AcknowledgeRestrictiveAnnotations=true"))
        .addSourceLines(
            "Test.java",
            "package com.uber;",
            "import javax.annotation.Nullable;",
            "import com.uber.lib.unannotated.AndroidRecentlyAnnotatedClass;",
            "class Test {",
            "  Object test() {",
            "    // Assume methods take @Nullable, even if annotated otherwise",
            "    AndroidRecentlyAnnotatedClass.consumesObjectUnannotated(null);",
            "    AndroidRecentlyAnnotatedClass.consumesObjectNonNull(null);",
            "    // Ignore explict @Nullable return",
            "    return AndroidRecentlyAnnotatedClass.returnsNull();",
            "  }",
            "}")
        .doTest();
  }

  @Test
  public void acknowledgeRecentlyAnnotationsWhenFlagSet() {
    makeTestHelperWithArgs(
            Arrays.asList(
                "-d",
                temporaryFolder.getRoot().getAbsolutePath(),
                "-XepOpt:NullAway:AnnotatedPackages=com.uber",
                "-XepOpt:NullAway:UnannotatedSubPackages=com.uber.lib.unannotated",
                "-XepOpt:NullAway:AcknowledgeRestrictiveAnnotations=true",
                "-XepOpt:NullAway:AcknowledgeAndroidRecent=true"))
        .addSourceLines(
            "Test.java",
            "package com.uber;",
            "import javax.annotation.Nullable;",
            "import com.uber.lib.unannotated.AndroidRecentlyAnnotatedClass;",
            "class Test {",
            "  Object test() {",
            "    AndroidRecentlyAnnotatedClass.consumesObjectUnannotated(null);",
            "    // BUG: Diagnostic contains: @NonNull is required",
            "    AndroidRecentlyAnnotatedClass.consumesObjectNonNull(null);",
            "    // BUG: Diagnostic contains: returning @Nullable",
            "    return AndroidRecentlyAnnotatedClass.returnsNull();",
            "  }",
            "}")
        .doTest();
  }

  @Test
  public void restrictivelyAnnotatedMethodsWorkWithNullnessFromDataflow() {
    makeTestHelperWithArgs(
            Arrays.asList(
                "-d",
                temporaryFolder.getRoot().getAbsolutePath(),
                "-XepOpt:NullAway:AnnotatedPackages=com.uber",
                "-XepOpt:NullAway:UnannotatedSubPackages=com.uber.lib.unannotated",
                "-XepOpt:NullAway:AcknowledgeRestrictiveAnnotations=true"))
        .addSourceLines(
            "Test.java",
            "package com.uber;",
            "import javax.annotation.Nullable;",
            "import com.uber.lib.unannotated.RestrictivelyAnnotatedClass;",
            "class Test {",
            "  Object test1(RestrictivelyAnnotatedClass instance) {",
            "    if (instance.getField() != null) {",
            "      return instance.getField();",
            "    }",
            "    throw new Error();",
            "  }",
            "  Object test2(RestrictivelyAnnotatedClass instance) {",
            "    if (instance.field != null) {",
            "      return instance.field;",
            "    }",
            "    throw new Error();",
            "  }",
            "}")
        .doTest();
  }

  @Test
  public void restrictivelyAnnotatedMethodsWorkWithNullnessFromDataflow2() {
    makeTestHelperWithArgs(
            Arrays.asList(
                "-d",
                temporaryFolder.getRoot().getAbsolutePath(),
                "-XepOpt:NullAway:AnnotatedPackages=com.uber",
                "-XepOpt:NullAway:UnannotatedSubPackages=com.uber.lib.unannotated",
                "-XepOpt:NullAway:AcknowledgeRestrictiveAnnotations=true"))
        .addSourceLines(
            "Test.java",
            "package com.uber;",
            "import javax.annotation.Nullable;",
            "import com.uber.lib.unannotated.RestrictivelyAnnotatedGenericContainer;",
            "class Test {",
            "  String test(RestrictivelyAnnotatedGenericContainer<Integer> instance) {",
            "    if (instance.getField() == null) {",
            "      return \"\";",
            "    }",
            "    return instance.getField().toString();",
            "  }",
            "}")
        .doTest();
  }

  @Test
  public void overridingRestrictivelyAnnotatedMethod() {
    makeTestHelperWithArgs(
            Arrays.asList(
                "-d",
                temporaryFolder.getRoot().getAbsolutePath(),
                "-XepOpt:NullAway:AnnotatedPackages=com.uber",
                "-XepOpt:NullAway:UnannotatedSubPackages=com.uber.lib.unannotated",
                "-XepOpt:NullAway:AcknowledgeRestrictiveAnnotations=true"))
        .addSourceLines(
            "TestNegativeCases.java",
            "package com.uber;",
            "import com.uber.lib.unannotated.RestrictivelyAnnotatedClass;",
            "import org.checkerframework.checker.nullness.qual.NonNull;",
            "import javax.annotation.Nullable;",
            "public class TestNegativeCases extends RestrictivelyAnnotatedClass {",
            "   TestNegativeCases(){ super(new Object()); }",
            "   @Override public void acceptsNonNull(@Nullable Object o) { }",
            "   @Override public void acceptsNonNull2(Object o) { }",
            "   @Override public void acceptsNullable2(@Nullable Object o) { }",
            "   @Override public Object returnsNonNull() { return new Object(); }",
            "   @Override public Object returnsNullable() { return new Object(); }",
            "   @Override public @Nullable Object returnsNullable2() { return new Object();}",
            "}")
        .addSourceLines(
            "TestPositiveCases.java",
            "package com.uber;",
            "import com.uber.lib.unannotated.RestrictivelyAnnotatedClass;",
            "import org.checkerframework.checker.nullness.qual.NonNull;",
            "import javax.annotation.Nullable;",
            "public class TestPositiveCases extends RestrictivelyAnnotatedClass {",
            "   TestPositiveCases(){ super(new Object()); }",
            "   // BUG: Diagnostic contains: parameter o is @NonNull",
            "   public void acceptsNullable(Object o) { }",
            "   // BUG: Diagnostic contains: method returns @Nullable",
            "   public @Nullable Object returnsNonNull2() { return new Object(); }",
            "}")
        .doTest();
  }

  @Test
  public void lambdaPlusRestrictivePositive() {
    makeTestHelperWithArgs(
            Arrays.asList(
                "-d",
                temporaryFolder.getRoot().getAbsolutePath(),
                "-XepOpt:NullAway:AnnotatedPackages=com.uber",
                "-XepOpt:NullAway:UnannotatedSubPackages=com.uber.lib.unannotated",
                "-XepOpt:NullAway:AcknowledgeRestrictiveAnnotations=true"))
        .addSourceLines(
            "Test.java",
            "package com.uber;",
            "import com.uber.lib.unannotated.RestrictivelyAnnotatedFI;",
            "import javax.annotation.Nullable;",
            "public class Test {",
            "  void foo() {",
            "    RestrictivelyAnnotatedFI func = (x) -> {",
            "      // BUG: Diagnostic contains: dereferenced expression x is @Nullable",
            "      x.toString();",
            "      return new Object();",
            "    };",
            "  }",
            "}")
        .doTest();
  }

  @Test
  public void lambdaPlusRestrictiveNegative() {
    makeTestHelperWithArgs(
            Arrays.asList(
                "-d",
                temporaryFolder.getRoot().getAbsolutePath(),
                "-XepOpt:NullAway:AnnotatedPackages=com.uber",
                "-XepOpt:NullAway:UnannotatedSubPackages=com.uber.lib.unannotated"))
        .addSourceLines(
            "Test.java",
            "package com.uber;",
            "import com.uber.lib.unannotated.RestrictivelyAnnotatedFI;",
            "import javax.annotation.Nullable;",
            "public class Test {",
            "  void foo() {",
            "    RestrictivelyAnnotatedFI func = (x) -> {",
            "      // no error since AcknowledgeRestrictiveAnnotations disabled",
            "      x.toString();",
            "      return new Object();",
            "    };",
            "  }",
            "}")
        .doTest();
  }

  @Test
  public void optionalEmptinessHandlerTest() {
    makeTestHelperWithArgs(
            Arrays.asList(
                "-d",
                temporaryFolder.getRoot().getAbsolutePath(),
                "-XepOpt:NullAway:AnnotatedPackages=com.uber",
                "-XepOpt:NullAway:UnannotatedSubPackages=com.uber.lib.unannotated",
                "-XepOpt:NullAway:CheckOptionalEmptiness=true"))
        .addSourceLines(
            "TestNegative.java",
            "package com.uber;",
            "import java.util.Optional;",
            "import javax.annotation.Nullable;",
            "import com.google.common.base.Function;",
            "public class TestNegative {",
            "  void foo() {",
            "    Optional<Object> a = Optional.empty();",
            "      // no error since a.isPresent() is called",
            "      if(a.isPresent()){",
            "         a.get().toString();",
            "       }",
            "    }",
            "   public void lambdaConsumer(Function a){",
            "        return;",
            "   }",
            "  void bar() {",
            "     Optional<Object> b = Optional.empty();",
            "      if(b.isPresent()){",
            "          lambdaConsumer(v -> b.get().toString());",
            "       }",
            "    }",
            "  @SuppressWarnings(\"NullAway.Optional\")",
            "  void SupWarn() {",
            "    Optional<Object> a = Optional.empty();",
            "      // no error since suppressed",
            "      a.get().toString();",
            "    }",
            "  void SupWarn2() {",
            "    Optional<Object> a = Optional.empty();",
            "      // no error since suppressed",
            "     @SuppressWarnings(\"NullAway.Optional\") String b = a.get().toString();",
            "    }",
            "}")
        .addSourceLines(
            "TestPositive.java",
            "package com.uber;",
            "import java.util.Optional;",
            "import javax.annotation.Nullable;",
            "import com.google.common.base.Function;",
            "public class TestPositive {",
            "  void foo() {",
            "    Optional<Object> a = Optional.empty();",
            "    // BUG: Diagnostic contains: Invoking get() on possibly empty Optional a",
            "    a.get().toString();",
            "  }",
            "   public void lambdaConsumer(Function a){",
            "        return;",
            "   }",
            "  void bar() {",
            "     Optional<Object> b = Optional.empty();",
            "    // BUG: Diagnostic contains: Invoking get() on possibly empty Optional b",
            "           lambdaConsumer(v -> b.get().toString());",
            "    }",
            "   // This tests if the suppression is not suppressing unrelated errors ",
            "  @SuppressWarnings(\"NullAway.Optional\")",
            "  void SupWarn() {",
            "    Object a = null;",
            "      // BUG: Diagnostic contains: dereferenced expression a is @Nullable",
            "      a.toString();",
            "    }",
            "}")
        .doTest();
  }

  @Test
  public void optionalEmptinessHandlerWithSingleCustomPathTest() {
    makeTestHelperWithArgs(
            Arrays.asList(
                "-d",
                temporaryFolder.getRoot().getAbsolutePath(),
                "-XepOpt:NullAway:AnnotatedPackages=com.uber",
                "-XepOpt:NullAway:UnannotatedSubPackages=com.uber.lib.unannotated",
                "-XepOpt:NullAway:CheckOptionalEmptiness=true",
                "-XepOpt:NullAway:CheckOptionalEmptinessCustomClasses=com.google.common.base.Optional"))
        .addSourceLines(
            "TestNegative.java",
            "package com.uber;",
            "import com.google.common.base.Optional;",
            "import javax.annotation.Nullable;",
            "import com.google.common.base.Function;",
            "public class TestNegative {",
            "  class ABC { Optional<Object> ob = Optional.absent();} ",
            "  void foo() {",
            "      ABC abc = new ABC();",
            "      // no error since a.isPresent() is called",
            "      if(abc.ob.isPresent()){",
            "         abc.ob.get().toString();",
            "       }",
            "    }",
            "   public void lambdaConsumer(Function a){",
            "        return;",
            "   }",
            "  void bar() {",
            "     Optional<Object> b = Optional.absent();",
            "      if(b.isPresent()){",
            "          lambdaConsumer(v -> b.get().toString());",
            "       }",
            "    }",
            "}")
        .addSourceLines(
            "TestPositive.java",
            "package com.uber;",
            "import java.util.Optional;",
            "import javax.annotation.Nullable;",
            "import com.google.common.base.Function;",
            "public class TestPositive {",
            "  class ABC { Optional<Object> ob = Optional.empty();} ",
            "  void foo() {",
            "    ABC abc = new ABC();",
            "    // BUG: Diagnostic contains: Invoking get() on possibly empty Optional abc.ob",
            "    abc.ob.get().toString();",
            "  }",
            "   public void lambdaConsumer(Function a){",
            "        return;",
            "   }",
            "  void bar() {",
            "     Optional<Object> b = Optional.empty();",
            "    // BUG: Diagnostic contains: Invoking get() on possibly empty Optional b",
            "           lambdaConsumer(v -> b.get().toString());",
            "    }",
            "}")
        .addSourceLines(
            "TestPositive2.java",
            "package com.uber;",
            "import com.google.common.base.Optional;",
            "import javax.annotation.Nullable;",
            "import com.google.common.base.Function;",
            "public class TestPositive2 {",
            "  void foo() {",
            "    Optional<Object> a = Optional.absent();",
            "    // BUG: Diagnostic contains: Invoking get() on possibly empty Optional a",
            "    a.get().toString();",
            "  }",
            "   public void lambdaConsumer(Function a){",
            "        return;",
            "   }",
            "  void bar() {",
            "     Optional<Object> b = Optional.absent();",
            "    // BUG: Diagnostic contains: Invoking get() on possibly empty Optional b",
            "           lambdaConsumer(v -> b.get().toString());",
            "    }",
            "}")
        .doTest();
  }

  @Test
  public void optionalEmptinessHandlerWithTwoCustomPathsTest() {
    makeTestHelperWithArgs(
            Arrays.asList(
                "-d",
                temporaryFolder.getRoot().getAbsolutePath(),
                "-XepOpt:NullAway:AnnotatedPackages=com.uber",
                "-XepOpt:NullAway:UnannotatedSubPackages=com.uber.lib.unannotated",
                "-XepOpt:NullAway:CheckOptionalEmptiness=true",
                "-XepOpt:NullAway:CheckOptionalEmptinessCustomClasses=does.not.matter.Optional,com.google.common.base.Optional"))
        .addSourceLines(
            "TestNegative.java",
            "package com.uber;",
            "import com.google.common.base.Optional;",
            "import javax.annotation.Nullable;",
            "import com.google.common.base.Function;",
            "public class TestNegative {",
            "  void foo() {",
            "    Optional<Object> a = Optional.absent();",
            "      // no error since a.isPresent() is called",
            "      if(a.isPresent()){",
            "         a.get().toString();",
            "       }",
            "    }",
            "   public void lambdaConsumer(Function a){",
            "        return;",
            "   }",
            "  void bar() {",
            "     Optional<Object> b = Optional.absent();",
            "      if(b.isPresent()){",
            "          lambdaConsumer(v -> b.get().toString());",
            "       }",
            "    }",
            "}")
        .addSourceLines(
            "TestPositive.java",
            "package com.uber;",
            "import java.util.Optional;",
            "import javax.annotation.Nullable;",
            "import com.google.common.base.Function;",
            "public class TestPositive {",
            "  void foo() {",
            "    Optional<Object> a = Optional.empty();",
            "    // BUG: Diagnostic contains: Invoking get() on possibly empty Optional a",
            "    a.get().toString();",
            "  }",
            "   public void lambdaConsumer(Function a){",
            "        return;",
            "   }",
            "  void bar() {",
            "     Optional<Object> b = Optional.empty();",
            "    // BUG: Diagnostic contains: Invoking get() on possibly empty Optional b",
            "           lambdaConsumer(v -> b.get().toString());",
            "    }",
            "}")
        .addSourceLines(
            "TestPositive2.java",
            "package com.uber;",
            "import com.google.common.base.Optional;",
            "import javax.annotation.Nullable;",
            "import com.google.common.base.Function;",
            "public class TestPositive2 {",
            "  void foo() {",
            "    Optional<Object> a = Optional.absent();",
            "    // BUG: Diagnostic contains: Invoking get() on possibly empty Optional a",
            "    a.get().toString();",
            "  }",
            "   public void lambdaConsumer(Function a){",
            "        return;",
            "   }",
            "  void bar() {",
            "     Optional<Object> b = Optional.absent();",
            "    // BUG: Diagnostic contains: Invoking get() on possibly empty Optional b",
            "           lambdaConsumer(v -> b.get().toString());",
            "    }",
            "}")
        .doTest();
  }

  @Test
  public void optionalEmptinessUncheckedTest() {
    makeTestHelperWithArgs(
            Arrays.asList(
                "-d",
                temporaryFolder.getRoot().getAbsolutePath(),
                "-XepOpt:NullAway:AnnotatedPackages=com.uber",
                "-XepOpt:NullAway:UnannotatedSubPackages=com.uber.lib.unannotated"))
        .addSourceLines(
            "TestNegative.java",
            "package com.uber;",
            "import java.util.Optional;",
            "import javax.annotation.Nullable;",
            "import com.google.common.base.Function;",
            "public class TestNegative {",
            "  void foo() {",
            "    Optional<Object> a = Optional.empty();",
            "    // no error since the handler is not attached",
            "    a.get().toString();",
            "  }",
            "   public void lambdaConsumer(Function a){",
            "        return;",
            "   }",
            "  void bar() {",
            "     Optional<Object> b = Optional.empty();",
            "      if(b.isPresent()){",
            "    // no error since the handler is not attached",
            "          lambdaConsumer(v -> b.get().toString());",
            "       }",
            "    }",
            "}")
        .doTest();
  }

  @Test
  public void optionalEmptinessRxPositiveTest() {
    makeTestHelperWithArgs(
            Arrays.asList(
                "-d",
                temporaryFolder.getRoot().getAbsolutePath(),
                "-XepOpt:NullAway:AnnotatedPackages=com.uber,io.reactivex",
                "-XepOpt:NullAway:UnannotatedSubPackages=com.uber.lib.unannotated",
                "-XepOpt:NullAway:CheckOptionalEmptiness=true"))
        .addSourceLines(
            "TestPositive.java",
            "package com.uber;",
            "import java.util.Optional;",
            "import io.reactivex.Observable;",
            "public class TestPositive {",
            "  private static boolean perhaps() { return Math.random() > 0.5; }",
            "  void foo(Observable<Optional<String>> observable) {",
            "     observable",
            "           .filter(optional -> optional.isPresent() || perhaps())",
            "           // BUG: Diagnostic contains: Invoking get() on possibly empty Optional optional",
            "           .map(optional -> optional.get().toString());",
            "     observable",
            "           .filter(optional -> optional.isPresent() || perhaps())",
            "           // BUG: Diagnostic contains: Invoking get() on possibly empty Optional optional",
            "           .map(optional -> optional.get())",
            "           .map(irr -> irr.toString());",
            "     }",
            "}")
        .doTest();
  }

  @Test
  public void optionalEmptinessRxNegativeTest() {
    makeTestHelperWithArgs(
            Arrays.asList(
                "-d",
                temporaryFolder.getRoot().getAbsolutePath(),
                "-XepOpt:NullAway:AnnotatedPackages=com.uber",
                "-XepOpt:NullAway:UnannotatedSubPackages=com.uber.lib.unannotated",
                "-XepOpt:NullAway:CheckOptionalEmptiness=true"))
        .addSourceLines(
            "TestNegative.java",
            "package com.uber;",
            "import java.util.Optional;",
            "import io.reactivex.Observable;",
            "public class TestNegative {",
            "  private static boolean perhaps() { return Math.random() > 0.5; }",
            "  void foo(Observable<Optional<String>> observable) {",
            "     observable",
            "           .filter(optional -> optional.isPresent())",
            "           .map(optional -> optional.get().toString());",
            "     observable",
            "           .filter(optional -> optional.isPresent() && perhaps())",
            "           .map(optional -> optional.get().toString());",
            "     observable",
            "           .filter(optional -> optional.isPresent() && perhaps())",
            "           .map(optional -> optional.get());",
            "     }",
            "}")
        .doTest();
  }

  @Test
  public void optionalEmptinessHandleAssertionLibraryTest() {
    makeTestHelperWithArgs(
            Arrays.asList(
                "-d",
                temporaryFolder.getRoot().getAbsolutePath(),
                "-XepOpt:NullAway:AnnotatedPackages=com.uber,io.reactivex",
                "-XepOpt:NullAway:UnannotatedSubPackages=com.uber.lib.unannotated",
                "-XepOpt:NullAway:CheckOptionalEmptiness=true",
                "-XepOpt:NullAway:HandleTestAssertionLibraries=true"))
        .addSourceLines(
            "Test.java",
            "package com.uber;",
            "import java.util.Optional;",
            "import javax.annotation.Nullable;",
            "import com.google.common.base.Function;",
            "import static com.google.common.truth.Truth.assertThat;",
            "public class Test {",
            "  void foo() {",
            "    Optional<Object> a = Optional.empty();",
            "    assertThat(a.isPresent()).isTrue(); ",
            "    a.get().toString();",
            "  }",
            "  public void lambdaConsumer(Function a){",
            "    return;",
            "  }",
            "  void bar() {",
            "    Optional<Object> b = Optional.empty();",
            "    assertThat(b.isPresent()).isTrue(); ",
            "    lambdaConsumer(v -> b.get().toString());",
            "  }",
            "}")
        .doTest();
  }

  @Test
  public void optionalEmptinessAssignmentCheckNegativeTest() {
    makeTestHelperWithArgs(
            Arrays.asList(
                "-d",
                temporaryFolder.getRoot().getAbsolutePath(),
                "-XepOpt:NullAway:AnnotatedPackages=com.uber",
                "-XepOpt:NullAway:UnannotatedSubPackages=com.uber.lib.unannotated",
                "-XepOpt:NullAway:CheckOptionalEmptiness=true"))
        .addSourceLines(
            "TestNegative.java",
            "package com.uber;",
            "import java.util.Optional;",
            "import javax.annotation.Nullable;",
            "import com.google.common.base.Function;",
            "public class TestNegative {",
            "  void foo() {",
            "    Optional<Object> a = Optional.empty();",
            "    Object x = a.isPresent() ? a.get() : \"something\";",
            "    x.toString();",
            "  }",
            "   public void lambdaConsumer(Function a){",
            "        return;",
            "   }",
            "  void bar() {",
            "     Optional<Object> b = Optional.empty();",
            "      if(b.isPresent()){",
            "          lambdaConsumer(v -> b.get().toString());",
            "       }",
            "    }",
            "}")
        .doTest();
  }

  @Test
  public void optionalEmptinessAssignmentCheckPositiveTest() {
    makeTestHelperWithArgs(
            Arrays.asList(
                "-d",
                temporaryFolder.getRoot().getAbsolutePath(),
                "-XepOpt:NullAway:AnnotatedPackages=com.uber",
                "-XepOpt:NullAway:UnannotatedSubPackages=com.uber.lib.unannotated",
                "-XepOpt:NullAway:CheckOptionalEmptiness=true"))
        .addSourceLines(
            "TestPositive.java",
            "package com.uber;",
            "import java.util.Optional;",
            "import javax.annotation.Nullable;",
            "import com.google.common.base.Function;",
            "public class TestPositive {",
            "  void foo() {",
            "    Optional<Object> a = Optional.empty();",
            "    // BUG: Diagnostic contains: Invoking get() on possibly empty Optional a",
            "    Object x = a.get();",
            "    x.toString();",
            "  }",
            "   public void lambdaConsumer(Function a){",
            "        return;",
            "   }",
            "  void bar() {",
            "     Optional<Object> b = Optional.empty();",
            "    // BUG: Diagnostic contains: Invoking get() on possibly empty Optional b",
            "     lambdaConsumer(v -> {Object x = b.get();  return \"irrelevant\";});",
            "    }",
            "}")
        .doTest();
  }

  @Test
  public void optionalEmptinessContextualSuppressionTest() {
    makeTestHelperWithArgs(
            Arrays.asList(
                "-d",
                temporaryFolder.getRoot().getAbsolutePath(),
                "-XepOpt:NullAway:AnnotatedPackages=com.uber",
                "-XepOpt:NullAway:UnannotatedSubPackages=com.uber.lib.unannotated",
                "-XepOpt:NullAway:CheckOptionalEmptiness=true"))
        .addSourceLines(
            "TestClassSuppression.java",
            "package com.uber;",
            "import java.util.Optional;",
            "import javax.annotation.Nullable;",
            "import com.google.common.base.Function;",
            "@SuppressWarnings(\"NullAway.Optional\")",
            "public class TestClassSuppression {",
            "  // no error since suppressed",
            "  Function<Optional, String> lambdaField = opt -> opt.get().toString();",
            "  void foo() {",
            "    Optional<Object> a = Optional.empty();",
            "    // no error since suppressed",
            "    a.get().toString();",
            "  }",
            "  public void lambdaConsumer(Function a){",
            "    return;",
            "  }",
            "  void bar() {",
            "    Optional<Object> b = Optional.empty();",
            "    // no error since suppressed",
            "    lambdaConsumer(v -> b.get().toString());",
            "  }",
            "  void baz(@Nullable Object o) {",
            "    // unrelated errors not suppressed",
            "    // BUG: Diagnostic contains: dereferenced expression o is @Nullable",
            "    o.toString();",
            "  }",
            "  public static class Inner {",
            "    void foo() {",
            "      Optional<Object> a = Optional.empty();",
            "      // no error since suppressed in outer class",
            "      a.get().toString();",
            "    }",
            "  }",
            "}")
        .addSourceLines(
            "TestLambdaFieldNoSuppression.java",
            "package com.uber;",
            "import java.util.Optional;",
            "import com.google.common.base.Function;",
            "public class TestLambdaFieldNoSuppression {",
            "  // BUG: Diagnostic contains: Invoking get() on possibly empty Optional opt",
            "  Function<Optional, String> lambdaField = opt -> opt.get().toString();",
            "}")
        .addSourceLines(
            "TestLambdaFieldWithSuppression.java",
            "package com.uber;",
            "import java.util.Optional;",
            "import com.google.common.base.Function;",
            "public class TestLambdaFieldWithSuppression {",
            "  // no error since suppressed",
            "  @SuppressWarnings(\"NullAway.Optional\")",
            "  Function<Optional, String> lambdaField = opt -> opt.get().toString();",
            "}")
        .doTest();
  }

  @Test
  public void testCastToNonNull() {
    defaultCompilationHelper
        .addSourceFile("Util.java")
        .addSourceLines(
            "Test.java",
            "package com.uber;",
            "import javax.annotation.Nullable;",
            "import static com.uber.nullaway.testdata.Util.castToNonNull;",
            "class Test {",
            "  Object test1(@Nullable Object o) {",
            "    return castToNonNull(o);",
            "  }",
            "  Object test2(Object o) {",
            "    // BUG: Diagnostic contains: passing known @NonNull parameter 'o' to CastToNonNullMethod",
            "    return castToNonNull(o);",
            "  }",
            "}")
        .doTest();
  }

  @Test
  public void testReadStaticInConstructor() {
    defaultCompilationHelper
        .addSourceLines(
            "Test.java",
            "package com.uber;",
            "import javax.annotation.Nullable;",
            "class Test {",
            "  // BUG: Diagnostic contains: @NonNull static field o not initialized",
            "  static Object o;",
            "  Object f, g;",
            "  public Test() {",
            "    f = new String(\"hi\");",
            "    o = new Object();",
            "    g = o;",
            "  }",
            "}")
        .doTest();
  }

  @Test
  public void customErrorURL() {
    makeTestHelperWithArgs(
            Arrays.asList(
                "-d",
                temporaryFolder.getRoot().getAbsolutePath(),
                "-XepOpt:NullAway:AnnotatedPackages=com.uber",
                "-XepOpt:NullAway:ErrorURL=http://mydomain.com/nullaway"))
        .addSourceLines(
            "Test.java",
            "package com.uber;",
            "class Test {",
            "  static void foo() {",
            "    // BUG: Diagnostic contains: mydomain.com",
            "    Object x = null; x.toString();",
            "  }",
            "}")
        .doTest();
  }

  @Test
  public void defaultURL() {
    makeTestHelperWithArgs(
            Arrays.asList(
                "-d",
                temporaryFolder.getRoot().getAbsolutePath(),
                "-XepOpt:NullAway:AnnotatedPackages=com.uber"))
        .addSourceLines(
            "Test.java",
            "package com.uber;",
            "class Test {",
            "  static void foo() {",
            "    // BUG: Diagnostic contains: t.uber.com/nullaway",
            "    Object x = null; x.toString();",
            "  }",
            "}")
        .doTest();
  }

  @Test
  public void invokeNativeFromInitializer() {
    defaultCompilationHelper
        .addSourceLines(
            "Test.java",
            "package com.uber;",
            "class Test {",
            "  Object f;",
            "  private native void foo();",
            "  // BUG: Diagnostic contains: initializer method does not guarantee @NonNull field f",
            "  Test() {",
            "    foo();",
            "  }",
            "}")
        .doTest();
  }

  @Test
  public void overrideFailsOnExplicitlyNullableLibraryModelParam() {
    defaultCompilationHelper
        .addSourceLines( // Dummy android.view.GestureDetector.OnGestureListener interface
            "GestureDetector.java",
            "package android.view;",
            "public class GestureDetector {",
            "  public static interface OnGestureListener {",
            // Ignore other methods for this test, to make code shorter on both files:
            "    boolean onScroll(MotionEvent me1, MotionEvent me2, float f1, float f2);",
            "  }",
            "}")
        .addSourceLines( // Dummy android.view.MotionEvent class
            "MotionEvent.java", "package android.view;", "public class MotionEvent { }")
        .addSourceLines(
            "Test.java",
            "package com.uber;",
            "import android.view.GestureDetector;",
            "import android.view.MotionEvent;",
            "class Test implements GestureDetector.OnGestureListener {",
            "  Test() {  }",
            "  @Override",
            "  // BUG: Diagnostic contains: parameter me1 is @NonNull",
            "  public boolean onScroll(MotionEvent me1, MotionEvent me2, float f1, float f2) {",
            "    return false; // NoOp",
            "  }",
            "}")
        .addSourceLines(
            "Test2.java",
            "package com.uber;",
            "import javax.annotation.Nullable;",
            "import android.view.GestureDetector;",
            "import android.view.MotionEvent;",
            "class Test2 implements GestureDetector.OnGestureListener {",
            "  Test2() {  }",
            "  @Override",
            "  public boolean onScroll(@Nullable MotionEvent me1, MotionEvent me2, float f1, float f2) {",
            "    return false; // NoOp",
            "  }",
            "}")
        .doTest();
  }

  @Test
  public void testCapturingScopes() {
    defaultCompilationHelper.addSourceFile("CapturingScopes.java").doTest();
  }

  @Test
  public void testEnhancedFor() {
    defaultCompilationHelper
        .addSourceLines(
            "Test.java",
            "package com.uber;",
            "import javax.annotation.Nullable;",
            "import java.util.List;",
            "public class Test {",
            "  public void testEnhancedFor(@Nullable List<String> l) {",
            "    // BUG: Diagnostic contains: enhanced-for expression l is @Nullable",
            "    for (String x: l) {}",
            "  }",
            "}")
        .doTest();
  }

  @Test
  public void testConstantsInAccessPathsNegative() {
    defaultCompilationHelper
        .addSourceLines(
            "NullableContainer.java",
            "package com.uber;",
            "import javax.annotation.Nullable;",
            "public interface NullableContainer<K, V> {",
            " @Nullable public V get(K k);",
            "}")
        .addSourceLines(
            "Test.java",
            "package com.uber;",
            "import javax.annotation.Nullable;",
            "public class Test {",
            "  public void testSingleStringCheck(NullableContainer<String, Object> c) {",
            "    if (c.get(\"KEY_STR\") != null) {",
            "      c.get(\"KEY_STR\").toString(); // is safe",
            "    }",
            "  }",
            "  public void testSingleIntCheck(NullableContainer<Integer, Object> c) {",
            "    if (c.get(42) != null) {",
            "      c.get(42).toString(); // is safe",
            "    }",
            "  }",
            "  public void testMultipleChecks(NullableContainer<String, NullableContainer<Integer, Object>> c) {",
            "    if (c.get(\"KEY_STR\") != null && c.get(\"KEY_STR\").get(42) != null) {",
            "      c.get(\"KEY_STR\").get(42).toString(); // is safe",
            "    }",
            "  }",
            "}")
        .doTest();
  }

  @Test
  public void testConstantsInAccessPathsPositive() {
    defaultCompilationHelper
        .addSourceLines(
            "NullableContainer.java",
            "package com.uber;",
            "import javax.annotation.Nullable;",
            "public interface NullableContainer<K, V> {",
            " @Nullable public V get(K k);",
            "}")
        .addSourceLines(
            "Test.java",
            "package com.uber;",
            "import javax.annotation.Nullable;",
            "public class Test {",
            "  public void testEnhancedFor(NullableContainer<String, NullableContainer<Integer, Object>> c) {",
            "    if (c.get(\"KEY_STR\") != null && c.get(\"KEY_STR\").get(0) != null) {",
            "      // BUG: Diagnostic contains: dereferenced expression c.get(\"KEY_STR\").get(42)",
            "      c.get(\"KEY_STR\").get(42).toString();",
            "    }",
            "  }",
            "}")
        .doTest();
  }

  @Test
  public void testVariablesInAccessPathsNegative() {
    defaultCompilationHelper
        .addSourceLines(
            "NullableContainer.java",
            "package com.uber;",
            "import javax.annotation.Nullable;",
            "public interface NullableContainer<K, V> {",
            " @Nullable public V get(K k);",
            "}")
        .addSourceLines(
            "Test.java",
            "package com.uber;",
            "import javax.annotation.Nullable;",
            "public class Test {",
            "  private static final int INT_KEY = 42;", // Guaranteed constant!
            "  public void testEnhancedFor(NullableContainer<String, NullableContainer<Integer, Object>> c) {",
            "    if (c.get(\"KEY_STR\") != null && c.get(\"KEY_STR\").get(INT_KEY) != null) {",
            "      c.get(\"KEY_STR\").get(INT_KEY).toString();",
            "      c.get(\"KEY_STR\").get(Test.INT_KEY).toString();",
            "      c.get(\"KEY_STR\").get(42).toString();", // Extra magic!
            "    }",
            "  }",
            "}")
        .doTest();
  }

  @Test
  public void testVariablesInAccessPathsPositive() {
    defaultCompilationHelper
        .addSourceLines(
            "NullableContainer.java",
            "package com.uber;",
            "import javax.annotation.Nullable;",
            "public interface NullableContainer<K, V> {",
            " @Nullable public V get(K k);",
            "}")
        .addSourceLines(
            "Test.java",
            "package com.uber;",
            "import javax.annotation.Nullable;",
            "public class Test {",
            "  private Integer intKey = 42;", // No guarantee it's a constant
            "  public void testEnhancedFor(NullableContainer<String, NullableContainer<Integer, Object>> c) {",
            "    if (c.get(\"KEY_STR\") != null && c.get(\"KEY_STR\").get(this.intKey) != null) {",
            "      // BUG: Diagnostic contains: dereferenced expression c.get(\"KEY_STR\").get",
            "      c.get(\"KEY_STR\").get(this.intKey).toString();",
            "    }",
            "  }",
            "}")
        .doTest();
  }

  @Test
  public void testNonNullVarargs() {
    defaultCompilationHelper
        .addSourceLines(
            "Utilities.java",
            "package com.uber;",
            "import javax.annotation.Nullable;",
            "public class Utilities {",
            " public static String takesNonNullVarargs(Object o, Object... others) {",
            "  String s = o.toString() + \" \";",
            "  for (Object other : others) {",
            "    s += other.toString() + \" \";",
            "  }",
            "  return s;",
            " }",
            "}")
        .addSourceLines(
            "Test.java",
            "package com.uber;",
            "import javax.annotation.Nullable;",
            "public class Test {",
            "  public void testNonNullVarargs(Object o1, Object o2, Object o3, @Nullable Object o4) {",
            "    Utilities.takesNonNullVarargs(o1, o2, o3);",
            "    Utilities.takesNonNullVarargs(o1);", // Empty var args passed
            "    // BUG: Diagnostic contains: passing @Nullable parameter 'o4' where @NonNull",
            "    Utilities.takesNonNullVarargs(o1, o4);",
            "  }",
            "}")
        .doTest();
  }

  @Test
  public void testNullableVarargs() {
    defaultCompilationHelper
        .addSourceLines(
            "Utilities.java",
            "package com.uber;",
            "import javax.annotation.Nullable;",
            "public class Utilities {",
            " public static String takesNullableVarargs(Object o, @Nullable Object... others) {",
            "  String s = o.toString() + \" \";",
            "  // BUG: Diagnostic contains: enhanced-for expression others is @Nullable",
            "  for (Object other : others) {",
            "    s += (other == null) ? \"(null) \" : other.toString() + \" \";",
            "  }",
            "  return s;",
            " }",
            "}")
        .doTest();
  }

  @Test
  public void testNonNullVarargsFromHandler() {
    String generatedAnnot =
        (Double.parseDouble(System.getProperty("java.specification.version")) >= 11)
            ? "@javax.annotation.processing.Generated"
            : "@javax.annotation.Generated";
    makeTestHelperWithArgs(
            Arrays.asList(
                "-d",
                temporaryFolder.getRoot().getAbsolutePath(),
                "-XepOpt:NullAway:AnnotatedPackages=com.uber",
                "-XepOpt:NullAway:TreatGeneratedAsUnannotated=true",
                "-XepOpt:NullAway:AcknowledgeRestrictiveAnnotations=true"))
        .addSourceLines(
            "Generated.java",
            "package com.uber;",
            "import javax.annotation.Nonnull;",
            generatedAnnot + "(\"foo\")",
            "public class Generated {",
            " public static String takesNonNullVarargs(@Nonnull Object o, @Nonnull Object... others) {",
            "  String s = o.toString() + \" \";",
            "  for (Object other : others) {",
            "    s += other.toString() + \" \";",
            "  }",
            "  return s;",
            " }",
            "}")
        .addSourceLines(
            "Test.java",
            "package com.uber;",
            "import javax.annotation.Nullable;",
            "public class Test {",
            "  public void testNonNullVarargs(Object o1, Object o2, Object o3, @Nullable Object o4) {",
            "    Generated.takesNonNullVarargs(o1, o2, o3);",
            "    Generated.takesNonNullVarargs(o1);", // Empty var args passed
            "    // BUG: Diagnostic contains: passing @Nullable parameter 'o4' where @NonNull",
            "    Generated.takesNonNullVarargs(o1, o4);",
            "  }",
            "}")
        .doTest();
  }

  @Test
  public void libraryModelsOverrideRestrictiveAnnotations() {
    makeTestHelperWithArgs(
            Arrays.asList(
                "-processorpath",
                TestLibraryModels.class
                    .getProtectionDomain()
                    .getCodeSource()
                    .getLocation()
                    .getPath(),
                "-d",
                temporaryFolder.getRoot().getAbsolutePath(),
                "-XepOpt:NullAway:AnnotatedPackages=com.uber",
                "-XepOpt:NullAway:UnannotatedSubPackages=com.uber.lib.unannotated",
                "-XepOpt:NullAway:AcknowledgeRestrictiveAnnotations=true"))
        .addSourceLines(
            "Test.java",
            "package com.uber;",
            "import com.uber.lib.unannotated.RestrictivelyAnnotatedFIWithModelOverride;",
            "import javax.annotation.Nullable;",
            "public class Test {",
            "  void bar(RestrictivelyAnnotatedFIWithModelOverride f) {",
            "     // Param is @NullableDecl in bytecode, overridden by library model",
            "     // BUG: Diagnostic contains: passing @Nullable parameter 'null' where @NonNull",
            "     f.apply(null);",
            "  }",
            "  void foo() {",
            "    RestrictivelyAnnotatedFIWithModelOverride func = (x) -> {",
            "     // Param is @NullableDecl in bytecode, overridden by library model, thus safe",
            "     return x.toString();",
            "    };",
            "  }",
            "  void baz() {",
            "     // Safe to pass, since Function can't have a null instance parameter",
            "     bar(Object::toString);",
            "  }",
            "}")
        .doTest();
  }

  @Test
  public void testMapWithCustomPut() { // See https://github.com/uber/NullAway/issues/389
    defaultCompilationHelper
        .addSourceLines(
            "Item.java",
            "package com.uber.lib.unannotated.collections;",
            "public class Item<K,V> {",
            " public final K key;",
            " public final V value;",
            " public Item(K k, V v) {",
            "  this.key = k;",
            "  this.value = v;",
            " }",
            "}")
        .addSourceLines(
            "MapLike.java",
            "package com.uber.lib.unannotated.collections;",
            "import java.util.HashMap;",
            "// Too much work to implement java.util.Map from scratch",
            "public class MapLike<K,V> extends HashMap<K,V> {",
            " public MapLike() {",
            "   super();",
            " }",
            " public void put(Item<K,V> item) {",
            "   put(item.key, item.value);",
            " }",
            "}")
        .addSourceLines(
            "Test.java",
            "package com.uber;",
            "import javax.annotation.Nullable;",
            "import com.uber.lib.unannotated.collections.Item;",
            "import com.uber.lib.unannotated.collections.MapLike;",
            "public class Test {",
            " public static MapLike test_389(@Nullable Item<String, String> item) {",
            "  MapLike<String, String> map = new MapLike<String, String>();",
            "  if (item != null) {", // Required to trigger dataflow analysis
            "    map.put(item);",
            "  }",
            "  return map;",
            " }",
            "}")
        .doTest();
  }

  @Test
  public void testJDKPathGetParentModel() {
    defaultCompilationHelper
        .addSourceLines(
            "Test.java",
            "package com.uber;",
            "import java.util.Optional;",
            "import java.nio.file.Files;",
            "import java.nio.file.Path;",
            "public class Test {",
            " Optional<Path> findConfig(Path searchDir) {",
            "    Path configFile = searchDir.resolve(\"foo.yml\");",
            "    if (Files.exists(configFile)) {",
            "      return Optional.of(configFile);",
            "    }",
            "    // BUG: Diagnostic contains: passing @Nullable parameter 'searchDir.getParent()' where @NonNull",
            "    return this.findConfig(searchDir.getParent());",
            " }",
            "}")
        .doTest();
  }

  @Test
  public void defaultLibraryModelsObjectNonNull() {
    defaultCompilationHelper
        .addSourceLines(
            "Test.java",
            "package com.uber;",
            "import java.util.Objects;",
            "import javax.annotation.Nullable;",
            "public class Test {",
            "  String foo(@Nullable Object o) {",
            "    if (Objects.nonNull(o)) {",
            "     return o.toString();",
            "    };",
            "    return \"\";",
            "  }",
            "}")
        .doTest();
  }

  @Test
  public void checkForNullSupport() {
    defaultCompilationHelper
        // This is just to check the behavior is the same between @Nullable and @CheckForNull
        .addSourceLines(
            "TestNullable.java",
            "package com.uber;",
            "import javax.annotation.Nullable;",
            "class TestNullable {",
            "  @Nullable",
            "  Object nullable = new Object();",
            "  public void setNullable(@Nullable Object nullable) {this.nullable = nullable;}",
            "  // BUG: Diagnostic contains: dereferenced expression nullable is @Nullable",
            "  public void run() {System.out.println(nullable.toString());}",
            "}")
        .addSourceLines(
            "TestCheckForNull.java",
            "package com.uber;",
            "import javax.annotation.CheckForNull;",
            "class TestCheckForNull {",
            "  @CheckForNull",
            "  Object checkForNull = new Object();",
            "  public void setCheckForNull(@CheckForNull Object checkForNull) {this.checkForNull = checkForNull;}",
            "  // BUG: Diagnostic contains: dereferenced expression checkForNull is @Nullable",
            "  public void run() {System.out.println(checkForNull.toString());}",
            "}")
        .doTest();
  }

  @Test
  public void orElseLibraryModelSupport() {
    // Checks both Optional.orElse(...) support itself and the general nullImpliesNullParameters
    // Library Models mechanism for encoding @Contract(!null -> !null) as a library model.
    defaultCompilationHelper
        .addSourceLines(
            "TestOptionalOrElseNegative.java",
            "package com.uber;",
            "import javax.annotation.Nullable;",
            "import java.util.Optional;",
            "class TestOptionalOrElseNegative {",
            "  public Object foo(Optional<Object> o) {",
            "    return o.orElse(\"Something\");",
            "  }",
            "  public @Nullable Object bar(Optional<Object> o) {",
            "    return o.orElse(null);",
            "  }",
            "}")
        .addSourceLines(
            "TestOptionalOrElsePositive.java",
            "package com.uber;",
            "import java.util.Optional;",
            "class TestOptionalOrElsePositive {",
            "  public Object foo(Optional<Object> o) {",
            "    // BUG: Diagnostic contains: returning @Nullable expression",
            "    return o.orElse(null);",
            "  }",
            "  public void bar(Optional<Object> o) {",
            "    // BUG: Diagnostic contains: dereferenced expression o.orElse(null) is @Nullable",
            "    System.out.println(o.orElse(null).toString());",
            "  }",
            "}")
        .doTest();
  }

  @Test
  public void requiresNonNullInterpretation() {
    defaultCompilationHelper
        .addSourceLines(
            "Foo.java",
            "package com.uber;",
            "import javax.annotation.Nullable;",
            "import com.uber.nullaway.annotations.RequiresNonNull;",
            "class Foo {",
            "  @Nullable Item nullableItem;",
            "  @RequiresNonNull(\"nullableItem\")",
            "  public void run() {",
            "    nullableItem.call();",
            "    nullableItem = null;",
            "    // BUG: Diagnostic contains: dereferenced expression nullableItem is @Nullable",
            "    nullableItem.call();",
            "     ",
            "  }",
            "  @RequiresNonNull(\"this.nullableItem\")",
            "  public void test() {",
            "    nullableItem.call();",
            "  }",
            "}")
        .addSourceLines(
            "Item.java", "package com.uber;", "class Item {", "  public void call() { }", "}")
        .doTest();
  }

  /**
   * Tests that we properly report errors for {@code @RequiresNonNull} or {@code @EnsuresNonNull}
   * annotations mentioning static fields
   */
  @Test
  public void requiresEnsuresNonNullStaticFields() {
    defaultCompilationHelper
        .addSourceLines(
            "Foo.java",
            "package com.uber;",
            "import javax.annotation.Nullable;",
            "import com.uber.nullaway.annotations.RequiresNonNull;",
            "import com.uber.nullaway.annotations.EnsuresNonNull;",
            "class Foo {",
            "  @Nullable static Item nullableItem;",
            "  @RequiresNonNull(\"nullableItem\")",
            "  // BUG: Diagnostic contains: For @RequiresNonNull annotation, cannot find instance field",
            "  public static void run() {",
            "    // BUG: Diagnostic contains: dereferenced expression nullableItem is @Nullable",
            "    nullableItem.call();",
            "     ",
            "  }",
            "  @RequiresNonNull(\"this.nullableItem\")",
            "  // BUG: Diagnostic contains: For @RequiresNonNull annotation, cannot find instance field",
            "  public static void test() {",
            "    // BUG: Diagnostic contains: dereferenced expression nullableItem is @Nullable",
            "    nullableItem.call();",
            "  }",
            "  @EnsuresNonNull(\"nullableItem\")",
            "  // BUG: Diagnostic contains: For @EnsuresNonNull annotation, cannot find instance field",
            "  public static void test2() {",
            "    nullableItem = new Item();",
            "  }",
            "}")
        .addSourceLines(
            "Item.java", "package com.uber;", "class Item {", "  public void call() { }", "}")
        .doTest();
  }

  @Test
  public void supportRequiresNonNullOverridingTest() {
    defaultCompilationHelper
        .addSourceLines(
            "SuperClass.java",
            "package com.uber;",
            "import javax.annotation.Nullable;",
            "import com.uber.nullaway.annotations.RequiresNonNull;",
            "class SuperClass {",
            "  @Nullable Item a;",
            "  @RequiresNonNull(\"a\")",
            "  public void test0() {",
            "    a.call();",
            "  }",
            "  public void test1() {",
            "  }",
            "  @RequiresNonNull(\"a\")",
            "  public void test2() {",
            "    a.call();",
            "  }",
            "  @RequiresNonNull(\"a\")",
            "  public void test3() {",
            "    a.call();",
            "  }",
            "  @RequiresNonNull(\"a\")",
            "  public void test4() {",
            "    a.call();",
            "  }",
            "}")
        .addSourceLines(
            "ChildLevelOne.java",
            "package com.uber;",
            "import javax.annotation.Nullable;",
            "import com.uber.nullaway.annotations.RequiresNonNull;",
            "class ChildLevelOne extends SuperClass {",
            "  @Nullable Item b;",
            "  public void test0() { }",
            "  public void test1() {",
            "    // BUG: Diagnostic contains: dereferenced expression a is @Nullable",
            "    a.call();",
            "  }",
            "  public void test2() {",
            "    // BUG: Diagnostic contains: dereferenced expression a is @Nullable",
            "    a.call();",
            "  }",
            "  @RequiresNonNull(\"a\")",
            "  public void test3() {",
            "    a.call();",
            "  }",
            "  @RequiresNonNull(\"b\")",
            "  // BUG: Diagnostic contains: precondition inheritance is violated, method in child class cannot have a stricter precondition than its closest overridden method, adding @requiresNonNull for fields [a] makes this method precondition stricter",
            "  public void test4() {",
            "    // BUG: Diagnostic contains: dereferenced expression a is @Nullable",
            "    a.call();",
            "    b.call();",
            "  }",
            "}")
        .addSourceLines(
            "Item.java", "package com.uber;", "class Item {", "  public void call() { }", "}")
        .doTest();
  }

  @Test
  public void ensuresNonNullInterpretation() {
    defaultCompilationHelper
        .addSourceLines(
            "Foo.java",
            "package com.uber;",
            "import javax.annotation.Nullable;",
            "import com.uber.nullaway.annotations.EnsuresNonNull;",
            "class Foo {",
            "  @Nullable Item nullItem;",
            "  Foo foo = new Foo();",
            "  @EnsuresNonNull(\"nullItem\")",
            "  public void test1() {",
            "    nullItem = new Item();",
            "  }",
            "  @EnsuresNonNull(\"nullItem\")",
            "  // BUG: Diagnostic contains: test2() is annotated with @EnsuresNonNull annotation, it indicates that all fields in the annotation parameter must be guaranteed to be nonnull at exit point. However, the method's body fails to ensure this for the following fields: [nullItem]",
            "  public void test2() {",
            "  }",
            "  @EnsuresNonNull(\"this.nullItem\")",
            "  public void test3() {",
            "    test1();",
            "  }",
            "  @EnsuresNonNull(\"other.nullItem\")",
            "  // BUG: Diagnostic contains: currently @EnsuresNonNull supports only class fields of the method receiver: other.nullItem is not supported",
            "  public void test4() {",
            "    nullItem = new Item();",
            "  }",
            "  @EnsuresNonNull(\"nullItem\")",
            "  // BUG: Diagnostic contains: method: test5() is annotated with @EnsuresNonNull annotation, it indicates that all fields in the annotation parameter must be guaranteed to be nonnull at exit point. However, the method's body fails to ensure this for the following fields: [nullItem]",
            "  public void test5() {",
            "    this.foo.test1();",
            "  }",
            "  @EnsuresNonNull(\"nullItem\")",
            "  public void test6() {",
            "    this.test1();",
            "  }",
            "}")
        .addSourceLines(
            "Item.java", "package com.uber;", "class Item {", "  public void call() { }", "}")
        .doTest();
  }

  @Test
  public void supportEnsuresNonNullOverridingTest() {
    defaultCompilationHelper
        .addSourceLines(
            "SuperClass.java",
            "package com.uber;",
            "import javax.annotation.Nullable;",
            "import com.uber.nullaway.annotations.EnsuresNonNull;",
            "class SuperClass {",
            "  @Nullable Item a;",
            "  @EnsuresNonNull(\"a\")",
            "  public void test1() {",
            "    a = new Item();",
            "  }",
            "  @EnsuresNonNull(\"a\")",
            "  public void test2() {",
            "    a = new Item();",
            "  }",
            "  @EnsuresNonNull(\"a\")",
            "  public void noAnnotation() {",
            "    a = new Item();",
            "  }",
            "}")
        .addSourceLines(
            "ChildLevelOne.java",
            "package com.uber;",
            "import javax.annotation.Nullable;",
            "import com.uber.nullaway.annotations.EnsuresNonNull;",
            "class ChildLevelOne extends SuperClass {",
            "  @Nullable Item b;",
            "  @EnsuresNonNull(\"b\")",
            "  // BUG: Diagnostic contains: postcondition inheritance is violated, this method must guarantee that all fields written in the @EnsuresNonNull annotation of overridden method SuperClass.test1 are @NonNull at exit point as well. Fields [a] must explicitly appear as parameters at this method @EnsuresNonNull annotation",
            "  public void test1() {",
            "    b = new Item();",
            "  }",
            "  @EnsuresNonNull({\"b\", \"a\"})",
            "  public void test2() {",
            "    super.test2();",
            "    b = new Item();",
            "  }",
            "  // BUG: Diagnostic contains: postcondition inheritance is violated, this method must guarantee that all fields written in the @EnsuresNonNull annotation of overridden method SuperClass.noAnnotation are @NonNull at exit point as well. Fields [a] must explicitly appear as parameters at this method @EnsuresNonNull annotation",
            "  public void noAnnotation() {",
            "  }",
            "}")
        .addSourceLines(
            "Item.java", "package com.uber;", "class Item {", "  public void call() { }", "}")
        .doTest();
  }

  @Test
  public void supportEnsuresAndRequiresNonNullContract() {
    defaultCompilationHelper
        .addSourceLines(
            "Content.java",
            "package com.uber;",
            "import javax.annotation.Nullable;",
            "import com.uber.nullaway.annotations.RequiresNonNull;",
            "import com.uber.nullaway.annotations.EnsuresNonNull;",
            "class Content {",
            "  @Nullable Item nullItem;",
            "  @RequiresNonNull(\"nullItem\")",
            "  public void run() {",
            "    nullItem.call();",
            "  }",
            "  @EnsuresNonNull(\"nullItem\")",
            "  public void init() {",
            "    nullItem = new Item();",
            "  }",
            "  public void test1() {",
            "    init();",
            "    run();",
            "  }",
            "  public void test2() {",
            "    Content content = new Content();",
            "    content.init();",
            "    content.run();",
            "  }",
            "  public void test3() {",
            "    Content content = new Content();",
            "    init();",
            "    Content other = new Content();",
            "    other.init();",
            "    // BUG: Diagnostic contains: Expected field nullItem to be non-null at call site",
            "    content.run();",
            "  }",
            "}")
        .addSourceLines(
            "Item.java", "package com.uber;", "class Item {", "  public void call() { }", "}")
        .addSourceLines(
            "Box.java",
            "package com.uber;",
            "class Box {",
            "  Content content = new Content();",
            "}")
        .addSourceLines(
            "Office.java",
            "package com.uber;",
            "class Office {",
            "  Box box = new Box();",
            "  public void test1() {",
            "    Office office1 = new Office();",
            "    Office office2 = new Office();",
            "    office1.box.content.init();",
            "    // BUG: Diagnostic contains: Expected field nullItem to be non-null at call site",
            "    office2.box.content.run();",
            "  }",
            "  public void test2() {",
            "    Office office1 = new Office();",
            "    office1.box.content.init();",
            "    office1.box.content.run();",
            "  }",
            "  public void test3() {",
            "    Box box = new Box();",
            "    this.box.content.init();",
            "    this.box.content.run();",
            "    // BUG: Diagnostic contains: Expected field nullItem to be non-null at call site",
            "    box.content.run();",
            "  }",
            "  public void test4(int i) {",
            "    Office office1 = new Office();",
            "    Office office2 = new Office();",
            "    boolean b = i > 10;",
            "    (b ? office1.box.content : office1.box.content).init();",
            "    // BUG: Diagnostic contains: Expected field nullItem to be non-null at call site",
            "    office1.box.content.run();",
            "  }",
            "}")
        .doTest();
  }

  @Test
  public void overridingNativeModelsInAnnotatedCodeDoesNotPropagateTheModel() {
    // See https://github.com/uber/NullAway/issues/445
    defaultCompilationHelper
        .addSourceLines(
            "NonNullGetMessage.java",
            "package com.uber;",
            "import java.util.Objects;",
            "import javax.annotation.Nullable;",
            "class NonNullGetMessage extends RuntimeException {",
            "  NonNullGetMessage(final String message) {",
            "     super(message);",
            "  }",
            "  @Override",
            "  public String getMessage() {",
            "    return Objects.requireNonNull(super.getMessage());",
            "  }",
            "  public static void foo(NonNullGetMessage e) {",
            "    expectsNonNull(e.getMessage());",
            "  }",
            "  public static void expectsNonNull(String str) {",
            "    System.out.println(str);",
            "  }",
            "}")
        .doTest();
  }

  @Test
  public void overridingNativeModelsInAnnotatedCodeDoesNotGenerateSafetyHoles() {
    // See https://github.com/uber/NullAway/issues/445
    defaultCompilationHelper
        .addSourceLines(
            "NonNullGetMessage.java",
            "package com.uber;",
            "import java.util.Objects;",
            "import javax.annotation.Nullable;",
            "class NonNullGetMessage extends RuntimeException {",
            "  NonNullGetMessage(@Nullable String message) {",
            "     super(message);",
            "  }",
            "  @Override",
            "  public String getMessage() {",
            "    // BUG: Diagnostic contains: returning @Nullable expression",
            "    return super.getMessage();",
            "  }",
            "}")
        .doTest();
  }

  @Test
  public void springAutowiredFieldTest() {
    defaultCompilationHelper
        .addSourceLines(
            "Foo.java",
            "package com.uber;",
            "import javax.annotation.Nullable;",
            "import org.springframework.stereotype.Component;",
            "@Component",
            "public class Foo {",
            "  @Nullable String bar;",
            "  public void setBar(String s) {",
            "    bar = s;",
            "  }",
            "}")
        .addSourceLines(
            "Test.java",
            "package com.uber;",
            "import org.springframework.beans.factory.annotation.Autowired;",
            "import org.springframework.stereotype.Service;",
            "@Service",
            "public class Test {",
            "  @Autowired",
            "  Foo f;", // Initialized by spring.
            "  public void Fun() {",
            "    f.setBar(\"hello\");",
            "  }",
            "}")
        .doTest();
  }

  @Test
  public void springAutowiredConstructorTest() {
    defaultCompilationHelper
        .addSourceLines(
            "Foo.java",
            "package com.uber;",
            "import javax.annotation.Nullable;",
            "import org.springframework.stereotype.Component;",
            "@Component",
            "public class Foo {",
            "  @Nullable String bar;",
            "  public void setBar(String s) {",
            "    bar = s;",
            "  }",
            "}")
        .addSourceLines(
            "Test.java",
            "package com.uber;",
            "import org.springframework.beans.factory.annotation.Autowired;",
            "import org.springframework.stereotype.Service;",
            "@Service",
            "public class Test {",
            "  Foo f;", // Initialized by spring.
            "  @Autowired",
            "  public void init() {",
            "     f = new Foo();",
            "  }",
            "  public void Fun() {",
            "    f.setBar(\"hello\");",
            "  }",
            "}")
        .doTest();
  }

  @Test
<<<<<<< HEAD
=======
  public void derefNullableTernary() {
    defaultCompilationHelper
        .addSourceLines(
            "Test.java",
            "package com.uber;",
            "public class Test {",
            "  public void derefTernary(boolean b) {",
            "    Object o1 = null, o2 = new Object();",
            "    // BUG: Diagnostic contains: dereferenced expression (b ? o1 : o2) is @Nullable",
            "    (b ? o1 : o2).toString();",
            "    // BUG: Diagnostic contains: dereferenced expression (b ? o2 : o1) is @Nullable",
            "    (b ? o2 : o1).toString();",
            "    // This case is safe",
            "    (b ? o2 : o2).toString();",
            "  }",
            "}")
        .doTest();
  }

  @Test
>>>>>>> 5826c00c
  public void testCustomNullableAnnotation() {
    makeTestHelperWithArgs(
            Arrays.asList(
                "-d",
                temporaryFolder.getRoot().getAbsolutePath(),
                "-XepOpt:NullAway:AnnotatedPackages=com.uber",
<<<<<<< HEAD
                "-XepOpt:NullAway:CustomNullableAnnotation=com.uber.Null"))
        .addSourceLines(
            "Null.java",
            "package com.uber;",
            "import java.lang.annotation.Documented;",
            "import java.lang.annotation.ElementType;",
            "import java.lang.annotation.Target;",
            "@Documented",
            "@Target({ElementType.METHOD, ElementType.FIELD, ElementType.PARAMETER, ElementType.LOCAL_VARIABLE})",
            "public @interface Null {",
            "}")
        .addSourceLines(
            "Test.java",
            "package com.uber;" + "import com.uber.Null;",
            "import javax.annotation.Nullable;",
            "class Test {",
            "  Object bar = new Object();",
            "  void foo(@Null Object bar) {",
            "    // BUG: Diagnostic contains: assigning @Nullable expression to @NonNull field",
            "    this.bar = bar;",
            "  }",
            "  @Null Object nullableReturn() {",
            "     return null;",
            "  }",
=======
                "-XepOpt:NullAway:CustomNullableAnnotations=qual.Null"))
        .addSourceLines("qual/Null.java", "package qual;", "public @interface Null {", "}")
        .addSourceLines(
            "Test.java",
            "package com.uber;",
            "import qual.Null;",
            "class Test {",
            "   @Null Object foo;", // No error, should detect @Null
            "   @Null Object baz(){",
            "     bar(foo);",
            "     return null;", // No error, should detect @Null
            "   }",
            "   String bar(@Null Object item){",
            "     // BUG: Diagnostic contains: dereferenced expression item is @Nullable",
            "     return item.toString();",
            "   }",
            "}")
        .doTest();
  }

  @Test
  public void testCustomNonnullAnnotation() {
    makeTestHelperWithArgs(
            Arrays.asList(
                "-d",
                temporaryFolder.getRoot().getAbsolutePath(),
                "-XepOpt:NullAway:AnnotatedPackages=com.uber",
                "-XepOpt:NullAway:UnannotatedClasses=com.uber.Other",
                "-XepOpt:NullAway:CustomNonnullAnnotations=qual.NoNull",
                "-XepOpt:NullAway:AcknowledgeRestrictiveAnnotations=true"))
        .addSourceLines("qual/NoNull.java", "package qual;", "public @interface NoNull {", "}")
        .addSourceLines(
            "Other.java",
            "package com.uber;",
            "import qual.NoNull;",
            "public class Other {",
            "   void bar(@NoNull Object item) { }",
            "}")
        .addSourceLines(
            "Test.java",
            "package com.uber;",
            "class Test {",
            "   Other other = new Other();",
            "   void foo(){",
            "     // BUG: Diagnostic contains: passing @Nullable parameter 'null'",
            "     other.bar(null);",
            "   }",
>>>>>>> 5826c00c
            "}")
        .doTest();
  }
}<|MERGE_RESOLUTION|>--- conflicted
+++ resolved
@@ -462,10 +462,6 @@
             "    NullnessChecker.assertNonNull(o);",
             "    return o.toString();",
             "  }",
-            "  String test4(@Nullable Object o) {",
-            "     if(NullnessChecker.isNull(false, o)) return \"Null\";",
-            "     else return o.toString();",
-            "  }",
             "}")
         .doTest();
   }
@@ -3155,8 +3151,6 @@
   }
 
   @Test
-<<<<<<< HEAD
-=======
   public void derefNullableTernary() {
     defaultCompilationHelper
         .addSourceLines(
@@ -3177,39 +3171,12 @@
   }
 
   @Test
->>>>>>> 5826c00c
   public void testCustomNullableAnnotation() {
     makeTestHelperWithArgs(
             Arrays.asList(
                 "-d",
                 temporaryFolder.getRoot().getAbsolutePath(),
                 "-XepOpt:NullAway:AnnotatedPackages=com.uber",
-<<<<<<< HEAD
-                "-XepOpt:NullAway:CustomNullableAnnotation=com.uber.Null"))
-        .addSourceLines(
-            "Null.java",
-            "package com.uber;",
-            "import java.lang.annotation.Documented;",
-            "import java.lang.annotation.ElementType;",
-            "import java.lang.annotation.Target;",
-            "@Documented",
-            "@Target({ElementType.METHOD, ElementType.FIELD, ElementType.PARAMETER, ElementType.LOCAL_VARIABLE})",
-            "public @interface Null {",
-            "}")
-        .addSourceLines(
-            "Test.java",
-            "package com.uber;" + "import com.uber.Null;",
-            "import javax.annotation.Nullable;",
-            "class Test {",
-            "  Object bar = new Object();",
-            "  void foo(@Null Object bar) {",
-            "    // BUG: Diagnostic contains: assigning @Nullable expression to @NonNull field",
-            "    this.bar = bar;",
-            "  }",
-            "  @Null Object nullableReturn() {",
-            "     return null;",
-            "  }",
-=======
                 "-XepOpt:NullAway:CustomNullableAnnotations=qual.Null"))
         .addSourceLines("qual/Null.java", "package qual;", "public @interface Null {", "}")
         .addSourceLines(
@@ -3257,7 +3224,6 @@
             "     // BUG: Diagnostic contains: passing @Nullable parameter 'null'",
             "     other.bar(null);",
             "   }",
->>>>>>> 5826c00c
             "}")
         .doTest();
   }
