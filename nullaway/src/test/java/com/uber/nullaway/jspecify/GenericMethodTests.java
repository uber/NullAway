--- conflicted
+++ resolved
@@ -741,7 +741,6 @@
   }
 
   @Test
-<<<<<<< HEAD
   public void firstOrDefaultSelfContained() {
     makeHelper()
         .addSourceLines(
@@ -762,7 +761,14 @@
             "    // should infer T -> @Nullable String",
             "    String result = firstOrDefault(Collections.singletonList(null), \"hello\");",
             "  }",
-=======
+            "}")
+        .doTest();
+  }
+
+  // TODO add test with Function to ensure its nullable upper bounds are still observed during
+  // inference?
+
+  @Test
   public void issue1238() {
     makeHelper()
         .addSourceLines(
@@ -795,17 +801,10 @@
             "    }",
             "    interface Key<T> {",
             "    }",
->>>>>>> 7b64688a
-            "}")
-        .doTest();
-  }
-
-<<<<<<< HEAD
-  // TODO add test with Function to ensure its nullable upper bounds are still observed during
-  // inference?
-
-=======
->>>>>>> 7b64688a
+            "}")
+        .doTest();
+  }
+
   private CompilationTestHelper makeHelper() {
     return makeTestHelperWithArgs(
         Arrays.asList(
