package com.uber.nullaway.jspecify;

import com.google.errorprone.CompilationTestHelper;
import com.uber.nullaway.NullAwayTestsBase;
import java.util.Arrays;
import java.util.List;
import org.junit.Ignore;
import org.junit.Test;

public class GenericsTests extends NullAwayTestsBase {

  @Test
  public void basicTypeParamInstantiation() {
    makeHelper()
        .addSourceLines(
            "Test.java",
            "package com.uber;",
            "import org.jspecify.annotations.Nullable;",
            "class Test {",
            "  static class NonNullTypeParam<E> {}",
            "  static class NullableTypeParam<E extends @Nullable Object> {}",
            "  // BUG: Diagnostic contains: Generic type parameter",
            "  static void testBadNonNull(NonNullTypeParam<@Nullable String> t1) {",
            "    // BUG: Diagnostic contains: Generic type parameter",
            "    NonNullTypeParam<@Nullable String> t2 = null;",
            "    NullableTypeParam<@Nullable String> t3 = null;",
            "  }",
            "}")
        .doTest();
  }

  @Test
  public void constructorTypeParamInstantiation() {
    makeHelper()
        .addSourceLines(
            "Test.java",
            "package com.uber;",
            "import org.jspecify.annotations.Nullable;",
            "class Test {",
            "  static class NonNullTypeParam<E> {}",
            "  static class NullableTypeParam<E extends @Nullable Object> {}",
            "  static void testOkNonNull(NonNullTypeParam<String> t) {",
            "    NonNullTypeParam<String> t2 = new NonNullTypeParam<String>();",
            "  }",
            "  static void testBadNonNull(NonNullTypeParam<String> t) {",
            "    // BUG: Diagnostic contains: Generic type parameter",
            "    NonNullTypeParam<String> t2 = new NonNullTypeParam<@Nullable String>();",
            "    // BUG: Diagnostic contains: Generic type parameter",
            "    testBadNonNull(new NonNullTypeParam<@Nullable String>());",
            "    testBadNonNull(",
            "        // BUG: Diagnostic contains: Cannot pass parameter of type NonNullTypeParam<@Nullable String>",
            "        new NonNullTypeParam<",
            "            // BUG: Diagnostic contains: Generic type parameter",
            "            @Nullable String>());",
            "  }",
            "  static void testOkNullable(NullableTypeParam<String> t1, NullableTypeParam<@Nullable String> t2) {",
            "    NullableTypeParam<String> t3 = new NullableTypeParam<String>();",
            "    NullableTypeParam<@Nullable String> t4 = new NullableTypeParam<@Nullable String>();",
            "  }",
            "}")
        .doTest();
  }

  @Test
  public void multipleTypeParametersInstantiation() {
    makeHelper()
        .addSourceLines(
            "Test.java",
            "package com.uber;",
            "import org.jspecify.annotations.Nullable;",
            "class Test {",
            "  static class MixedTypeParam<E1, E2 extends @Nullable Object, E3 extends @Nullable Object, E4> {}",
            "  static class PartiallyInvalidSubclass",
            "      // BUG: Diagnostic contains: Generic type parameter",
            "      extends MixedTypeParam<@Nullable String, String, String, @Nullable String> {}",
            "  static class ValidSubclass1",
            "      extends MixedTypeParam<String, @Nullable String, @Nullable String, String> {}",
            "  static class PartiallyInvalidSubclass2",
            "      extends MixedTypeParam<",
            "          String,",
            "          String,",
            "          String,",
            "          // BUG: Diagnostic contains: Generic type parameter",
            "          @Nullable String> {}",
            "  static class ValidSubclass2 extends MixedTypeParam<String, String, String, String> {}",
            "}")
        .doTest();
  }

  @Test
  public void subClassTypeParamInstantiation() {
    makeHelper()
        .addSourceLines(
            "Test.java",
            "package com.uber;",
            "import org.jspecify.annotations.Nullable;",
            "class Test {",
            "  static class NonNullTypeParam<E> {}",
            "  static class NullableTypeParam<E extends @Nullable Object> {}",
            "  static class SuperClassForValidSubclass {",
            "    static class ValidSubclass extends NullableTypeParam<@Nullable String> {}",
            "    // BUG: Diagnostic contains: Generic type parameter",
            "    static class InvalidSubclass extends NonNullTypeParam<@Nullable String> {}",
            "  }",
            "}")
        .doTest();
  }

  @Test
  public void interfaceImplementationTypeParamInstantiation() {
    makeHelper()
        .addSourceLines(
            "Test.java",
            "package com.uber;",
            "import org.jspecify.annotations.Nullable;",
            "class Test {",
            "  static interface NonNullTypeParamInterface<E> {}",
            "  static interface NullableTypeParamInterface<E extends @Nullable Object> {}",
            "  static class InvalidInterfaceImplementation",
            "      // BUG: Diagnostic contains: Generic type parameter",
            "      implements NonNullTypeParamInterface<@Nullable String> {}",
            "  static class ValidInterfaceImplementation implements NullableTypeParamInterface<String> {}",
            "}")
        .doTest();
  }

  @Test
  public void nestedTypeParams() {
    makeHelper()
        .addSourceLines(
            "Test.java",
            "package com.uber;",
            "import org.jspecify.annotations.Nullable;",
            "class Test {",
            "  static class NonNullTypeParam<E> {}",
            "  static class NullableTypeParam<E extends @Nullable Object> {}",
            "  // BUG: Diagnostic contains: Generic type parameter",
            "  static void testBadNonNull(NullableTypeParam<NonNullTypeParam<@Nullable String>> t) {",
            "    // BUG: Diagnostic contains: Generic type parameter",
            "    NullableTypeParam<NonNullTypeParam<NonNullTypeParam<@Nullable String>>> t2 = null;",
            "    // BUG: Diagnostic contains: Generic type parameter",
            "    t2 = new NullableTypeParam<NonNullTypeParam<NonNullTypeParam<@Nullable String>>>();",
            "    // this is fine",
            "    NullableTypeParam<NonNullTypeParam<NullableTypeParam<@Nullable String>>> t3 = null;",
            "  }",
            "}")
        .doTest();
  }

  @Test
  public void returnTypeParamInstantiation() {
    makeHelper()
        .addSourceLines(
            "Test.java",
            "package com.uber;",
            "import org.jspecify.annotations.Nullable;",
            "class Test {",
            "  static class NonNullTypeParam<E> {}",
            "  static class NullableTypeParam<E extends @Nullable Object> {}",
            "  // BUG: Diagnostic contains: Generic type parameter",
            "  static NonNullTypeParam<@Nullable String> testBadNonNull() {",
            "    // BUG: Diagnostic contains: Generic type parameter",
            "    return new NonNullTypeParam<@Nullable String>();",
            "  }",
            "  static NullableTypeParam<@Nullable String> testOKNull() {",
            "    return new NullableTypeParam<@Nullable String>();",
            "  }",
            "}")
        .doTest();
  }

  @Test
  public void testOKNewClassInstantiationForOtherAnnotations() {
    makeHelper()
        .addSourceLines(
            "Test.java",
            "package com.uber;",
            "import lombok.NonNull;",
            "import org.jspecify.annotations.Nullable;",
            "class Test {",
            "  static class NonNullTypeParam<E> {}",
            "  static class DifferentAnnotTypeParam1<E extends @NonNull Object> {}",
            "  static class DifferentAnnotTypeParam2<@NonNull E> {}",
            "  static void testOKOtherAnnotation(NonNullTypeParam<String> t) {",
            "    // should not show error for annotation other than @Nullable",
            "    testOKOtherAnnotation(new NonNullTypeParam<@NonNull String>());",
            "    DifferentAnnotTypeParam1<String> t1 = new DifferentAnnotTypeParam1<String>();",
            "    // BUG: Diagnostic contains: Generic type parameter",
            "    DifferentAnnotTypeParam2<String> t2 = new DifferentAnnotTypeParam2<@Nullable String>();",
            "    // BUG: Diagnostic contains: Generic type parameter",
            "    DifferentAnnotTypeParam1<String> t3 = new DifferentAnnotTypeParam1<@Nullable String>();",
            "  }",
            "}")
        .doTest();
  }

  @Test
  public void nestedGenericTypes() {
    makeHelper()
        .addSourceLines(
            "Test.java",
            "package com.uber;",
            "import org.jspecify.annotations.Nullable;",
            "class Test {",
            "  class Wrapper<P extends @Nullable Object> {",
            "    abstract class Fn<R extends @Nullable Object> {",
            "      abstract R apply(P p);",
            "    }",
            "  }",
            "  static void param(@Nullable Wrapper<String>.Fn<String> p) {}",
            "  static void positiveParam() {",
            "    Wrapper<@Nullable String>.Fn<String> x = null;",
            "    // BUG: Diagnostic contains: Cannot pass parameter of type Test.Wrapper<@Nullable String>.Fn<String>",
            "    param(x);",
            "  }",
            "  static void positiveAssign() {",
            "    Wrapper<@Nullable String>.Fn<String> p1 = null;",
            "    // BUG: Diagnostic contains: Cannot assign from type Test.Wrapper<@Nullable String>.Fn<String> to type Test.Wrapper<String>.Fn<String>",
            "    Wrapper<String>.Fn<String> p2 = p1;",
            "  }",
            "  static @Nullable Wrapper<String>.Fn<String> positiveReturn() {",
            "    Wrapper<@Nullable String>.Fn<String> p1 = null;",
            "    // BUG: Diagnostic contains: Cannot return expression of type Test.Wrapper<@Nullable String>.Fn<String>",
            "    return p1;",
            "  }",
            "  static void negativeParam() {",
            "    Wrapper<String>.Fn<String> x = null;",
            "    param(x);",
            "  }",
            "  static void negativeAssign() {",
            "    Wrapper<@Nullable String>.Fn<String> p1 = null;",
            "    Wrapper<@Nullable String>.Fn<String> p2 = p1;",
            "  }",
            "  static @Nullable Wrapper<@Nullable String>.Fn<String> negativeReturn() {",
            "    Wrapper<@Nullable String>.Fn<String> p1 = null;",
            "    return p1;",
            "  }",
            "}")
        .doTest();
  }

  @Test
  public void downcastInstantiation() {
    makeHelper()
        .addSourceLines(
            "Test.java",
            "package com.uber;",
            "import org.jspecify.annotations.Nullable;",
            "class Test {",
            "  static class NonNullTypeParam<E> {}",
            "  static void instOf(Object o) {",
            "    // BUG: Diagnostic contains: Generic type parameter",
            "    Object p = (NonNullTypeParam<@Nullable String>) o;",
            "  }",
            "}")
        .doTest();
  }

  /** check that we don't report errors on invalid instantiations in unannotated code */
  @Test
  public void instantiationInUnannotatedCode() {
    makeHelper()
        .addSourceLines(
            "Test.java",
            "package com.other;",
            "import org.jspecify.annotations.Nullable;",
            "class Test {",
            "  static class NonNullTypeParam<E> {}",
            "  static void instOf(Object o) {",
            "    Object p = (NonNullTypeParam<@Nullable String>) o;",
            "  }",
            "}")
        .doTest();
  }

  @Test
  public void genericsChecksForAssignments() {
    makeHelper()
        .addSourceLines(
            "Test.java",
            "package com.uber;",
            "import org.jspecify.annotations.Nullable;",
            "class Test {",
            "  static class NullableTypeParam<E extends @Nullable Object> {}",
            "  static void testPositive(NullableTypeParam<@Nullable String> t1) {",
            "    // BUG: Diagnostic contains: Cannot assign from type NullableTypeParam<@Nullable String>",
            "    NullableTypeParam<String> t2 = t1;",
            "  }",
            "  static void testNegative(NullableTypeParam<@Nullable String> t1) {",
            "    NullableTypeParam<@Nullable String> t2 = t1;",
            "  }",
            "}")
        .doTest();
  }

  @Test
  public void genericsChecksForAssignmentsWithNonJSpecifyAnnotations() {
    makeHelper()
        .addSourceLines(
            "Test.java",
            "package com.uber;",
            "import org.checkerframework.checker.nullness.qual.Nullable;",
            "class Test {",
            "  static class NullableTypeParam<E extends @Nullable Object> {}",
            "  static void testNoWarningForMismatch(NullableTypeParam<@Nullable String> t1) {",
            "    // no error here since we only do our checks for JSpecify @Nullable annotations",
            "    NullableTypeParam<String> t2 = t1;",
            "  }",
            "  static void testNegative(NullableTypeParam<@Nullable String> t1) {",
            "    NullableTypeParam<@Nullable String> t2 = t1;",
            "  }",
            "}")
        .doTest();
  }

  @Test
  public void nestedChecksForAssignmentsMultipleArguments() {
    makeHelper()
        .addSourceLines(
            "Test.java",
            "package com.uber;",
            "import org.jspecify.annotations.Nullable;",
            "class Test {",
            "  static class SampleClass<E extends @Nullable Object> {}",
            "  static class SampleClassMultipleArguments<E1 extends @Nullable Object, E2> {}",
            "  static void testPositive() {",
            "    // BUG: Diagnostic contains: Cannot assign from type SampleClassMultipleArguments<SampleClass<SampleClass<String>>",
            "    SampleClassMultipleArguments<SampleClass<SampleClass<@Nullable String>>, String> t1 =",
            "        new SampleClassMultipleArguments<SampleClass<SampleClass<String>>, String>();",
            "  }",
            "  static void testNegative() {",
            "    SampleClassMultipleArguments<SampleClass<SampleClass<@Nullable String>>, String> t1 =",
            "        new SampleClassMultipleArguments<SampleClass<SampleClass<@Nullable String>>, String>();",
            "  }",
            "}")
        .doTest();
  }

  @Test
  public void superTypeAssignmentChecksSingleInterface() {
    makeHelper()
        .addSourceLines(
            "Test.java",
            "package com.uber;",
            "import org.jspecify.annotations.Nullable;",
            "class Test {",
            "  interface Fn<P extends @Nullable Object, R extends @Nullable Object> {}",
            "  class FnImpl implements Fn<@Nullable String, @Nullable String> {}",
            "  void testPositive() {",
            "    // BUG: Diagnostic contains: Cannot assign from type Test.FnImpl",
            "    Fn<@Nullable String, String> f = new FnImpl();",
            "  }",
            "  void testNegative() {",
            "    Fn<@Nullable String, @Nullable String> f = new FnImpl();",
            "  }",
            "}")
        .doTest();
  }

  @Test
  public void superTypeAssignmentChecksMultipleInterface() {
    makeHelper()
        .addSourceLines(
            "Test.java",
            "package com.uber;",
            "import org.jspecify.annotations.Nullable;",
            "class Test {",
            "  interface Fn1<P1 extends @Nullable Object, P2 extends @Nullable Object> {}",
            "  interface Fn2<P extends @Nullable Object> {}",
            "  class FnImpl implements Fn1<@Nullable String, @Nullable String>, Fn2<String> {}",
            "  void testPositive() {",
            "    // BUG: Diagnostic contains: Cannot assign from type",
            "    Fn2<@Nullable String> f = new FnImpl();",
            "  }",
            "  void testNegative() {",
            "    Fn2<String> f = new FnImpl();",
            "  }",
            "}")
        .doTest();
  }

  @Test
  public void superTypeAssignmentChecksMultipleLevelInheritance() {
    makeHelper()
        .addSourceLines(
            "Test.java",
            "package com.uber;",
            "import org.jspecify.annotations.Nullable;",
            "class Test {",
            "  class SuperClassC<P1 extends @Nullable Object> {}",
            "  class SuperClassB<P extends @Nullable Object> extends SuperClassC<P> {}",
            "  class SubClassA<P extends @Nullable Object> extends SuperClassB<P> {}",
            "  class FnImpl1 extends SubClassA<String> {}",
            "  class FnImpl2 extends SubClassA<@Nullable String> {}",
            "  void testPositive() {",
            "    SuperClassC<@Nullable String> f;",
            "    // BUG: Diagnostic contains: Cannot assign from type",
            "    f = new FnImpl1();",
            "  }",
            "  void testNegative() {",
            "    SuperClassC<@Nullable String> f;",
            "    // No error",
            "    f = new FnImpl2();",
            "  }",
            "}")
        .doTest();
  }

  @Test
  public void subtypeWithParameters() {
    makeHelper()
        .addSourceLines(
            "Test.java",
            "package com.uber;",
            "import org.jspecify.annotations.Nullable;",
            "class Test {",
            "  class D<P extends @Nullable Object> {}",
            "  class B<P extends @Nullable Object> extends D<P> {}",
            "  void testPositive(B<@Nullable String> b) {",
            "    // BUG: Diagnostic contains: Cannot assign from type",
            "    D<String> f1 = new B<@Nullable String>();",
            "    // BUG: Diagnostic contains: Cannot assign from type",
            "    D<String> f2 = b;",
            "  }",
            "  void testNegative(B<String> b) {",
            "    D<String> f1 = new B<String>();",
            "    D<String> f2 = b;",
            "  }",
            "}")
        .doTest();
  }

  @Test
  public void fancierSubtypeWithParameters() {
    makeHelper()
        .addSourceLines(
            "Test.java",
            "package com.uber;",
            "import org.jspecify.annotations.Nullable;",
            "class Test {",
            "  class Super<A extends @Nullable Object, B> {}",
            "  class Sub<C, D extends @Nullable Object> extends Super<D, C> {}",
            "  void testNegative() {",
            "    // valid assignment",
            "    Super<@Nullable String, String> s = new Sub<String, @Nullable String>();",
            "  }",
            "  void testPositive() {",
            "    // BUG: Diagnostic contains: Cannot assign from type",
            "    Super<@Nullable String, String> s2 = new Sub<@Nullable String, String>();",
            "  }",
            "}")
        .doTest();
  }

  @Test
  public void nestedVariableDeclarationChecks() {
    makeHelper()
        .addSourceLines(
            "Test.java",
            "package com.uber;",
            "import org.jspecify.annotations.Nullable;",
            "class Test {",
            "  class D<P extends @Nullable Object> {}",
            "  class B<P extends @Nullable Object> extends D<P> {}",
            "  class C<P extends @Nullable Object> {}",
            "  class A<T extends C<P>, P extends @Nullable Object> {}",
            "  void testPositive() {",
            "    // BUG: Diagnostic contains: Cannot assign from type",
            "    D<C<String>> f1 = new B<C<@Nullable String>>();",
            "    // BUG: Diagnostic contains: Cannot assign from type",
            "    A<C<String>, String> f2 = new A<C<String>, @Nullable String>();",
            "    // BUG: Diagnostic contains: Cannot assign from type",
            "    D<C<String>> f3 = new B<@Nullable C<String>>();",
            "  }",
            "  void testNegative() {",
            "    D<C<@Nullable String>> f1 = new B<C<@Nullable String>>();",
            "    A<C<String>, String> f2 = new A<C<String>, String>();",
            "    D<@Nullable C<String>> f3 = new B<@Nullable C<String>>();",
            "  }",
            "}")
        .doTest();
  }

  @Test
  public void testForMethodReferenceInAnAssignment() {
    makeHelper()
        .addSourceLines(
            "Test.java",
            "package com.uber;",
            "import org.jspecify.annotations.Nullable;",
            "class Test {",
            "  interface A<T1 extends @Nullable Object> {",
            "    String function(T1 o);",
            "  }",
            "  static String foo(Object o) {",
            "    return o.toString();",
            "  }",
            "  static void testPositive() {",
            "    // BUG: Diagnostic contains: parameter o of referenced method is @NonNull",
            "    A<@Nullable Object> p = Test::foo;",
            "  }",
            "  static void testNegative() {",
            "    A<Object> p = Test::foo;",
            "  }",
            "}")
        .doTest();
  }

  @Test
  public void testForMethodReferenceForClassFieldAssignment() {
    makeHelper()
        .addSourceLines(
            "Test.java",
            "package com.uber;",
            "import org.jspecify.annotations.Nullable;",
            "class Test {",
            "  interface A<T1 extends @Nullable Object> {",
            "    T1 function(Object o);",
            "  }",
            "  static @Nullable String foo(Object o) {",
            "    return o.toString();",
            "  }",
            "  // BUG: Diagnostic contains: referenced method returns @Nullable",
            "  A<String> positiveField = Test::foo;",
            "  A<@Nullable String> negativeField = Test::foo;",
            "}")
        .doTest();
  }

  @Test
  public void testForMethodReferenceReturnTypeInAnAssignment() {
    makeHelper()
        .addSourceLines(
            "Test.java",
            "package com.uber;",
            "import org.jspecify.annotations.Nullable;",
            "class Test {",
            "  interface A<T1 extends @Nullable Object> {",
            "    T1 function(Object o);",
            "  }",
            "  static @Nullable String foo(Object o) {",
            "    return o.toString();",
            "  }",
            "  static void testPositive() {",
            "    // BUG: Diagnostic contains: referenced method returns @Nullable",
            "    A<String> p = Test::foo;",
            "  }",
            "  static void testNegative() {",
            "    A<@Nullable String> p = Test::foo;",
            "  }",
            "}")
        .doTest();
  }

  @Test
  public void testForMethodReferenceWhenReturned() {
    makeHelper()
        .addSourceLines(
            "Test.java",
            "package com.uber;",
            "import org.jspecify.annotations.Nullable;",
            "class Test {",
            "  interface A<T1 extends @Nullable Object> {",
            "    T1 function(Object o);",
            "  }",
            "  static @Nullable String foo(Object o) {",
            "    return o.toString();",
            "  }",
            "  static A<String> testPositive() {",
            "    // BUG: Diagnostic contains: referenced method returns @Nullable",
            "    return Test::foo;",
            "  }",
            "  static A<@Nullable String> testNegative() {",
            "    return Test::foo;",
            "  }",
            "}")
        .doTest();
  }

  @Test
  public void testForMethodReferenceAsMethodParameter() {
    makeHelper()
        .addSourceLines(
            "Test.java",
            "package com.uber;",
            "import org.jspecify.annotations.Nullable;",
            "class Test {",
            "  interface A<T1 extends @Nullable Object> {",
            "    T1 function(Object o);",
            "  }",
            "  static @Nullable String foo(Object o) {",
            "    return o.toString();",
            "  }",
            "  static void fooPositive(A<String> a) {",
            "  }",
            "  static void fooNegative(A<@Nullable String> a) {",
            "  }",
            "  static void testPositive() {",
            "    // BUG: Diagnostic contains: referenced method returns @Nullable",
            "    fooPositive(Test::foo);",
            "  }",
            "  static void testNegative() {",
            "    fooNegative(Test::foo);",
            "  }",
            "}")
        .doTest();
  }

  @Test
  public void testForLambdasInAnAssignmentWithSingleParam() {
    makeHelper()
        .addSourceLines(
            "Test.java",
            "package com.uber;",
            "import org.jspecify.annotations.Nullable;",
            "class Test {",
            "  interface A<T1 extends @Nullable Object> {",
            "    String function(T1 o);",
            "  }",
            "  static void testPositive() {",
            "    // BUG: Diagnostic contains: dereferenced expression o is @Nullable",
            "    A<@Nullable Object> p = o -> o.toString();",
            "  }",
            "  static void testNegative() {",
            "    A<Object> p = o -> o.toString();",
            "  }",
            "}")
        .doTest();
  }

  @Test
  public void testForLambdasInAnAssignmentWithMultipleParams() {
    makeHelper()
        .addSourceLines(
            "Test.java",
            "package com.uber;",
            "import org.jspecify.annotations.Nullable;",
            "class Test {",
            "  interface A<T1 extends @Nullable Object,T2 extends @Nullable Object> {",
            "    String function(T1 o1,T2 o2);",
            "  }",
            "  static void testPositive() {",
            "    // BUG: Diagnostic contains: dereferenced expression o1 is @Nullable",
            "    A<@Nullable Object,Object> p = (o1,o2) -> o1.toString();",
            "  }",
            "  static void testNegative() {",
            "    A<@Nullable Object,Object> p = (o1,o2) -> o2.toString();",
            "  }",
            "}")
        .doTest();
  }

  @Test
  public void testForLambdasInAnAssignmentWithoutJSpecifyMode() {
    makeHelperWithoutJSpecifyMode()
        .addSourceLines(
            "Test.java",
            "package com.uber;",
            "import org.jspecify.annotations.Nullable;",
            "class Test {",
            "  interface A<T1 extends @Nullable Object> {",
            "    String function(T1 o);",
            "  }",
            "  static void testPositive() {",
            "    // Using outside JSpecify Mode So we don't get a bug here",
            "    A<@Nullable Object> p = o -> o.toString();",
            "  }",
            "  static void testNegative() {",
            "    A<Object> p = o -> o.toString();",
            "  }",
            "}")
        .doTest();
  }

  @Test
  public void testForLambdaReturnTypeInAnAssignment() {
    makeHelper()
        .addSourceLines(
            "Test.java",
            "package com.uber;",
            "import org.jspecify.annotations.Nullable;",
            "class Test {",
            "  interface A<T1 extends @Nullable Object> {",
            "    T1 function(Object o);",
            "  }",
            "  static void testPositive1() {",
            "    // BUG: Diagnostic contains: returning @Nullable expression from method with @NonNull return type",
            "    A<String> p = x -> null;",
            "  }",
            "  static void testPositive2() {",
            "    // BUG: Diagnostic contains: returning @Nullable expression from method with @NonNull return type",
            "    A<String> p = x -> { return null; };",
            "  }",
            "  static void testNegative1() {",
            "    A<@Nullable String> p = x -> null;",
            "  }",
            "  static void testNegative2() {",
            "    A<@Nullable String> p = x -> { return null; };",
            "  }",
            "}")
        .doTest();
  }

  @Test
  public void testForDiamondInAnAssignment() {
    makeHelper()
        .addSourceLines(
            "Test.java",
            "package com.uber;",
            "import org.jspecify.annotations.Nullable;",
            "class Test {",
            "  interface A<T1 extends @Nullable Object> {",
            "    String function(T1 o);",
            "  }",
            "  static class B<T1> implements A<T1> {",
            "    public String function(T1 o) {",
            "      return o.toString();",
            "    }",
            "  }",
            "  static void testPositive() {",
            "    // TODO: we should report an error here, since B's type parameter",
            "    // cannot be @Nullable; we do not catch this yet",
            "    A<@Nullable Object> p = new B<>();",
            "  }",
            "  static void testNegative() {",
            "    A<Object> p = new B<>();",
            "  }",
            "}")
        .doTest();
  }

  @Test
  public void genericFunctionReturnTypeNewClassTree() {
    makeHelper()
        .addSourceLines(
            "Test.java",
            "package com.uber;",
            "import org.jspecify.annotations.Nullable;",
            "class Test {",
            "  static class A<T extends @Nullable Object> { }",
            "  static A<String> testPositive1() {",
            "   // BUG: Diagnostic contains: Cannot return expression of type A<@Nullable String>",
            "   return new A<@Nullable String>();",
            "  }",
            "  static A<@Nullable String> testPositive2() {",
            "   // BUG: Diagnostic contains: mismatched nullability of type parameters",
            "   return new A<String>();",
            "  }",
            "  static A<@Nullable String> testNegative() {",
            "   return new A<@Nullable String>();",
            "  }",
            "}")
        .doTest();
  }

  @Test
  public void genericFunctionReturnTypeNormalTree() {
    makeHelper()
        .addSourceLines(
            "Test.java",
            "package com.uber;",
            "import org.jspecify.annotations.Nullable;",
            "class Test {",
            "  static class A<T extends @Nullable Object> { }",
            "  static A<String> testPositive(A<@Nullable String> a) {",
            "   // BUG: Diagnostic contains: mismatched nullability of type parameters",
            "   return a;",
            "  }",
            "  static A<@Nullable String> testNegative(A<@Nullable String> a) {",
            "   return a;",
            "  }",
            "}")
        .doTest();
  }

  @Test
  public void genericFunctionReturnTypeMultipleReturnStatementsIfElseBlock() {
    makeHelper()
        .addSourceLines(
            "Test.java",
            "package com.uber;",
            "import org.jspecify.annotations.Nullable;",
            "class Test {",
            "  static class A<T extends @Nullable Object> { }",
            "  static A<String> testPositive(A<@Nullable String> a, int num) {",
            "   if (num % 2 == 0) {",
            "    // BUG: Diagnostic contains: mismatched nullability of type parameters",
            "     return a;",
            "    } else {",
            "     return new A<String>();",
            "    }",
            "  }",
            "  static A<String> testNegative(A<String> a, int num) {",
            "    return a;",
            "  }",
            "}")
        .doTest();
  }

  @Test
  public void genericsChecksForTernaryOperator() {
    makeHelper()
        .addSourceLines(
            "Test.java",
            "package com.uber;",
            "import org.jspecify.annotations.Nullable;",
            "class Test {",
            "static class A<T extends @Nullable Object> { }",
            "  static A<String> testPositive(A<String> a, boolean t) {",
            "    // BUG: Diagnostic contains: Conditional expression must have type A<@Nullable String>",
            "    A<@Nullable String> t1 = t ? new A<String>() : new A<@Nullable String>();",
            "    // BUG: Diagnostic contains: Conditional expression must have type",
            "    return t ? new A<@Nullable String>() : new A<@Nullable String>();",
            "  }",
            "  static void testPositiveTernaryMethodArgument(boolean t) {",
            "    // BUG: Diagnostic contains: Conditional expression must have type",
            "    A<String> a = testPositive(t ? new A<String>() : new A<@Nullable String>(), t);",
            "  }",
            "  static A<@Nullable String> testNegative(boolean t) {",
            "    A<@Nullable String> t1 = t ? new A<@Nullable String>() : new A<@Nullable String>();",
            "    return t ? new A<@Nullable String>() : new A<@Nullable String>();",
            "  }",
            "}")
        .doTest();
  }

  @Test
  public void ternaryOperatorComplexSubtyping() {
    makeHelper()
        .addSourceLines(
            "Test.java",
            "package com.uber;",
            "import org.jspecify.annotations.Nullable;",
            "class Test {",
            "  static class A<T extends @Nullable Object> {}",
            "  static class B<T extends @Nullable Object> extends A<T> {}",
            "  static class C<T extends @Nullable Object> extends A<T> {}",
            "  static void testPositive(boolean t) {",
            "    // BUG: Diagnostic contains: Conditional expression must have type",
            "    A<@Nullable String> t1 = t ? new B<@Nullable String>() : new C<String>();",
            "    // BUG: Diagnostic contains: Conditional expression must have type",
            "    A<@Nullable String> t2 = t ? new C<String>() : new B<@Nullable String>();",
            "    // BUG: Diagnostic contains:Conditional expression must have type",
            "    A<@Nullable String> t3 = t ? new B<String>() : new C<@Nullable String>();",
            "    // BUG: Diagnostic contains: Conditional expression must have type",
            "    A<String> t4 = t ? new B<@Nullable String>() : new C<@Nullable String>();",
            "  }",
            "  static void testNegative(boolean t) {",
            "    A<@Nullable String> t1 = t ? new B<@Nullable String>() : new C<@Nullable String>();",
            "    A<@Nullable String> t2 = t ? new C<@Nullable String>() : new B<@Nullable String>();",
            "    A<String> t3 = t ? new C<String>() : new B<String>();",
            "  }",
            "}")
        .doTest();
  }

  @Test
  public void nestedTernary() {
    makeHelper()
        .addSourceLines(
            "Test.java",
            "package com.uber;",
            "import org.jspecify.annotations.Nullable;",
            "class Test {",
            "  static class A<T extends @Nullable Object> {}",
            "  static class B<T extends @Nullable Object> extends A<T> {}",
            "  static class C<T extends @Nullable Object> extends A<T> {}",
            "  static void testPositive(boolean t) {",
            "    A<@Nullable String> t1 = t ? new C<@Nullable String>() :",
            "        // BUG: Diagnostic contains: Conditional expression must have type",
            "        (t ? new B<@Nullable String>() : new A<String>());",
            "  }",
            "  static void testNegative(boolean t) {",
            "    A<@Nullable String> t1 = t ? new C<@Nullable String>() :",
            "        (t ? new B<@Nullable String>() : new A<@Nullable String>());",
            "  }",
            "}")
        .doTest();
  }

  @Test
  public void ternaryMismatchedAssignmentContext() {
    makeHelper()
        .addSourceLines(
            "Test.java",
            "package com.uber;",
            "import org.jspecify.annotations.Nullable;",
            "class Test {",
            "static class A<T extends @Nullable Object> { }",
            "  static void testPositive(boolean t) {",
            "    // we get two errors here, one for each sub-expression; perhaps ideally we would report",
            "    // just one error (that the ternary operator has type A<String> but the assignment LHS",
            "    // has type A<@Nullable String>), but implementing that check in general is",
            "    // a bit tricky",
            "    A<@Nullable String> t1 = t",
            "        // BUG: Diagnostic contains: Conditional expression must have type",
            "        ? new A<String>()",
            "        // BUG: Diagnostic contains: Conditional expression must have type",
            "        : new A<String>();",
            "  }",
            "}")
        .doTest();
  }

  @Test
  public void parameterPassing() {
    makeHelper()
        .addSourceLines(
            "Test.java",
            "package com.uber;",
            "import org.jspecify.annotations.Nullable;",
            "class Test {",
            "static class A<T extends @Nullable Object> { }",
            "  static A<String> sampleMethod1(A<A<String>> a1, A<String> a2) {",
            "     return a2;",
            "  }",
            "  static A<String> sampleMethod2(A<A<@Nullable String>> a1, A<String> a2) {",
            "     return a2;",
            "  }",
            "  static void sampleMethod3(A<@Nullable String> a1) {",
            "  }",
            "  static void testPositive1(A<A<@Nullable String>> a1, A<String> a2) {",
            "    // BUG: Diagnostic contains: Cannot pass parameter of type A<A<@Nullable String>>",
            "    A<String> a = sampleMethod1(a1, a2);",
            "  }",
            "  static void testPositive2(A<A<String>> a1, A<String> a2) {",
            "    // BUG: Diagnostic contains: Cannot pass parameter of type",
            "    A<String> a = sampleMethod2(a1, a2);",
            "  }",
            "  static void testPositive3(A<String> a1) {",
            "    // BUG: Diagnostic contains: Cannot pass parameter of type",
            "    sampleMethod3(a1);",
            "  }",
            "  static void testNegative(A<A<String>> a1, A<String> a2) {",
            "    A<String> a = sampleMethod1(a1, a2);",
            "  }",
            "}")
        .doTest();
  }

  @Test
  public void varargsParameter() {
    makeHelper()
        .addSourceLines(
            "Test.java",
            "package com.uber;",
            "import org.jspecify.annotations.Nullable;",
            "class Test {",
            "  static class A<T extends @Nullable Object> { }",
            "  static A<@Nullable String> sampleMethodWithVarArgs(A<String>... args) {",
            "     return new A<@Nullable String>();",
            "  }",
            "  static void testPositive(A<@Nullable String> a1, A<String> a2) {",
            "     // BUG: Diagnostic contains: Cannot pass parameter of type",
            "     A<@Nullable String> b = sampleMethodWithVarArgs(a1);",
            "     // BUG: Diagnostic contains: Cannot pass parameter of type",
            "     A<@Nullable String> b2 = sampleMethodWithVarArgs(a2, a1);",
            "  }",
            "  static void testNegative(A<String> a1, A<String> a2) {",
            "     A<@Nullable String> b = sampleMethodWithVarArgs(a1);",
            "     A<@Nullable String> b2 = sampleMethodWithVarArgs(a2, a1);",
            "  }",
            "}")
        .doTest();
  }

  /**
   * Currently this test is solely to ensure NullAway does not crash in the presence of raw types.
   * Further study of the JSpecify documents is needed to determine whether any errors should be
   * reported for these cases.
   */
  @Test
  public void rawTypes() {
    makeHelper()
        .addSourceLines(
            "Test.java",
            "package com.uber;",
            "import org.jspecify.annotations.Nullable;",
            "class Test {",
            "  static class NonNullTypeParam<E> {}",
            "  static class NullableTypeParam<E extends @Nullable Object> {}",
            "  static void rawLocals() {",
            "    NonNullTypeParam<String> t1 = new NonNullTypeParam();",
            "    NullableTypeParam<@Nullable String> t2 = new NullableTypeParam();",
            "    NonNullTypeParam t3 = new NonNullTypeParam<String>();",
            "    NullableTypeParam t4 = new NullableTypeParam<@Nullable String>();",
            "    NonNullTypeParam t5 = new NonNullTypeParam();",
            "    NullableTypeParam t6 = new NullableTypeParam();",
            "  }",
            "  static void rawConditionalExpression(boolean b, NullableTypeParam<@Nullable String> p) {",
            "    NullableTypeParam<@Nullable String> t = b ? new NullableTypeParam() : p;",
            "  }",
            "  static void doNothing(NullableTypeParam<@Nullable String> p) { }",
            "  static void rawParameterPassing() { doNothing(new NullableTypeParam()); }",
            "  static NullableTypeParam<@Nullable String> rawReturn() {",
            "    return new NullableTypeParam();",
            "}",
            "}")
        .doTest();
  }

  @Test
  public void nestedGenericTypeAssignment() {
    makeHelper()
        .addSourceLines(
            "Test.java",
            "package com.uber;",
            "import org.jspecify.annotations.Nullable;",
            "class Test {",
            "  static class A<T extends @Nullable Object> { }",
            "  static void testPositive() {",
            "    // BUG: Diagnostic contains: Cannot assign from type",
            "    A<A<@Nullable String>[]> var1 = new A<A<String>[]>();",
            "    // BUG: Diagnostic contains: Cannot assign from type",
            "    A<A<String>[]> var2 = new A<A<@Nullable String>[]>();",
            "  }",
            "  static void testNegative() {",
            "    A<A<@Nullable String>[]> var1 = new A<A<@Nullable String>[]>();",
            "    A<A<String>[]> var2 = new A<A<String>[]>();",
            "  }",
            "}")
        .doTest();
  }

  @Test
  public void nestedGenericTypeAssignment2() {
    makeHelper()
        .addSourceLines(
            "Test.java",
            "package com.uber;",
            "import org.jspecify.annotations.Nullable;",
            "class Test {",
            "  static class A<T extends @Nullable Object> { }",
            "  static void testPositive() {",
            "    // BUG: Diagnostic contains: Cannot assign from type",
            "    A<A<String>[]> var2 = new A<A<@Nullable String>[]>();",
            "  }",
            "}")
        .doTest();
  }

  @Test
  public void genericPrimitiveArrayTypeAssignment() {
    makeHelper()
        .addSourceLines(
            "Test.java",
            "package com.uber;",
            "import org.jspecify.annotations.Nullable;",
            "class Test {",
            "  static class A<T extends @Nullable Object> { }",
            "  static void testPositive() {",
            "    // BUG: Diagnostic contains: Cannot assign from type A<int[]>",
            "    A<int @Nullable[]> x = new A<int[]>();",
            "  }",
            "  static void testNegative() {",
            "    A<int @Nullable[]> x = new A<int @Nullable[]>();",
            "  }",
            "}")
        .doTest();
  }

  @Test
  public void nestedGenericTypeVariables() {
    makeHelper()
        .addSourceLines(
            "Test.java",
            "package com.uber;",
            "import org.jspecify.annotations.Nullable;",
            "class Test {",
            "  static class A<T extends @Nullable Object> { }",
            "  static class B<T> {",
            "    void foo() {",
            "      A<A<T>[]> x = new A<A<T>[]>();",
            "    }",
            "  }",
            "}")
        .doTest();
  }

  @Test
  public void nestedGenericWildcardTypeVariables() {
    makeHelper()
        .addSourceLines(
            "Test.java",
            "package com.uber;",
            "import org.jspecify.annotations.Nullable;",
            "class Test {",
            "  static class A<T extends @Nullable Object> { }",
            "  static class B<T> {",
            "    void foo() {",
            "      A<A<? extends String>[]> x = new A<A<? extends String>[]>();",
            "    }",
            "  }",
            "}")
        .doTest();
  }

  @Test
  public void overrideReturnTypes() {
    makeHelper()
        .addSourceLines(
            "Test.java",
            "package com.uber;",
            "import org.jspecify.annotations.Nullable;",
            "class Test {",
            "  interface Fn<P extends @Nullable Object, R extends @Nullable Object> {",
            "   R apply(P p);",
            "  }",
            " static class TestFunc1 implements Fn<String, @Nullable String> {",
            "  @Override",
            "  public @Nullable String apply(String s) {",
            "   return s;",
            "  }",
            " }",
            " static class TestFunc2 implements Fn<String, @Nullable String> {",
            "  @Override",
            "  public String apply(String s) {",
            "   return s;",
            "  }",
            " }",
            " static class TestFunc3 implements Fn<String, String> {",
            "  @Override",
            "  // BUG: Diagnostic contains: method returns @Nullable, but superclass",
            "  public @Nullable String apply(String s) {",
            "   return s;",
            "  }",
            " }",
            " static class TestFunc4 implements Fn<@Nullable String, String> {",
            "  @Override",
            "  // BUG: Diagnostic contains: method returns @Nullable, but superclass",
            "  public @Nullable String apply(String s) {",
            "   return s;",
            "  }",
            " }",
            " static void useTestFunc(String s) {",
            "    Fn<String, @Nullable String> f1 = new TestFunc1();",
            "    String t1 = f1.apply(s);",
            "    // BUG: Diagnostic contains: dereferenced expression",
            "    t1.hashCode();",
            "    TestFunc2 f2 = new TestFunc2();",
            "    String t2 = f2.apply(s);",
            "    // There should not be an error here",
            "    t2.hashCode();",
            "    Fn<String, @Nullable String> f3 = new TestFunc2();",
            "    String t3 = f3.apply(s);",
            "    // BUG: Diagnostic contains: dereferenced expression",
            "    t3.hashCode();",
            "    // BUG: Diagnostic contains: dereferenced expression",
            "    f3.apply(s).hashCode();",
            " }",
            "}")
        .doTest();
  }

  @Test
  public void overrideWithNullCheck() {
    makeHelper()
        .addSourceLines(
            "Test.java",
            "package com.uber;",
            "import org.jspecify.annotations.Nullable;",
            "class Test {",
            "  interface Fn<P extends @Nullable Object, R extends @Nullable Object> {",
            "   R apply(P p);",
            "  }",
            " static class TestFunc1 implements Fn<String, @Nullable String> {",
            "  @Override",
            "  public @Nullable String apply(String s) {",
            "   return s;",
            "  }",
            " }",
            " static void useTestFuncWithCast() {",
            "    Fn<String, @Nullable String> f1 = new TestFunc1();",
            "    if (f1.apply(\"hello\") != null) {",
            "      String t1 = f1.apply(\"hello\");",
            "      // no error here due to null check",
            "      t1.hashCode();",
            "    }",
            " }",
            "}")
        .doTest();
  }

  @Test
  public void overrideParameterType() {
    makeHelper()
        .addSourceLines(
            "Test.java",
            "package com.uber;",
            "import org.jspecify.annotations.Nullable;",
            "class Test {",
            "  interface Fn<P extends @Nullable Object, R extends @Nullable Object> {",
            "   R apply(P p);",
            "  }",
            " static class TestFunc1 implements Fn<@Nullable String, String> {",
            "  @Override",
            "  // BUG: Diagnostic contains: parameter s is",
            "  public String apply(String s) {",
            "   return s;",
            "  }",
            " }",
            " static class TestFunc2 implements Fn<@Nullable String, String> {",
            "  @Override",
            "  public String apply(@Nullable String s) {",
            "   return \"hi\";",
            "  }",
            " }",
            " static class TestFunc3 implements Fn<String, String> {",
            "  @Override",
            "  public String apply(String s) {",
            "   return \"hi\";",
            "  }",
            " }",
            " static class TestFunc4 implements Fn<String, String> {",
            "  // this override is legal, we should get no error",
            "  @Override",
            "  public String apply(@Nullable String s) {",
            "   return \"hi\";",
            "  }",
            " }",
            " static void useTestFunc(String s) {",
            "    Fn<@Nullable String, String> f1 = new TestFunc2();",
            "    // should get no error here",
            "    f1.apply(null);",
            "    Fn<String, String> f2 = new TestFunc3();",
            "    // BUG: Diagnostic contains: passing @Nullable parameter",
            "    f2.apply(null);",
            " }",
            "}")
        .doTest();
  }

  @Test
  public void overrideExplicitlyTypedAnonymousClass() {
    makeHelper()
        .addSourceLines(
            "Test.java",
            "package com.uber;",
            "import org.jspecify.annotations.Nullable;",
            "class Test {",
            "  interface Fn<P extends @Nullable Object, R extends @Nullable Object> {",
            "    R apply(P p);",
            "  }",
            "  static abstract class FnClass<P extends @Nullable Object, R extends @Nullable Object> {",
            "    abstract R apply(P p);",
            "  }",
            "  static void anonymousClasses() {",
            "    Fn<@Nullable String, String> fn1 = new Fn<@Nullable String, String>() {",
            "      // BUG: Diagnostic contains: parameter s is @NonNull, but parameter in superclass method",
            "      public String apply(String s) { return s; }",
            "    };",
            "    FnClass<String, String> fn2 = new FnClass<String, String>() {",
            "      // BUG: Diagnostic contains: method returns @Nullable, but superclass method",
            "      public @Nullable String apply(String s) { return null; }",
            "    };",
            "    Fn<String, @Nullable String> fn3 = new Fn<String, @Nullable String>() {",
            "      public @Nullable String apply(String s) { return null; }",
            "    };",
            "    FnClass<@Nullable String, String> fn4 = new FnClass<@Nullable String, String>() {",
            "      public String apply(@Nullable String s) { return \"hello\"; }",
            "    };",
            "  }",
            "  static void anonymousClassesFullName() {",
            "    Test.Fn<@Nullable String, String> fn1 = new Test.Fn<@Nullable String, String>() {",
            "      // BUG: Diagnostic contains: parameter s is @NonNull, but parameter in superclass method",
            "      public String apply(String s) { return s; }",
            "    };",
            "    Test.FnClass<String, String> fn2 = new Test.FnClass<String, String>() {",
            "      // BUG: Diagnostic contains: method returns @Nullable, but superclass method",
            "      public @Nullable String apply(String s) { return null; }",
            "    };",
            "    Test.Fn<String, @Nullable String> fn3 = new Test.Fn<String, @Nullable String>() {",
            "      public @Nullable String apply(String s) { return null; }",
            "    };",
            "    Test.FnClass<@Nullable String, String> fn4 = new Test.FnClass<@Nullable String, String>() {",
            "      public String apply(@Nullable String s) { return \"hello\"; }",
            "    };",
            "  }",
            "}")
        .doTest();
  }

  @Ignore("https://github.com/uber/NullAway/issues/836")
  @Test
  public void overrideAnonymousNestedClass() {
    makeHelper()
        .addSourceLines(
            "Test.java",
            "package com.uber;",
            "import org.jspecify.annotations.Nullable;",
            "class Test {",
            "  class Wrapper<P extends @Nullable Object> {",
            "    abstract class Fn<R extends @Nullable Object> {",
            "      abstract R apply(P p);",
            "    }",
            "  }",
            "  void anonymousNestedClasses() {",
            "    Wrapper<@Nullable String>.Fn<String> fn1 = (this.new Wrapper<@Nullable String>()).new Fn<String>() {",
            "      // BUG: Diagnostic contains: parameter s is @NonNull, but parameter in superclass method",
            "      public String apply(String s) { return s; }",
            "    };",
            "  }",
            "}")
        .doTest();
  }

  @Test
  public void nullableVoidGenericsLambda() {
    makeHelper()
        .addSourceLines(
            "Test.java",
            "package com.uber;",
            "import org.jspecify.annotations.Nullable;",
            "class Test {",
            "  interface TestInterface<T extends @Nullable Object> {",
            "    T test();",
            "  }",
            "  public TestInterface<@Nullable Void> getTest() {",
            "    return () -> { return null; };",
            "  }",
            "}")
        .doTest();
  }

  @Test
  public void explicitlyTypedAnonymousClassAsReceiver() {
    makeHelper()
        .addSourceLines(
            "Test.java",
            "package com.uber;",
            "import org.jspecify.annotations.Nullable;",
            "class Test {",
            "  interface Fn<P extends @Nullable Object, R extends @Nullable Object> {",
            "    R apply(P p);",
            "  }",
            "  static abstract class FnClass<P extends @Nullable Object, R extends @Nullable Object> {",
            "    abstract R apply(P p);",
            "  }",
            "  static void anonymousClasses() {",
            "    String s1 = (new Fn<String, @Nullable String>() {",
            "      public @Nullable String apply(String s) { return null; }",
            "    }).apply(\"hi\");",
            "    // BUG: Diagnostic contains: dereferenced expression s1",
            "    s1.hashCode();",
            "    String s2 = (new FnClass<String, @Nullable String>() {",
            "      public @Nullable String apply(String s) { return null; }",
            "    }).apply(\"hi\");",
            "    // BUG: Diagnostic contains: dereferenced expression s2",
            "    s2.hashCode();",
            "    (new Fn<String, String>() {",
            "      public String apply(String s) { return \"hi\"; }",
            "    // BUG: Diagnostic contains: passing @Nullable parameter",
            "    }).apply(null);",
            "    (new FnClass<String, String>() {",
            "      public String apply(String s) { return \"hi\"; }",
            "    // BUG: Diagnostic contains: passing @Nullable parameter",
            "    }).apply(null);",
            "    (new Fn<@Nullable String, String>() {",
            "      public String apply(@Nullable String s) { return \"hi\"; }",
            "    }).apply(null);",
            "    (new FnClass<@Nullable String, String>() {",
            "      public String apply(@Nullable String s) { return \"hi\"; }",
            "    }).apply(null);",
            "  }",
            "}")
        .doTest();
  }

  /** Diamond anonymous classes are not supported yet; tests are for future reference */
  @Test
  public void overrideDiamondAnonymousClass() {
    makeHelper()
        .addSourceLines(
            "Test.java",
            "package com.uber;",
            "import org.jspecify.annotations.Nullable;",
            "class Test {",
            "  interface Fn<P extends @Nullable Object, R extends @Nullable Object> {",
            "    R apply(P p);",
            "  }",
            "  static abstract class FnClass<P extends @Nullable Object, R extends @Nullable Object> {",
            "    abstract R apply(P p);",
            "  }",
            "  static void anonymousClasses() {",
            "    Fn<@Nullable String, String> fn1 = new Fn<>() {",
            "      // TODO: should report a bug here",
            "      public String apply(String s) { return s; }",
            "    };",
            "    FnClass<@Nullable String, String> fn2 = new FnClass<>() {",
            "      // TODO: should report a bug here",
            "      public String apply(String s) { return s; }",
            "    };",
            "    Fn<String, @Nullable String> fn3 = new Fn<>() {",
            "      // TODO: this is a false positive",
            "      // BUG: Diagnostic contains: method returns @Nullable, but superclass method",
            "      public @Nullable String apply(String s) { return null; }",
            "    };",
            "    FnClass<String, @Nullable String> fn4 = new FnClass<>() {",
            "      // TODO: this is a false positive",
            "      // BUG: Diagnostic contains: method returns @Nullable, but superclass method",
            "      public @Nullable String apply(String s) { return null; }",
            "    };",
            "  }",
            "}")
        .doTest();
  }

  @Test
  public void nullableGenericTypeVariableReturnType() {
    makeHelper()
        .addSourceLines(
            "Test.java",
            "package com.uber;",
            "import org.jspecify.annotations.Nullable;",
            "class Test {",
            " interface Fn<P extends @Nullable Object, R> {",
            "   @Nullable R apply(P p);",
            "  }",
            " static class TestFunc implements Fn<String, String> {",
            "  @Override",
            "  //This override is fine and is handled by the current code",
            "  public @Nullable String apply(String s) {",
            "   return s;",
            "  }",
            " }",
            " static void useTestFunc(String s) {",
            "  Fn<String, String> f = new TestFunc();",
            "  String t = f.apply(s);",
            "  // BUG: Diagnostic contains: dereferenced expression",
            "  t.hashCode();",
            " }",
            "}")
        .doTest();
  }

  @Test
  public void overrideWithNestedTypeParametersInReturnType() {
    makeHelper()
        .addSourceLines(
            "Test.java",
            "package com.uber;",
            "import org.jspecify.annotations.Nullable;",
            "class Test {",
            " class P<T1 extends @Nullable Object, T2 extends @Nullable Object>{}",
            " interface Fn<T3 extends P<T4, T4>, T4 extends @Nullable Object> {",
            "  T3 apply();",
            " }",
            " class TestFunc1 implements Fn<P<@Nullable String, String>, @Nullable String> {",
            " @Override",
            "  // BUG: Diagnostic contains: Method returns Test.P<@Nullable String, @Nullable String>, but overridden method",
            " public P<@Nullable String, @Nullable String> apply() {",
            "   return new P<@Nullable String, @Nullable String>();",
            "  }",
            " }",
            " class TestFunc2 implements Fn<P<@Nullable String, @Nullable String>, @Nullable String> {",
            "   @Override",
            "   // BUG: Diagnostic contains: Method returns Test.P<@Nullable String, String>, but overridden method returns",
            "   public P<@Nullable String, String> apply() {",
            "     return new P<@Nullable String, String>();",
            "   }",
            " }",
            " class TestFunc3 implements Fn<P<@Nullable String, @Nullable String>, @Nullable String> {",
            "   @Override",
            "   public P<@Nullable String, @Nullable String> apply() {",
            "     return new P<@Nullable String, @Nullable String>();",
            "   }",
            " }",
            "}")
        .doTest();
  }

  @Test
  public void overrideWithNestedTypeParametersInParameterType() {
    makeHelper()
        .addSourceLines(
            "Test.java",
            "package com.uber;",
            "import org.jspecify.annotations.Nullable;",
            "class Test {",
            "  class P<T1 extends @Nullable Object, T2 extends @Nullable Object>{}",
            " interface Fn<T extends P<R, R>, R extends @Nullable Object> {",
            "  String apply(T t, String s);",
            " }",
            " class TestFunc implements Fn<P<String, String>, String> {",
            " @Override",
            "  // BUG: Diagnostic contains: Parameter has type Test.P<@Nullable String, String>, but overridden method has parameter type Test.P<String, String>",
            "  public String apply(P<@Nullable String, String> p, String s) {",
            "    return s;",
            "  }",
            " }",
            " class TestFunc2 implements Fn<P<String, String>, String> {",
            " @Override",
            "  public String apply(P<String, String> p, String s) {",
            "    return s;",
            "  }",
            " }",
            "}")
        .doTest();
  }

  @Test
  public void interactionWithContracts() {
    makeHelper()
        .addSourceLines(
            "Test.java",
            "package com.uber;",
            "import org.jspecify.annotations.Nullable;",
            "import org.jetbrains.annotations.Contract;",
            "class Test {",
            "  interface Fn1<P extends @Nullable Object, R extends @Nullable Object> {",
            "    R apply(P p);",
            "  }",
            "  static class TestFunc1 implements Fn1<@Nullable String, @Nullable String> {",
            "    @Override",
            "    @Contract(\"!null -> !null\")",
            "    public @Nullable String apply(@Nullable String s) {",
            "      return s;",
            "    }",
            "  }",
            "  interface Fn2<P extends @Nullable Object, R extends @Nullable Object> {",
            "    @Contract(\"!null -> !null\")",
            "    R apply(P p);",
            "  }",
            "  static class TestFunc2 implements Fn2<@Nullable String, @Nullable String> {",
            "    @Override",
            "    public @Nullable String apply(@Nullable String s) {",
            "      return s;",
            "    }",
            "  }",
            "  static class TestFunc2_Bad implements Fn2<@Nullable String, @Nullable String> {",
            "    @Override",
            "    public @Nullable String apply(@Nullable String s) {",
            "      // False negative: with contract checking enabled, this should be rejected",
            "      // See https://github.com/uber/NullAway/issues/803",
            "      return null;",
            "    }",
            "  }",
            "  static void testMethod() {",
            "    // No error due to @Contract",
            "    (new TestFunc1()).apply(\"hello\").hashCode();",
            "    Fn1<@Nullable String, @Nullable String> fn1 = new TestFunc1();",
            "    // BUG: Diagnostic contains: dereferenced expression fn1.apply(\"hello\")",
            "    fn1.apply(\"hello\").hashCode();",
            "    // BUG: Diagnostic contains: dereferenced expression (new TestFunc2())",
            "    (new TestFunc2()).apply(\"hello\").hashCode();",
            "    Fn2<@Nullable String, @Nullable String> fn2 = new TestFunc2();",
            "    // No error due to @Contract",
            "    fn2.apply(\"hello\").hashCode();",
            "  }",
            "}")
        .doTest();
  }

  @Test
  public void testForStaticMethodCallAsAParam() {
    makeHelper()
        .addSourceLines(
            "Test.java",
            "package com.uber;",
            "import org.jspecify.annotations.Nullable;",
            "class Test {",
            "  static class A<T> {",
            "   public static <T> A<T> returnA(){",
            "     return new A<T>();",
            "   }",
            "   public static <T> A<T> returnAWithParam(Object o){",
            "     return new A<T>();",
            "   }",
            "  }",
            "  static void func(A<Object> a){",
            "  }",
            "  static void testNegative() {",
            "   func(A.returnA());",
            "  }",
            "  static void testNegative2() {",
            "   func(A.returnAWithParam(new Object()));",
            "  }",
            "}")
        .doTest();
  }

  @Test
  public void testForDiamondOperatorReturnedAsAMethodCaller() {
    makeHelper()
        .addSourceLines(
            "Test.java",
            "package com.uber;",
            "import org.jspecify.annotations.Nullable;",
            "class Test {",
            "  static class B<T>{",
            "   String build(){return \"x\";}",
            "  }",
            "  static String testNegative() {",
            "   return new B<>().build();",
            "  }",
            "}")
        .doTest();
  }

  @Test
  public void testForNullRhsTypeWhenReturnedForGenericType() {
    makeHelper()
        .addSourceLines(
            "Test.java",
            "package com.uber;",
            "import org.jspecify.annotations.Nullable;",
            "class Test {",
            "  static class A<T extends @Nullable Object> { }",
            "  static A<String> testPositive() {",
            "   // BUG: Diagnostic contains: returning @Nullable expression from method with @NonNull return type",
            "   return null;",
            "  }",
            "  static @Nullable A<String> testNegative() {",
            "   return null;",
            "  }",
            "}")
        .doTest();
  }

  @Test
  public void testForNullTypeRhsTypeForArrayType() {
    makeHelper()
        .addSourceLines(
            "Test.java",
            "package com.uber;",
            "import org.jspecify.annotations.Nullable;",
            "import java.util.List;",
            "import java.util.ArrayList;",
            "class Test {",
            "  static void testNegative() {",
            "   List<String> a = new ArrayList<String>();",
            "   Object[] o = a != null ? a.toArray() : null;",
            "  }",
            "}")
        .doTest();
  }

  @Test
  public void overrideWithRawType() {
    makeHelper()
        .addSourceLines(
            "Test.java",
            "package com.uber;",
            "import org.jspecify.annotations.Nullable;",
            "class Test {",
            "  interface Foo<T> {}",
            "  interface Bar<T> {",
            "    void add(Foo<T> foo);",
            "    @Nullable Foo<T> get();",
            "  }",
            "  static class Baz<T> implements Bar<T> {",
            "    @SuppressWarnings(\"rawtypes\")",
            "    @Override",
            "    public void add(Foo foo) {}",
            "    @SuppressWarnings(\"rawtypes\")",
            "    @Override",
            "    public @Nullable Foo get() { return null; }",
            "  }",
            "}")
        .doTest();
  }

  @Test
  public void testForNullableUpperBoundsInLibModel() {
    makeHelper()
        .addSourceLines(
            "Test.java",
            "package com.uber;",
            "import org.jspecify.annotations.Nullable;",
            "import java.util.function.Function;",
            "class Test {",
            "  static String foo(@Nullable String a) {",
            "    if(a!=null){ ",
            "     return a.replace(\"a\",\"\");",
            "    }else{",
            "     return \"\";",
            "    }",
            "  }",
            "  static void testPositiveMethodRef() {",
            "   Function<String,@Nullable String> removeA = Test::foo;",
            "   // BUG: Diagnostic contains: passing @Nullable parameter 'null' where @NonNull is required",
            "   removeA.apply(null);",
            "  }",
            "  static void testNegativeMethodRef() {",
            "   Function<@Nullable String,@Nullable String> removeA = Test::foo;",
            "   removeA.apply(null);",
            "  }",
            "  static void testPositiveLambda() {",
            "   Function<String,@Nullable String> removeA = a -> a.replace(\"a\",\"\");",
            "   // BUG: Diagnostic contains: passing @Nullable parameter 'null' where @NonNull is required",
            "   removeA.apply(null);",
            "  }",
            "  static void testNegative() {",
            "   Function<String,@Nullable String> removeA = a -> a.replace(\"a\",\"\");",
            "  }",
            "  static @Nullable String foo2(@Nullable String b) {",
            "    return null;",
            "  }",
            "  static Function<String,String> testPositiveReturn() {",
            "    // BUG: Diagnostic contains: referenced method returns @Nullable, but functional interface method",
            "    return Test::foo2;",
            "  }",
            "}")
        .doTest();
  }

  @Test
  public void passAnnotatedLambdaOrMethodRefToUnannotatedCode() {
    makeHelper()
        .addSourceLines(
            "Test.java",
            "package com.uber;",
            "import org.jspecify.annotations.NullMarked;",
            "import org.jspecify.annotations.NullUnmarked;",
            "import org.jspecify.annotations.Nullable;",
            "class Test {",
            "  static interface Fn<S extends @Nullable Object, T extends @Nullable Object> {",
            "    T apply(S s);",
            "  }",
            "  @NullUnmarked",
            "  static class C1 {",
            "    static void foo(Fn<String, String> f) {}",
            "  }",
            "  @NullMarked",
            "  static class C2 {",
            "    static void m1() {",
            "      // no error here since C1 is @NullUnmarked",
            "      C1.foo(s -> null);",
            "    }",
            "    static @Nullable String baz(String s) { return null; }",
            "    static void m2() {",
            "      // no error here since C1 is @NullUnmarked",
            "      C1.foo(C2::baz);",
            "    }",
            "  }",
            "}")
        .doTest();
  }

  @Test
  public void testRawTypeReceiverCast() {
    makeHelper()
        .addSourceLines(
            "Test.java",
            "package com.uber;",
            "class Test {",
            "  static class A<T> {",
            "    void foo(T n) {}",
            "  }",
            "  static class B {",
            "    static <T> void bar(A<T> a) {",
            "      ((A) a).foo(new Object());",
            "    }",
            "  }",
            "}")
        .doTest();
  }

  @Test
  public void pseudoAssignmentWithRawDeclaredTypes() {
    makeHelper()
        .addSourceLines(
            "Test.java",
            "package com.uber;",
            "import org.jspecify.annotations.Nullable;",
            "class Test {",
            "  static class A<T> {",
            "    void foo(T n) {}",
            "  }",
            "  static class B {",
            "    static void bar(A a) {}",
            "    static void m1(A<?> a) {",
            "      bar(a);",
            "    }",
            "    static A m2(A<?> a) {",
            "      return a;",
            "    }",
            "    @Nullable A<?> field;",
            "    void m3(A<?> a) {",
            "      field = a;",
            "      A local = a;",
            "      local = a;",
            "    }",
            "  }",
            "}")
        .doTest();
  }

  @Test
  public void testUseOfUnannotatedCode() {
    makeHelper()
        .addSourceLines(
            "Test.java",
            "package com.uber;",
            "import org.jspecify.annotations.NullMarked;",
            "import org.jspecify.annotations.NullUnmarked;",
            "import org.jspecify.annotations.Nullable;",
            "class Test {",
            "  @NullUnmarked",
            "  static class NullUnmarkedClass<T> {",
            "  }",
            "  @NullMarked",
            "  static class MarkedClass {",
            "    static void testInstantiation() {",
            "      // NullUnmarkedClass is marked @NullUnmarked, so we get no error",
            "      // even though the type variable does not have a @Nullable upper bound",
            "      new NullUnmarkedClass<@Nullable String>();",
            "    }",
            "    static void testAssignment() {",
            "      NullUnmarkedClass<@Nullable Integer> var = null;",
            "    }",
            "  }",
            "}")
        .doTest();
  }

  @Test
  public void boxInteger() {
    makeHelper()
        .addSourceLines(
            "Test.java",
            "package com.uber;",
            "import org.jspecify.annotations.Nullable;",
            "class Test {",
            "  static void testAssign(int i) {",
            "    // should not do any check here due to primitive type",
            "    Integer I = i;",
            "  }",
            "  static Integer testReturn(int i) {",
            "    // should not do any check here due to primitive type",
            "    return i;",
            "  }",
            "  static void takeInteger(Integer I) {}",
            "  static void testCall(int i) {",
            "    // should not do any check here due to primitive type",
            "    takeInteger(i);",
            "  }",
            "}")
        .doTest();
  }

  @Test
  public void issue1008() {
    // testing for no crash
    makeHelper()
        .addSourceLines(
            "EnumCombinations.java",
            "package com.uber;",
            "public class EnumCombinations {",
            "    public static void combinations(Class<? extends Enum<?>> first, Class<? extends Enum<?>>... others) {",
            "    }",
            "    public static void args(Class<? extends Enum<?>> first, Class<? extends Enum<?>>... others) {",
            "        combinations(first, others);",
            "    }",
            "}")
        .doTest();
  }

  @Test
<<<<<<< HEAD
  public void issue1019() {
=======
  public void issue1014() {
>>>>>>> b20df779
    makeHelper()
        .addSourceLines(
            "Test.java",
            "package com.uber;",
<<<<<<< HEAD
            "",
            "import java.util.ArrayList;",
            "import java.util.List;",
            "",
            "public class Test {",
            "    public static class StringList extends ArrayList {",
            "    }",
            "    @SuppressWarnings(\"unchecked\")",
            "    public static List<String> convert(final StringList stringList) {",
            "        return stringList;",
=======
            "import org.jspecify.annotations.Nullable;",
            "import java.util.function.Function;",
            "class Test<R> {",
            "    public interface PropertyFunction<",
            "            T extends @Nullable Object, R extends @Nullable Object, E extends Exception>",
            "            extends Function<T, R> {",
            "        R _apply(T t) throws E;",
            "    }",
            "    @Nullable PropertyFunction<? super R, ? extends String, ? super Exception> stringFunc;",
            "    public void propertyString() {",
            "        var f = stringFunc;",
>>>>>>> b20df779
            "    }",
            "}")
        .doTest();
  }

  private CompilationTestHelper makeHelper() {
    return makeTestHelperWithArgs(
        Arrays.asList(
            "-XepOpt:NullAway:AnnotatedPackages=com.uber", "-XepOpt:NullAway:JSpecifyMode=true"));
  }

  private CompilationTestHelper makeHelperWithoutJSpecifyMode() {
    return makeTestHelperWithArgs(List.of("-XepOpt:NullAway:AnnotatedPackages=com.uber"));
  }
}<|MERGE_RESOLUTION|>--- conflicted
+++ resolved
@@ -1857,27 +1857,11 @@
   }
 
   @Test
-<<<<<<< HEAD
-  public void issue1019() {
-=======
   public void issue1014() {
->>>>>>> b20df779
-    makeHelper()
-        .addSourceLines(
-            "Test.java",
-            "package com.uber;",
-<<<<<<< HEAD
-            "",
-            "import java.util.ArrayList;",
-            "import java.util.List;",
-            "",
-            "public class Test {",
-            "    public static class StringList extends ArrayList {",
-            "    }",
-            "    @SuppressWarnings(\"unchecked\")",
-            "    public static List<String> convert(final StringList stringList) {",
-            "        return stringList;",
-=======
+    makeHelper()
+        .addSourceLines(
+            "Test.java",
+            "package com.uber;",
             "import org.jspecify.annotations.Nullable;",
             "import java.util.function.Function;",
             "class Test<R> {",
@@ -1889,7 +1873,26 @@
             "    @Nullable PropertyFunction<? super R, ? extends String, ? super Exception> stringFunc;",
             "    public void propertyString() {",
             "        var f = stringFunc;",
->>>>>>> b20df779
+            "    }",
+            "}")
+        .doTest();
+  }
+
+  @Test
+  public void issue1019() {
+    makeHelper()
+        .addSourceLines(
+            "Test.java",
+            "package com.uber;",
+            "import java.util.ArrayList;",
+            "import java.util.List;",
+            "",
+            "public class Test {",
+            "    public static class StringList extends ArrayList {",
+            "    }",
+            "    @SuppressWarnings(\"unchecked\")",
+            "    public static List<String> convert(final StringList stringList) {",
+            "        return stringList;",
             "    }",
             "}")
         .doTest();
